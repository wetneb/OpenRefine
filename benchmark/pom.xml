<?xml version="1.0" encoding="UTF-8"?>
<project xmlns="http://maven.apache.org/POM/4.0.0"
  xmlns:xsi="http://www.w3.org/2001/XMLSchema-instance"
  xsi:schemaLocation="http://maven.apache.org/POM/4.0.0 http://maven.apache.org/xsd/maven-4.0.0.xsd">
  <modelVersion>4.0.0</modelVersion>
  <parent>
    <artifactId>openrefine</artifactId>
    <groupId>org.openrefine</groupId>
    <version>4.0-SNAPSHOT</version>
  </parent>

  <artifactId>benchmark</artifactId>
  <packaging>jar</packaging>

  <name>OpenRefine Java JMH benchmarks</name>

  <dependencies>
    <dependency>
      <groupId>${project.groupId}</groupId>
      <artifactId>main</artifactId>
      <version>${project.version}</version>
      <scope>provided</scope>
    </dependency>
    <dependency>
      <groupId>${project.groupId}</groupId>
      <artifactId>refine-grel</artifactId>
      <version>${project.version}</version>
      <scope>compile</scope>
    </dependency>
    <dependency>
      <groupId>${project.groupId}</groupId>
      <artifactId>refine-model</artifactId>
      <version>${project.version}</version>
      <scope>compile</scope>
    </dependency>
    <dependency>
      <groupId>${project.groupId}</groupId>
      <artifactId>refine-local-runner</artifactId>
      <version>${project.version}</version>
      <scope>compile</scope>
    </dependency>
    <dependency>
      <groupId>javax.servlet</groupId>
      <artifactId>javax.servlet-api</artifactId>
      <version>${servlet-api.version}</version>
      <scope>provided</scope>
    </dependency>
    <dependency>
      <groupId>org.openjdk.jmh</groupId>
      <artifactId>jmh-core</artifactId>
      <version>${jmh.version}</version>
    </dependency>
    <dependency>
      <groupId>org.openjdk.jmh</groupId>
      <artifactId>jmh-generator-annprocess</artifactId>
      <version>${jmh.version}</version>
      <scope>provided</scope>
    </dependency>
    <dependency>
      <groupId>org.testng</groupId>
      <artifactId>testng</artifactId>
      <version>${testng.version}</version>
      <scope>test</scope>
    </dependency>
    <dependency>
      <groupId>org.openrefine</groupId>
      <artifactId>refine-testing</artifactId>
      <version>${project.version}</version>
      <scope>compile</scope>
    </dependency>
  </dependencies>

  <properties>
    <project.build.sourceEncoding>UTF-8</project.build.sourceEncoding>
    <jmh.version>1.37</jmh.version>
    <javac.target>${java.minversion}</javac.target>
    <uberjar.name>openrefine-benchmarks</uberjar.name>
  </properties>

  <build>
    <plugins>
      <plugin>
        <artifactId>maven-clean-plugin</artifactId>
        <version>3.2.0</version>
        <executions>
          <execution>
            <id>auto-clean</id>
            <phase>initialize</phase>
            <goals>
              <goal>clean</goal>
            </goals>
          </execution>
        </executions>
      </plugin>
      <plugin>
        <groupId>org.apache.maven.plugins</groupId>
        <artifactId>maven-shade-plugin</artifactId>
        <version>3.5.1</version>
        <executions>
          <execution>
            <phase>package</phase>
            <goals>
              <goal>shade</goal>
            </goals>
            <configuration>
              <finalName>${uberjar.name}</finalName>
              <transformers>
                <transformer
                  implementation="org.apache.maven.plugins.shade.resource.ManifestResourceTransformer">
                  <mainClass>org.openjdk.jmh.Main</mainClass>
                </transformer>
                <transformer
                  implementation="org.apache.maven.plugins.shade.resource.ServicesResourceTransformer" />
              </transformers>
              <filters>
                <filter>
                  <!-- Shading signed JARs will fail without this. http://stackoverflow.com/questions/999489/invalid-signature-file-when-attempting-to-run-a-jar -->
                  <artifact>*:*</artifact>
                  <excludes>
                    <exclude>META-INF/*.SF</exclude>
                    <exclude>META-INF/*.DSA</exclude>
                    <exclude>META-INF/*.RSA</exclude>
                  </excludes>
                </filter>
              </filters>
              <artifactSet>
                <includes>
                  <include>${project.groupId}:main:*:*</include>
                  <include>*:*</include>
                </includes>
              </artifactSet>
            </configuration>
          </execution>
        </executions>
      </plugin>
      <plugin>
        <groupId>org.jvnet.localizer</groupId>
        <artifactId>localizer-maven-plugin</artifactId>
        <version>${org-jvnet-localizer-plugin.version}</version>
        <executions>
          <execution>
            <phase>none</phase>
          </execution>
        </executions>
      </plugin>
    </plugins>
    <pluginManagement>
      <plugins>
        <plugin>
          <artifactId>maven-clean-plugin</artifactId>
          <version>3.3.2</version>
        </plugin>
        <plugin>
          <artifactId>maven-install-plugin</artifactId>
          <version>3.1.1</version>
        </plugin>
        <plugin>
          <artifactId>maven-jar-plugin</artifactId>
          <version>${maven-jar-plugin.version}</version>
        </plugin>
        <plugin>
          <artifactId>maven-javadoc-plugin</artifactId>
          <version>3.6.3</version>
        </plugin>
        <plugin>
          <artifactId>maven-resources-plugin</artifactId>
          <version>3.3.1</version>
        </plugin>
        <plugin>
          <artifactId>maven-site-plugin</artifactId>
          <version>3.12.1</version>
        </plugin>
        <plugin>
          <artifactId>maven-source-plugin</artifactId>
          <version>3.2.1</version>
        </plugin>
        <plugin>
          <groupId>org.apache.maven.plugins</groupId>
          <artifactId>maven-surefire-plugin</artifactId>
<<<<<<< HEAD
          <version>${surefire.version}</version>
=======
          <version>3.2.5</version>
>>>>>>> ab42257c
          <configuration>
            <skipTests>true</skipTests>
          </configuration>
        </plugin>
       <plugin>
	 <groupId>org.apache.maven.plugins</groupId>
	 <artifactId>maven-deploy-plugin</artifactId>
	 <version>${maven-deploy-plugin.version}</version>
	 <configuration>
	   <skip>true</skip>
	 </configuration>
       </plugin>
      </plugins>
    </pluginManagement>
  </build>

</project><|MERGE_RESOLUTION|>--- conflicted
+++ resolved
@@ -177,11 +177,7 @@
         <plugin>
           <groupId>org.apache.maven.plugins</groupId>
           <artifactId>maven-surefire-plugin</artifactId>
-<<<<<<< HEAD
           <version>${surefire.version}</version>
-=======
-          <version>3.2.5</version>
->>>>>>> ab42257c
           <configuration>
             <skipTests>true</skipTests>
           </configuration>
