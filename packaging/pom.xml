<project xmlns="http://maven.apache.org/POM/4.0.0" xmlns:xsi="http://www.w3.org/2001/XMLSchema-instance" xsi:schemaLocation="http://maven.apache.org/POM/4.0.0 http://maven.apache.org/maven-v4_0_0.xsd">
  <modelVersion>4.0.0</modelVersion>

  <artifactId>packaging</artifactId>
  <name>OpenRefine - packaging</name>
  <description>Creates packages for all supported operating systems</description>
  <url>http://openrefine.org/</url>

  <parent>
    <groupId>org.openrefine</groupId>
    <artifactId>openrefine</artifactId>
<<<<<<< HEAD
    <version>spark</version>
=======
    <version>3.5-SNAPSHOT</version>
>>>>>>> 8eabec1e
  </parent>
  <properties>
    <rootdir>${basedir}/..</rootdir>
    <fullversion>0.0.0.0</fullversion>
    <built.webapp.dir>./target/OpenRefine.app/Contents/Resources/webapp/</built.webapp.dir>
    <webapp.dir>../main/webapp</webapp.dir>
    <webapp.target>../main/target</webapp.target>
    <icon.path>../graphics/icon/openrefine.icns</icon.path>
    <mac.jre.path>/opt/jre1.8.0_181.jre</mac.jre.path>

    <!-- default options for windows: no embedded JRE. Use the "embedded-jre" from ../settings.xml to add a JRE -->
    <windows.package.jre.path>%JAVA_HOME%;%PATH%</windows.package.jre.path>
    <windows.package.jre.directory>null</windows.package.jre.directory>
    <windows.package.jre.outputDirectory>jre</windows.package.jre.outputDirectory>
    <windows.package.jre.prefix></windows.package.jre.prefix>
  </properties>

  <profiles>
    <profile>
      <id>default</id>
      <activation>
        <activeByDefault>true</activeByDefault>
      </activation>
      <build>
        <plugins>
          <plugin>
            <groupId>sh.tak.appbundler</groupId>
            <artifactId>appbundle-maven-plugin</artifactId>
          </plugin>
          <plugin>
            <groupId>org.apache.maven.plugins</groupId>
            <artifactId>maven-assembly-plugin</artifactId>
            <executions>
              <execution>
                <id>package-distributions</id>
                <configuration>
                  <descriptors>
                    <descriptor>linux.xml</descriptor>
                    <descriptor>windows.xml</descriptor>
                  </descriptors>
                </configuration>
              </execution>
            </executions>
          </plugin>
        </plugins>
      </build>
    </profile>
    <profile>
      <id>linux</id>
      <build>
        <plugins>
          <plugin>
            <groupId>org.apache.maven.plugins</groupId>
            <artifactId>maven-assembly-plugin</artifactId>
            <executions>
              <execution>
                <id>package-distributions</id>
                <configuration>
                  <descriptors>
                    <descriptor>linux.xml</descriptor>
                  </descriptors>
                </configuration>
              </execution>
            </executions>
          </plugin>
        </plugins>
      </build>
    </profile>
    <profile>
      <id>windows</id>
      <build>
        <plugins>
          <plugin>
            <groupId>org.apache.maven.plugins</groupId>
            <artifactId>maven-assembly-plugin</artifactId>
            <executions>
              <execution>
                <id>package-distributions</id>
                <configuration>
                  <descriptors>
                    <descriptor>windows.xml</descriptor>
                  </descriptors>
                </configuration>
              </execution>
            </executions>
          </plugin>
        </plugins>
      </build>
    </profile>
  </profiles>

  <build>
    <finalName>openrefine</finalName>
    <plugins>
      <plugin>
        <groupId>org.apache.maven.plugins</groupId>
        <artifactId>maven-install-plugin</artifactId>
        <version>2.5.2</version>
        <executions>
            <!-- This is a clean snapshot of launch4j's master branch,
                which includes fixes to Java discovery that we need
                to support recent versions of Java. When launch4j-3.13
                is officially released, remove this and the locally stored
                jars -->
            <execution>
                <id>install-launch4j-core</id>
                <phase>process-resources</phase>
                <configuration>
                    <file>${basedir}/lib-local/launch4j-3.13-SNAPSHOT-core.jar</file>
                    <repositoryLayout>default</repositoryLayout>
                    <groupId>net.sf.launch4j</groupId>
                    <artifactId>launch4j</artifactId>
                    <classifier>core</classifier>
                    <version>3.13-SNAPSHOT</version>
                    <packaging>jar</packaging>
                    <generatePom>true</generatePom>
                </configuration>
                <goals>
                    <goal>install-file</goal>
                </goals>
            </execution>
            <execution>
                <id>install-launch4j-linux64</id>
                <phase>process-resources</phase>
                <configuration>
                    <file>${basedir}/lib-local/launch4j-3.13-SNAPSHOT-workdir-linux64.jar</file>
                    <repositoryLayout>default</repositoryLayout>
                    <groupId>net.sf.launch4j</groupId>
                    <artifactId>launch4j</artifactId>
                    <classifier>workdir-linux64</classifier>
                    <version>3.13-SNAPSHOT</version>
                    <packaging>jar</packaging>
                    <generatePom>true</generatePom>
                </configuration>
                <goals>
                    <goal>install-file</goal>
                </goals>
            </execution>
            <execution>
                <id>install-launch4j-linux</id>
                <phase>process-resources</phase>
                <configuration>
                    <file>${basedir}/lib-local/launch4j-3.13-SNAPSHOT-workdir-linux.jar</file>
                    <repositoryLayout>default</repositoryLayout>
                    <groupId>net.sf.launch4j</groupId>
                    <artifactId>launch4j</artifactId>
                    <classifier>workdir-linux</classifier>
                    <version>3.13-SNAPSHOT</version>
                    <packaging>jar</packaging>
                    <generatePom>true</generatePom>
                </configuration>
                <goals>
                    <goal>install-file</goal>
                </goals>
            </execution>
            <execution>
                <id>install-launch4j-win32</id>
                <phase>process-resources</phase>
                <configuration>
                    <file>${basedir}/lib-local/launch4j-3.13-SNAPSHOT-workdir-win32.jar</file>
                    <repositoryLayout>default</repositoryLayout>
                    <groupId>net.sf.launch4j</groupId>
                    <artifactId>launch4j</artifactId>
                    <classifier>workdir-win32</classifier>
                    <version>3.13-SNAPSHOT</version>
                    <packaging>jar</packaging>
                    <generatePom>true</generatePom>
                </configuration>
                <goals>
                    <goal>install-file</goal>
                </goals>
            </execution>
            <execution>
                <id>install-launch4j-mac</id>
                <phase>process-resources</phase>
                <configuration>
                    <file>${basedir}/lib-local/launch4j-3.13-SNAPSHOT-workdir-mac.jar</file>
                    <repositoryLayout>default</repositoryLayout>
                    <groupId>net.sf.launch4j</groupId>
                    <artifactId>launch4j</artifactId>
                    <classifier>workdir-mac</classifier>
                    <version>3.13-SNAPSHOT</version>
                    <packaging>jar</packaging>
                    <generatePom>true</generatePom>
                </configuration>
                <goals>
                    <goal>install-file</goal>
                </goals>
            </execution>


        </executions>
      </plugin>
      <plugin> <!-- necessary for launch4j -->
        <groupId>org.apache.maven.plugins</groupId>
        <artifactId>maven-antrun-plugin</artifactId>
        <version>3.0.0</version>
        <executions>
          <execution>
            <phase>generate-test-resources</phase>
            <configuration>

              <target>
                <mkdir dir="./target/"/>

                <mkdir dir="${built.webapp.dir}" />
                    
                    <copy todir="${built.webapp.dir}">
                        <fileset dir="${webapp.dir}">
                            <include name="**/*"/>
                            <exclude name="WEB-INF/classes/**"/>
                            <exclude name="WEB-INF/lib-local/**"/>
                            <exclude name="WEB-INF/lib-local-src/**"/>
                            <exclude name="WEB-INF/lib/icu4j*.jar"/>
                        </fileset>
                    </copy>
                    <copy todir="${built.webapp.dir}">
                        <fileset dir="${webapp.dir}">
                            <include name="**/*.properties"/>
                        </fileset>
                    </copy>
                    <copy todir="${built.webapp.dir}/WEB-INF/lib/">
                        <fileset dir="${webapp.target}">
                            <include name="openrefine-main.jar" />
                        </fileset>
                    </copy>
                    
                    <!-- <copy file="../server/target/openrefine-${project.version}-server.jar" tofile="${built.webapp.dir}/WEB-INF/lib/openrefine-${project.version}.jar"/> -->

                    <copy todir="${built.webapp.dir}/extensions">
                        <fileset dir="../extensions">
                            <include name="**/*"/>
                            <exclude name="**/pom.xml"/>
                            <exclude name="**/src/**"/>
                            <exclude name="**/lib-local/**"/>
                            <exclude name="**/lib-local-src/**"/>
                            <exclude name="**/target/**" />
                            <exclude name="**/tests/**" />
                            <exclude name="**/*.java"/>
                            <exclude name="**/.settings/**" />
                            <exclude name="**/.project" />
                        </fileset>
                    </copy>
                    
                    <replace file="${built.webapp.dir}/WEB-INF/web.xml">
                        <replacefilter token="$VERSION" value="${project.version}"/>
                    </replace>

                    <replace file="${built.webapp.dir}/WEB-INF/butterfly.properties">
                        <replacefilter token="../../extensions" value="extensions"/>
                    </replace>

              </target>

            </configuration>
            <goals>
              <goal>run</goal>
            </goals>
          </execution>
        </executions>
      </plugin>
      <plugin>
        <groupId>com.akathist.maven.plugins.launch4j</groupId>
        <artifactId>launch4j-maven-plugin</artifactId>
        <version>1.7.25</version>

            <!-- This is a clean snapshot of launch4j's master branch,
                which includes fixes to Java discovery that we need
                to support recent versions of Java.
                When the maven plugin is updated to use launch4j-3.13,
                this can be removed. -->
        <dependencies>
          <dependency>
            <groupId>net.sf.launch4j</groupId>
            <artifactId>launch4j</artifactId>
            <classifier>core</classifier>
            <version>3.13-SNAPSHOT</version>
          </dependency>
          <dependency>
            <groupId>com.thoughtworks.xstream</groupId>
            <artifactId>xstream</artifactId>
          <version>1.4.12</version>
        </dependency>
        </dependencies>
        <executions>
          <execution>
            <id>l4j-clui</id>
            <phase>package</phase>
            <goals><goal>launch4j</goal></goals>
            <configuration>
              <headerType>console</headerType>
              <outfile>target/openrefine.exe</outfile>
              <jar>server/target/lib/openrefine-${project.version}-server.jar</jar>
              <dontWrapJar>true</dontWrapJar>
              <saveConfig>true</saveConfig>
              <icon>openrefine.ico</icon>
              <classPath>
                <mainClass>org.openrefine.Refine</mainClass>
                <jarLocation>server/target/lib/</jarLocation>
                <postCp>server/target/lib/*.jar</postCp>
              </classPath>
              <jre>
                <path>${windows.package.jre.path}</path>
                <minVersion>1.8.0</minVersion>
                <bundledJreAsFallback>true</bundledJreAsFallback>
                <initialHeapSize>512</initialHeapSize>
                <maxHeapSize>2048</maxHeapSize>
                <opts>
                  <opt>-Djava.library.path=server/target/lib/native/windows</opt>
                </opts>
              </jre>
              <versionInfo>
                <fileVersion>${fullversion}</fileVersion>
                <txtFileVersion>${project.version}</txtFileVersion>
                <fileDescription>openrefine</fileDescription>
                <copyright>Copyright (c) 2018 OpenRefine contributors, 2010 Google, Inc.</copyright>
                <productVersion>${fullversion}</productVersion>
                <txtProductVersion>${project.version}</txtProductVersion>
                <productName>OpenRefine</productName>
                <internalName>openrefine</internalName>
                <originalFilename>openrefine.exe</originalFilename>
              </versionInfo>
            </configuration>
          </execution>
        </executions>
      </plugin>
      <plugin>
<<<<<<< HEAD
        <groupId>sh.tak.appbundler</groupId>
        <artifactId>appbundle-maven-plugin</artifactId>
        <version>1.2.0</version>
        <dependencies>
          <dependency>
            <groupId>org.codehaus.plexus</groupId>
            <artifactId>plexus-archiver</artifactId>
            <version>4.0.0</version>
          </dependency>
          <dependency>
            <groupId>org.apache.velocity</groupId>
            <artifactId>velocity-tools</artifactId>
            <version>2.0</version>
          </dependency>
        </dependencies>
        <configuration>
          <mainClass>org.openrefine.Refine</mainClass>
          <bundleName>OpenRefine</bundleName>
          <buildDirectory>target/OpenRefine ${version}</buildDirectory>
          <iconFile>${icon.path}</iconFile>
          <generateDiskImageFile>true</generateDiskImageFile>
          <diskImageFile>${project.build.directory}/${project.parent.build.finalName}-mac-${project.version}.dmg</diskImageFile>
          <jvmVersion>1.8</jvmVersion>
          <jrePath>${mac.jre.path}</jrePath>
          <jvmOptions>
            <param>-Xms512M</param>
            <param>-Xmx2048M</param>
            <param>-Drefine.version=${project.version}</param>
            <param>-Drefine.webapp=$APP_ROOT/Contents/Resources/webapp</param>
          </jvmOptions>
          <additionalResources>
            <fileSet>
              <directory>target</directory>
              <includes>
                <include>OpenRefine.app/Contents/Resources/webapp/**/**</include>
              </includes>
            </fileSet>
          </additionalResources>
          <additionalBundledClasspathResources>
            <fileSet>
              <directory>${rootdir}/server/target/lib/</directory>
              <includes>
                <include>*.jar</include>
              </includes>
            </fileSet>
            <fileSet>
              <directory>${rootdir}/server/target</directory>
              <includes>
                <include>openrefine-${version}-server.jar</include>
              </includes>
              <excludes>
                <exclude>**/lib/**</exclude>
                <exclude>**/org/**</exclude>
              </excludes>
            </fileSet>
          </additionalBundledClasspathResources>
        </configuration>
        <executions>
          <execution>
            <phase>package</phase>
            <goals>
              <goal>bundle</goal>
            </goals>
          </execution>
        </executions>
      </plugin>
      <plugin>
	<groupId>org.apache.maven.plugins</groupId>
	<artifactId>maven-assembly-plugin</artifactId>
	<version>3.1.0</version>
	<executions>
	  <execution>
	    <id>package-distributions</id>
	    <goals>
	      <goal>single</goal>
	    </goals>
	    <phase>package</phase>
	    <configuration>
	      <descriptors>
		<descriptor>linux.xml</descriptor>
		<descriptor>windows.xml</descriptor>
	      </descriptors>
	    </configuration>
	  </execution>
	</executions>
      </plugin>
      <plugin>
=======
>>>>>>> 8eabec1e
        <groupId>org.apache.maven.plugins</groupId>
        <artifactId>maven-surefire-plugin</artifactId>
        <version>2.22.0</version>
        <configuration>
          <skip>true</skip>
        </configuration>
      </plugin>

    </plugins>
    <pluginManagement>
    	<plugins>
    		<!--This plugin's configuration is used to store Eclipse m2e settings only. It has no influence on the Maven build itself.-->
    		<plugin>
    			<groupId>org.eclipse.m2e</groupId>
    			<artifactId>lifecycle-mapping</artifactId>
    			<version>1.0.0</version>
    			<configuration>
    				<lifecycleMappingMetadata>
    					<pluginExecutions>
    						<pluginExecution>
    							<pluginExecutionFilter>
    								<groupId>
    									org.apache.maven.plugins
    								</groupId>
    								<artifactId>
    									maven-antrun-plugin
    								</artifactId>
    								<versionRange>[1.4,)</versionRange>
    								<goals>
    									<goal>run</goal>
    								</goals>
    							</pluginExecutionFilter>
    							<action>
    								<ignore></ignore>
    							</action>
    						</pluginExecution>
    					</pluginExecutions>
    				</lifecycleMappingMetadata>
    			</configuration>
    		</plugin>
        <plugin>
          <groupId>org.apache.maven.plugins</groupId>
          <artifactId>maven-assembly-plugin</artifactId>
          <version>3.3.0</version>
          <executions>
            <execution>
              <id>package-distributions</id>
              <goals>
                <goal>single</goal>
              </goals>
              <phase>package</phase>
              <configuration>
                <descriptors>
                <!-- TBD -->
                </descriptors>
              </configuration>
            </execution>
          </executions>
        </plugin>
        <plugin>
          <groupId>sh.tak.appbundler</groupId>
          <artifactId>appbundle-maven-plugin</artifactId>
          <version>1.2.0</version>
          <dependencies>
            <dependency>
              <!-- dependency upgraded to >4.0 to fix runtime issues with some JRE versions:
                   https://stackoverflow.com/questions/53696439/appbundle-maven-plugin-fails-on-mac-osx-with-java-10 -->
              <groupId>org.codehaus.plexus</groupId>
              <artifactId>plexus-archiver</artifactId>
              <version>4.2.3</version>
            </dependency>
            <dependency>
              <groupId>org.apache.velocity</groupId>
              <artifactId>velocity-tools</artifactId>
              <version>2.0</version>
            </dependency>
          </dependencies>
          <configuration>
            <mainClass>com.google.refine.Refine</mainClass>
            <bundleName>OpenRefine</bundleName>
            <buildDirectory>target/OpenRefine ${project.version}</buildDirectory>
            <iconFile>${icon.path}</iconFile>
            <generateDiskImageFile>true</generateDiskImageFile>
            <diskImageFile>
              ${project.build.directory}/${project.build.finalName}-mac-${project.version}.dmg
            </diskImageFile>
            <jvmVersion>1.8</jvmVersion>
            <jrePath>${mac.jre.path}</jrePath>
            <jvmOptions>
              <param>-Xms512M</param>
              <param>-Xmx2048M</param>
              <param>-Drefine.version=${project.version}</param>
              <param>-Drefine.webapp=$APP_ROOT/Contents/Resources/webapp</param>
            </jvmOptions>
            <additionalResources>
              <fileSet>
                <directory>target</directory>
                <includes>
                  <include>OpenRefine.app/Contents/Resources/webapp/**/**</include>
                </includes>
              </fileSet>
            </additionalResources>
            <additionalBundledClasspathResources>
              <fileSet>
                <directory>${rootdir}/server/target/lib/</directory>
                <includes>
                  <include>*.jar</include>
                </includes>
              </fileSet>
              <fileSet>
                <directory>${rootdir}/server/target</directory>
                <includes>
                  <include>openrefine-${project.version}-server.jar</include>
                </includes>
                <excludes>
                  <exclude>**/lib/**</exclude>
                  <exclude>**/org/**</exclude>
                </excludes>
              </fileSet>
            </additionalBundledClasspathResources>
          </configuration>
          <executions>
            <execution>
              <phase>package</phase>
              <goals>
                <goal>bundle</goal>
              </goals>
            </execution>
          </executions>
        </plugin>
    	</plugins>
    </pluginManagement>
  </build>
  <dependencies>
    <dependency>
      <groupId>${project.groupId}</groupId>
      <artifactId>server</artifactId>
      <version>${project.version}</version>
      <scope>provided</scope>
    </dependency>
  </dependencies>
</project>
<|MERGE_RESOLUTION|>--- conflicted
+++ resolved
@@ -9,11 +9,7 @@
   <parent>
     <groupId>org.openrefine</groupId>
     <artifactId>openrefine</artifactId>
-<<<<<<< HEAD
     <version>spark</version>
-=======
-    <version>3.5-SNAPSHOT</version>
->>>>>>> 8eabec1e
   </parent>
   <properties>
     <rootdir>${basedir}/..</rootdir>
@@ -341,96 +337,6 @@
         </executions>
       </plugin>
       <plugin>
-<<<<<<< HEAD
-        <groupId>sh.tak.appbundler</groupId>
-        <artifactId>appbundle-maven-plugin</artifactId>
-        <version>1.2.0</version>
-        <dependencies>
-          <dependency>
-            <groupId>org.codehaus.plexus</groupId>
-            <artifactId>plexus-archiver</artifactId>
-            <version>4.0.0</version>
-          </dependency>
-          <dependency>
-            <groupId>org.apache.velocity</groupId>
-            <artifactId>velocity-tools</artifactId>
-            <version>2.0</version>
-          </dependency>
-        </dependencies>
-        <configuration>
-          <mainClass>org.openrefine.Refine</mainClass>
-          <bundleName>OpenRefine</bundleName>
-          <buildDirectory>target/OpenRefine ${version}</buildDirectory>
-          <iconFile>${icon.path}</iconFile>
-          <generateDiskImageFile>true</generateDiskImageFile>
-          <diskImageFile>${project.build.directory}/${project.parent.build.finalName}-mac-${project.version}.dmg</diskImageFile>
-          <jvmVersion>1.8</jvmVersion>
-          <jrePath>${mac.jre.path}</jrePath>
-          <jvmOptions>
-            <param>-Xms512M</param>
-            <param>-Xmx2048M</param>
-            <param>-Drefine.version=${project.version}</param>
-            <param>-Drefine.webapp=$APP_ROOT/Contents/Resources/webapp</param>
-          </jvmOptions>
-          <additionalResources>
-            <fileSet>
-              <directory>target</directory>
-              <includes>
-                <include>OpenRefine.app/Contents/Resources/webapp/**/**</include>
-              </includes>
-            </fileSet>
-          </additionalResources>
-          <additionalBundledClasspathResources>
-            <fileSet>
-              <directory>${rootdir}/server/target/lib/</directory>
-              <includes>
-                <include>*.jar</include>
-              </includes>
-            </fileSet>
-            <fileSet>
-              <directory>${rootdir}/server/target</directory>
-              <includes>
-                <include>openrefine-${version}-server.jar</include>
-              </includes>
-              <excludes>
-                <exclude>**/lib/**</exclude>
-                <exclude>**/org/**</exclude>
-              </excludes>
-            </fileSet>
-          </additionalBundledClasspathResources>
-        </configuration>
-        <executions>
-          <execution>
-            <phase>package</phase>
-            <goals>
-              <goal>bundle</goal>
-            </goals>
-          </execution>
-        </executions>
-      </plugin>
-      <plugin>
-	<groupId>org.apache.maven.plugins</groupId>
-	<artifactId>maven-assembly-plugin</artifactId>
-	<version>3.1.0</version>
-	<executions>
-	  <execution>
-	    <id>package-distributions</id>
-	    <goals>
-	      <goal>single</goal>
-	    </goals>
-	    <phase>package</phase>
-	    <configuration>
-	      <descriptors>
-		<descriptor>linux.xml</descriptor>
-		<descriptor>windows.xml</descriptor>
-	      </descriptors>
-	    </configuration>
-	  </execution>
-	</executions>
-      </plugin>
-      <plugin>
-=======
->>>>>>> 8eabec1e
         <groupId>org.apache.maven.plugins</groupId>
         <artifactId>maven-surefire-plugin</artifactId>
         <version>2.22.0</version>
@@ -509,7 +415,7 @@
             </dependency>
           </dependencies>
           <configuration>
-            <mainClass>com.google.refine.Refine</mainClass>
+            <mainClass>org.openrefine.Refine</mainClass>
             <bundleName>OpenRefine</bundleName>
             <buildDirectory>target/OpenRefine ${project.version}</buildDirectory>
             <iconFile>${icon.path}</iconFile>
