<assembly xmlns="http://maven.apache.org/ASSEMBLY/2.0.0" xmlns:xsi="http://www.w3.org/2001/XMLSchema-instance"
	  xsi:schemaLocation="http://maven.apache.org/ASSEMBLY/2.0.0 http://maven.apache.org/xsd/assembly-2.0.0.xsd">
  <id>linux-${project.version}</id>
  <formats>
    <format>tar.gz</format>
  </formats>
  <baseDirectory>${project.build.finalName}-${project.version}</baseDirectory>
  <fileSets>
    <fileSet>
      <directory>${rootdir}/server/target/lib</directory>
      <outputDirectory>server/target/lib</outputDirectory>
      <includes>
	<include>*.jar</include>
      </includes>
    </fileSet>
    <fileSet>
      <directory>${rootdir}/main/webapp</directory>
      <outputDirectory>webapp</outputDirectory>
      
      <excludes>
	<exclude>**/*.java</exclude>
	<exclude>**/butterfly.properties</exclude>
        <exclude>**/lib-local/**</exclude>
        <exclude>*/lib-local-src/**</exclude>
	<exclude>**/pom.xml</exclude>
	<exclude>**/.settings/**</exclude>
	<exclude>**/.project</exclude>
	<exclude>licenses/**</exclude> <!-- added below, separately -->
      </excludes>
    </fileSet>
    <fileSet> <!-- licenses for the frontend -->
      <directory>${rootdir}/main/webapp/licenses</directory>
      <outputDirectory>licenses</outputDirectory>
    </fileSet>
<<<<<<< HEAD
    <fileSet>
      <directory>${rootdir}/licenses</directory>
      <outputDirectory>licenses</outputDirectory>
    </fileSet>    
=======
    <fileSet> <!-- this copies the licenses for the backend -->
      <directory>${project.build.directory}/generated-resources</directory>
      <outputDirectory>.</outputDirectory>
    </fileSet>
    <fileSet>
      <directory>${rootdir}/extensions</directory>
      <outputDirectory>webapp/extensions</outputDirectory>
      <includes>
	<include>**</include>
      </includes>
      <excludes>
	<exclude>**/target/**</exclude>
	<exclude>**/tests/**</exclude>
	<exclude>**/src/**</exclude>
	<exclude>**/*.java</exclude>
	<exclude>**/lib-src/**</exclude>
	<exclude>**/pom.xml</exclude>
	<exclude>**/.settings/**</exclude>
	<exclude>**/.project</exclude>
        <exclude>**/lib-local/**</exclude>
        <exclude>*/lib-local-src/**</exclude>
      </excludes>
    </fileSet>
>>>>>>> 032dc991
  </fileSets>
  <!-- TODO replace $VERSION by ${project.version} in WEB-INF/web.xml -->
  <files>
    <file>
      <source>${rootdir}/refine</source>
      <fileMode>755</fileMode>
    </file>
    <file>
      <source>${rootdir}/refine.ini</source>
    </file>
    <file>
      <source>${rootdir}/README.md</source>
    </file>
    <file>
      <source>${rootdir}/LICENSE.txt</source>
    </file>
    <file>
      <source>${rootdir}/packaging/butterfly.properties</source>
      <outputDirectory>webapp/WEB-INF</outputDirectory>
    </file>
    <file>
      <source>${rootdir}/server/target/openrefine-${project.version}-server.jar</source>
      <outputDirectory>server/target/lib</outputDirectory>
    </file>
  </files>
</assembly>
<|MERGE_RESOLUTION|>--- conflicted
+++ resolved
@@ -32,36 +32,10 @@
       <directory>${rootdir}/main/webapp/licenses</directory>
       <outputDirectory>licenses</outputDirectory>
     </fileSet>
-<<<<<<< HEAD
-    <fileSet>
-      <directory>${rootdir}/licenses</directory>
-      <outputDirectory>licenses</outputDirectory>
-    </fileSet>    
-=======
     <fileSet> <!-- this copies the licenses for the backend -->
       <directory>${project.build.directory}/generated-resources</directory>
       <outputDirectory>.</outputDirectory>
     </fileSet>
-    <fileSet>
-      <directory>${rootdir}/extensions</directory>
-      <outputDirectory>webapp/extensions</outputDirectory>
-      <includes>
-	<include>**</include>
-      </includes>
-      <excludes>
-	<exclude>**/target/**</exclude>
-	<exclude>**/tests/**</exclude>
-	<exclude>**/src/**</exclude>
-	<exclude>**/*.java</exclude>
-	<exclude>**/lib-src/**</exclude>
-	<exclude>**/pom.xml</exclude>
-	<exclude>**/.settings/**</exclude>
-	<exclude>**/.project</exclude>
-        <exclude>**/lib-local/**</exclude>
-        <exclude>*/lib-local-src/**</exclude>
-      </excludes>
-    </fileSet>
->>>>>>> 032dc991
   </fileSets>
   <!-- TODO replace $VERSION by ${project.version} in WEB-INF/web.xml -->
   <files>
