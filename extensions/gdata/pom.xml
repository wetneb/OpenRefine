--- conflicted
+++ resolved
@@ -11,11 +11,7 @@
   <parent>
     <groupId>org.openrefine</groupId>
     <artifactId>extensions</artifactId>
-<<<<<<< HEAD
     <version>4.0-SNAPSHOT</version>
-=======
-    <version>3.7-SNAPSHOT</version>
->>>>>>> 3d8de572
   </parent>
 
   <properties>
