--- conflicted
+++ resolved
@@ -105,14 +105,10 @@
     context.state = request.getParameter("state");
     
     (function() {
-<<<<<<< HEAD
-      var tokenAndExpiresInSeconds =  Packages.org.openrefine.extension.gdata.GoogleAPIExtension.getTokenFromCode(module,request);
-=======
-      if (Packages.com.google.refine.extension.gdata.TokenCookie.getToken(request) !== null) {
+      if (Packages.org.openrefine.extension.gdata.TokenCookie.getToken(request) !== null) {
           return;
       }
-      var tokenAndExpiresInSeconds =  Packages.com.google.refine.extension.gdata.GoogleAPIExtension.getTokenFromCode(module,request);
->>>>>>> 8d06810a
+      var tokenAndExpiresInSeconds =  Packages.org.openrefine.extension.gdata.GoogleAPIExtension.getTokenFromCode(module,request);
       if (tokenAndExpiresInSeconds) {
         var tokenInfo = tokenAndExpiresInSeconds.split(",");
         Packages.org.openrefine.extension.gdata.TokenCookie.setToken(request, response, tokenInfo[0], tokenInfo[1]);
