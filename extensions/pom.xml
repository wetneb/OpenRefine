--- conflicted
+++ resolved
@@ -5,11 +5,7 @@
   <groupId>org.openrefine</groupId>
   <artifactId>extensions</artifactId>
   <packaging>pom</packaging>
-<<<<<<< HEAD
   <version>spark</version>
-=======
-  <version>3.5-SNAPSHOT</version>
->>>>>>> 8eabec1e
 
   <name>OpenRefine - extensions</name>
   <description>Extensions add importers, exporters and other sorts of features to OpenRefine</description>
@@ -18,11 +14,7 @@
   <parent>
     <groupId>org.openrefine</groupId>
     <artifactId>openrefine</artifactId>
-<<<<<<< HEAD
     <version>spark</version>
-=======
-    <version>3.5-SNAPSHOT</version>
->>>>>>> 8eabec1e
   </parent>
 
   <modules>
