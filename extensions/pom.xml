--- conflicted
+++ resolved
@@ -5,11 +5,7 @@
   <groupId>org.openrefine</groupId>
   <artifactId>extensions</artifactId>
   <packaging>pom</packaging>
-<<<<<<< HEAD
   <version>4.0-SNAPSHOT</version>
-=======
-  <version>3.7-SNAPSHOT</version>
->>>>>>> 3d8de572
 
   <name>OpenRefine - extensions</name>
   <description>Extensions add importers, exporters and other sorts of features to OpenRefine</description>
@@ -18,11 +14,7 @@
   <parent>
     <groupId>org.openrefine</groupId>
     <artifactId>openrefine</artifactId>
-<<<<<<< HEAD
     <version>4.0-SNAPSHOT</version>
-=======
-    <version>3.7-SNAPSHOT</version>
->>>>>>> 3d8de572
   </parent>
 
   <modules>
