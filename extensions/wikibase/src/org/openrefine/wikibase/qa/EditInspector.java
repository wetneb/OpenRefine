/*******************************************************************************
 * MIT License
 *
 * Copyright (c) 2018 Antonin Delpeuch
 *
 * Permission is hereby granted, free of charge, to any person obtaining a copy
 * of this software and associated documentation files (the "Software"), to deal
 * in the Software without restriction, including without limitation the rights
 * to use, copy, modify, merge, publish, distribute, sublicense, and/or sell
 * copies of the Software, and to permit persons to whom the Software is
 * furnished to do so, subject to the following conditions:
 *
 * The above copyright notice and this permission notice shall be included in all
 * copies or substantial portions of the Software.
 *
 * THE SOFTWARE IS PROVIDED "AS IS", WITHOUT WARRANTY OF ANY KIND, EXPRESS OR
 * IMPLIED, INCLUDING BUT NOT LIMITED TO THE WARRANTIES OF MERCHANTABILITY,
 * FITNESS FOR A PARTICULAR PURPOSE AND NONINFRINGEMENT. IN NO EVENT SHALL THE
 * AUTHORS OR COPYRIGHT HOLDERS BE LIABLE FOR ANY CLAIM, DAMAGES OR OTHER
 * LIABILITY, WHETHER IN AN ACTION OF CONTRACT, TORT OR OTHERWISE, ARISING FROM,
 * OUT OF OR IN CONNECTION WITH THE SOFTWARE OR THE USE OR OTHER DEALINGS IN THE
 * SOFTWARE.
 ******************************************************************************/

package org.openrefine.wikibase.qa;

import java.util.HashMap;
import java.util.List;
import java.util.Map;
import java.util.Set;
import java.util.concurrent.ExecutionException;
import java.util.stream.Collectors;

import org.slf4j.Logger;
import org.slf4j.LoggerFactory;
import org.wikidata.wdtk.datamodel.interfaces.EntityIdValue;
import org.wikidata.wdtk.datamodel.interfaces.PropertyIdValue;
import org.wikidata.wdtk.wikibaseapi.ApiConnection;
import org.wikidata.wdtk.wikibaseapi.BasicApiConnection;

import org.openrefine.wikibase.manifests.Manifest;
<<<<<<< HEAD
import org.openrefine.wikibase.qa.QAWarning;
import org.openrefine.wikibase.qa.QAWarningStore;
=======
>>>>>>> ab42257c
import org.openrefine.wikibase.qa.scrutinizers.CalendarScrutinizer;
import org.openrefine.wikibase.qa.scrutinizers.CommonDescriptionScrutinizer;
import org.openrefine.wikibase.qa.scrutinizers.ConflictsWithScrutinizer;
import org.openrefine.wikibase.qa.scrutinizers.DifferenceWithinRangeScrutinizer;
import org.openrefine.wikibase.qa.scrutinizers.DistinctValuesScrutinizer;
import org.openrefine.wikibase.qa.scrutinizers.EditScrutinizer;
import org.openrefine.wikibase.qa.scrutinizers.EnglishDescriptionScrutinizer;
import org.openrefine.wikibase.qa.scrutinizers.EntityTypeScrutinizer;
import org.openrefine.wikibase.qa.scrutinizers.FileNameScrutinizer;
import org.openrefine.wikibase.qa.scrutinizers.FormatScrutinizer;
import org.openrefine.wikibase.qa.scrutinizers.InverseConstraintScrutinizer;
import org.openrefine.wikibase.qa.scrutinizers.ItemRequiresScrutinizer;
import org.openrefine.wikibase.qa.scrutinizers.MultiValueScrutinizer;
import org.openrefine.wikibase.qa.scrutinizers.NewEntityScrutinizer;
import org.openrefine.wikibase.qa.scrutinizers.NoEditsMadeScrutinizer;
import org.openrefine.wikibase.qa.scrutinizers.QualifierCompatibilityScrutinizer;
import org.openrefine.wikibase.qa.scrutinizers.QuantityScrutinizer;
import org.openrefine.wikibase.qa.scrutinizers.RestrictedPositionScrutinizer;
import org.openrefine.wikibase.qa.scrutinizers.RestrictedValuesScrutinizer;
import org.openrefine.wikibase.qa.scrutinizers.SelfReferentialScrutinizer;
import org.openrefine.wikibase.qa.scrutinizers.SingleValueScrutinizer;
import org.openrefine.wikibase.qa.scrutinizers.UnsourcedScrutinizer;
import org.openrefine.wikibase.qa.scrutinizers.UseAsQualifierScrutinizer;
import org.openrefine.wikibase.qa.scrutinizers.WhitespaceScrutinizer;
import org.openrefine.wikibase.schema.WikibaseSchema;
import org.openrefine.wikibase.updates.EntityEdit;
import org.openrefine.wikibase.updates.scheduler.ImpossibleSchedulingException;
import org.openrefine.wikibase.updates.scheduler.WikibaseAPIUpdateScheduler;
import org.openrefine.wikibase.utils.EntityCache;

/**
 * Runs a collection of edit scrutinizers on an edit batch.
 * 
 * @author Antonin Delpeuch
 */
public class EditInspector {

    private static final Logger logger = LoggerFactory.getLogger(EditInspector.class);

    Map<String, EditScrutinizer> scrutinizers;
    private QAWarningStore warningStore;
    private ConstraintFetcher fetcher;
    private Manifest manifest;
    private EntityCache entityCache;
    private ApiConnection connection;
    private boolean slowMode;

    /**
     * Builds an edit inspector.
     *
     * @param warningStore
     *            the store in which to push any warnings generated
     * @param manifest
     *            the configuration of the Wikibase instance to run on
     * @param slowMode
     *            whether expensive checks should be run as well
     */
    public EditInspector(QAWarningStore warningStore, Manifest manifest, boolean slowMode) {
        this.scrutinizers = new HashMap<>();
        this.warningStore = warningStore;
        this.manifest = manifest;
        // TODO this connection could be logged in, as the user doing the upload, so that
        // we could check for their rights to upload.
        // see https://github.com/OpenRefine/OpenRefine/issues/5170
        this.connection = new BasicApiConnection(manifest.getMediaWikiApiEndpoint());
        this.slowMode = slowMode;

        String propertyConstraintPid = manifest.getConstraintsRelatedId("property_constraint_pid");
        if (propertyConstraintPid != null) {
            entityCache = EntityCache.getEntityCache(manifest.getSiteIri(), manifest.getMediaWikiApiEndpoint());
            this.fetcher = new ConstraintFetcher(entityCache, propertyConstraintPid);
        }

        // Register all known scrutinizers here
        register(new NewEntityScrutinizer());
        register(new FormatScrutinizer());
        register(new InverseConstraintScrutinizer());
        register(new SelfReferentialScrutinizer());
        register(new UnsourcedScrutinizer());
        register(new RestrictedPositionScrutinizer());
        register(new QualifierCompatibilityScrutinizer());
        register(new SingleValueScrutinizer());
        register(new DistinctValuesScrutinizer());
        register(new NoEditsMadeScrutinizer());
        register(new WhitespaceScrutinizer());
        register(new QuantityScrutinizer());
        register(new RestrictedValuesScrutinizer());
        register(new EntityTypeScrutinizer());
        register(new CalendarScrutinizer());
        register(new CommonDescriptionScrutinizer());
        register(new EnglishDescriptionScrutinizer());
        register(new MultiValueScrutinizer());
        register(new DifferenceWithinRangeScrutinizer());
        register(new ConflictsWithScrutinizer());
        register(new ItemRequiresScrutinizer());
        register(new UseAsQualifierScrutinizer());
        register(new FileNameScrutinizer());
    }

    /**
     * Adds a new scrutinizer to the inspector.
     *
     * If any necessary dependency is missing, the scrutinizer will not be added.
     * 
     * @param scrutinizer
     */
    public void register(EditScrutinizer scrutinizer) {
        scrutinizer.setStore(warningStore);
        scrutinizer.setFetcher(fetcher);
        scrutinizer.setManifest(manifest);
        scrutinizer.setApiConnection(connection);
        scrutinizer.setEnableSlowChecks(slowMode);
        if (scrutinizer.prepareDependencies()) {
            String key = scrutinizer.getClass().getName();
            scrutinizers.put(key, scrutinizer);
        } else {
            logger.debug("scrutinizer [" + scrutinizer.getClass().getSimpleName() + "] is skipped " +
                    "due to missing necessary constraint configurations in the Wikibase manifest");
        }
    }

    /**
     * Inspect a batch of edits with the registered scrutinizers
     * 
     * @param editBatch
     */
    public void inspect(List<EntityEdit> editBatch, WikibaseSchema schema) throws ExecutionException {
        // First, schedule them with some scheduler,
        // so that all newly created entities appear in the batch
        SchemaPropertyExtractor fetcher = new SchemaPropertyExtractor();
        Set<PropertyIdValue> properties = fetcher.getAllProperties(schema);
        if (entityCache != null) {
            // Prefetch property documents in one API call rather than requesting them one by one.
            entityCache.getMultipleDocuments(properties.stream().collect(Collectors.toList()));
        }
        WikibaseAPIUpdateScheduler scheduler = new WikibaseAPIUpdateScheduler();
        try {
            editBatch = scheduler.schedule(editBatch);
        } catch (ImpossibleSchedulingException e) {
            throw new ExecutionException(e);
        }

        Map<EntityIdValue, EntityEdit> updates = EntityEdit.groupBySubject(editBatch);
        List<EntityEdit> mergedUpdates = updates.values().stream().collect(Collectors.toList());

        for (EditScrutinizer scrutinizer : scrutinizers.values()) {
            scrutinizer.batchIsBeginning();
        }

        for (EntityEdit update : mergedUpdates) {
            if (!update.isNull()) {
                for (EditScrutinizer scrutinizer : scrutinizers.values()) {
                    scrutinizer.scrutinize(update);
                }
            }
        }

        for (EditScrutinizer scrutinizer : scrutinizers.values()) {
            scrutinizer.batchIsFinished();
        }

        if (warningStore.getNbWarnings() == 0) {
            QAWarning warning = new QAWarning("no-issue-detected", null, QAWarning.Severity.INFO, 0);
            warning.setFacetable(false);
            warningStore.addWarning(warning);
        }
    }
}<|MERGE_RESOLUTION|>--- conflicted
+++ resolved
@@ -39,11 +39,6 @@
 import org.wikidata.wdtk.wikibaseapi.BasicApiConnection;
 
 import org.openrefine.wikibase.manifests.Manifest;
-<<<<<<< HEAD
-import org.openrefine.wikibase.qa.QAWarning;
-import org.openrefine.wikibase.qa.QAWarningStore;
-=======
->>>>>>> ab42257c
 import org.openrefine.wikibase.qa.scrutinizers.CalendarScrutinizer;
 import org.openrefine.wikibase.qa.scrutinizers.CommonDescriptionScrutinizer;
 import org.openrefine.wikibase.qa.scrutinizers.ConflictsWithScrutinizer;
@@ -76,7 +71,7 @@
 
 /**
  * Runs a collection of edit scrutinizers on an edit batch.
- * 
+ *
  * @author Antonin Delpeuch
  */
 public class EditInspector {
@@ -147,7 +142,7 @@
      * Adds a new scrutinizer to the inspector.
      *
      * If any necessary dependency is missing, the scrutinizer will not be added.
-     * 
+     *
      * @param scrutinizer
      */
     public void register(EditScrutinizer scrutinizer) {
@@ -167,7 +162,7 @@
 
     /**
      * Inspect a batch of edits with the registered scrutinizers
-     * 
+     *
      * @param editBatch
      */
     public void inspect(List<EntityEdit> editBatch, WikibaseSchema schema) throws ExecutionException {
