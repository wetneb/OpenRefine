
package org.openrefine.wikidata.commands;

import com.google.refine.ProjectManager;
import com.google.refine.commands.Command;
import com.google.refine.preference.PreferenceStore;
import com.google.refine.util.ParsingUtilities;
import org.mockito.ArgumentCaptor;
import org.powermock.core.classloader.annotations.PrepareForTest;
import org.testng.annotations.BeforeClass;
import org.testng.annotations.BeforeMethod;
import org.testng.annotations.Test;
import org.wikidata.wdtk.wikibaseapi.BasicApiConnection;
import org.wikidata.wdtk.wikibaseapi.LoginFailedException;
import org.wikidata.wdtk.wikibaseapi.OAuthApiConnection;
import org.wikidata.wdtk.wikibaseapi.apierrors.AssertUserFailedException;
import org.wikidata.wdtk.wikibaseapi.apierrors.MediaWikiApiErrorException;

import javax.servlet.ServletException;
import javax.servlet.http.Cookie;
import java.io.IOException;
import java.io.PrintWriter;
import java.io.StringWriter;
import java.io.UnsupportedEncodingException;
import java.lang.reflect.Constructor;
import java.net.HttpCookie;
import java.util.ArrayList;
import java.util.HashMap;
import java.util.List;
import java.util.Map;

import static com.google.refine.util.TestUtils.assertEqualAsJson;
import static org.mockito.ArgumentMatchers.anyMap;
import static org.mockito.BDDMockito.given;
import static org.mockito.Mockito.verify;
import static org.openrefine.wikidata.commands.LoginCommand.*;
import static org.powermock.api.mockito.PowerMockito.*;
import static org.testng.Assert.*;

@PrepareForTest(ConnectionManager.class)
public class LoginCommandTest extends CommandTest {

<<<<<<< HEAD
import org.openrefine.commands.Command;
import org.openrefine.util.TestUtils;

public class LoginCommandTest extends CommandTest {

=======
    private static final String apiEndpoint = "https://www.wikidata.org/w/api.php";
    private static final String apiEndpointPrefix = apiEndpoint + "-";

    private static final String username = "my_username";
    private static final String password = "my_password";

    private static final String consumerToken = "my_consumer_token";
    private static final String consumerSecret = "my_consumer_secret";
    private static final String accessToken = "my_access_token";
    private static final String accessSecret = "my_access_secret";

    private static final Map<String, String> cookieMap = new HashMap<>();

    static {
        cookieMap.put("GeoIP", "TW:TXG:Taichung:24.15:120.68:v4");
        cookieMap.put("WMF-Last-Access", "15-Jun-2020");
        cookieMap.put("WMF-Last-Access-Global", "15-Jun-2020");
        cookieMap.put("centralauth_Session", "centralauth_Session123");
        cookieMap.put("centralauth_Token", "centralauth_Token123");
        cookieMap.put("centralauth_User", username);
        cookieMap.put("wikidatawikiSession", "wikidatawikiSession123");
        cookieMap.put("wikidatawikiUserID", "123456");
        cookieMap.put("wikidatawikiUserName", username);
    }

    private static final int ONE_YEAR = 60 * 60 * 24 * 365;

    private ArgumentCaptor<Cookie> cookieCaptor;

    // used for mocking singleton
    Constructor<ConnectionManager> constructor;

    @BeforeClass
    public void initConstructor() throws NoSuchMethodException {
        constructor = ConnectionManager.class.getDeclaredConstructor();
        constructor.setAccessible(true);
    }

>>>>>>> 8eabec1e
    @BeforeMethod
    public void setUp() throws Exception {
        command = new LoginCommand();

        // mock the ConnectionManager singleton
        ConnectionManager manager = constructor.newInstance();
        mockStatic(ConnectionManager.class);
        given(ConnectionManager.getInstance()).willReturn(manager);

        when(request.getCookies()).thenReturn(new Cookie[]{});
        cookieCaptor = ArgumentCaptor.forClass(Cookie.class);
        doNothing().when(response).addCookie(cookieCaptor.capture());
    }

    @Test
    public void testClearCredentialsInPreferences() throws Exception {
        PreferenceStore prefStore = new PreferenceStore();
        ProjectManager.singleton = mock(ProjectManager.class);
        when(ProjectManager.singleton.getPreferenceStore()).thenReturn(prefStore);
        prefStore.put(ConnectionManager.PREFERENCE_STORE_KEY, ParsingUtilities.mapper.createArrayNode());
        assertNotNull(prefStore.get(ConnectionManager.PREFERENCE_STORE_KEY));
        constructor.newInstance();
        assertNull(prefStore.get(ConnectionManager.PREFERENCE_STORE_KEY));
    }

    @Test
    public void testNoApiEndpointPost() throws ServletException, IOException {
        when(request.getParameter("csrf_token")).thenReturn(Command.csrfFactory.getFreshToken());
        command.doPost(request, response);
        assertEqualAsJson("{\"code\":\"error\",\"message\":\"missing parameter 'wb-api-endpoint'\"}", writer.toString());
    }

    @Test
    public void testNoApiEndpointGet() throws ServletException, IOException {
        command.doGet(request, response);
        assertEqualAsJson("{\"code\":\"error\",\"message\":\"missing parameter 'wb-api-endpoint'\"}", writer.toString());
    }

    @Test
    public void testNoCredentials() throws ServletException, IOException {
        when(request.getParameter("csrf_token")).thenReturn(Command.csrfFactory.getFreshToken());
        when(request.getParameter(API_ENDPOINT)).thenReturn(apiEndpoint);
        command.doPost(request, response);
        assertEqualAsJson("{\"logged_in\":false,\"username\":null,\"mediawiki_api_endpoint\":\"" + apiEndpoint + "\"}", writer.toString());
    }

    @Test
    public void testCsrfProtection() throws ServletException, IOException {
        command.doPost(request, response);
<<<<<<< HEAD
        TestUtils.assertEqualAsJson("{\"code\":\"error\",\"message\":\"Missing or invalid csrf_token parameter\"}", writer.toString());
=======
        assertEqualAsJson("{\"code\":\"error\",\"message\":\"Missing or invalid csrf_token parameter\"}", writer.toString());
>>>>>>> 8eabec1e
    }

    @Test
    public void testGetNotCsrfProtected() throws ServletException, IOException {
<<<<<<< HEAD
        command.doGet(request, response);
        TestUtils.assertEqualAsJson("{\"logged_in\":false,\"username\":null}", writer.toString());
=======
        when(request.getParameter(API_ENDPOINT)).thenReturn(apiEndpoint);
        command.doGet(request, response);
        assertEqualAsJson("{\"logged_in\":false,\"username\":null,\"mediawiki_api_endpoint\":\"" + apiEndpoint + "\"}", writer.toString());
    }

    private void assertLogin() {
        assertTrue(ConnectionManager.getInstance().isLoggedIn(apiEndpoint));
        assertEqualAsJson("{\"logged_in\":true,\"username\":\"" + username + "\",\"mediawiki_api_endpoint\":\"" + apiEndpoint + "\"}",
                writer.toString());
    }

    @Test
    public void testUsernamePasswordLogin() throws Exception {
        BasicApiConnection connection = mock(BasicApiConnection.class);
        whenNew(BasicApiConnection.class).withAnyArguments().thenReturn(connection);
        when(connection.getCurrentUser()).thenReturn(username);
        when(connection.getCookies()).thenReturn(makeResponseCookies());

        when(request.getParameter("csrf_token")).thenReturn(Command.csrfFactory.getFreshToken());
        when(request.getParameter(API_ENDPOINT)).thenReturn(apiEndpoint);
        when(request.getParameter(USERNAME)).thenReturn(username);
        when(request.getParameter(PASSWORD)).thenReturn(password);

        command.doPost(request, response);

        verify(connection).login(username, password);

        assertLogin();

        Map<String, Cookie> cookies = getCookieMap(cookieCaptor.getAllValues());
        assertEquals(cookies.size(), 5);
        assertCookieEquals(cookies.get(apiEndpointPrefix + USERNAME), "", 0);
        assertCookieEquals(cookies.get(apiEndpointPrefix + CONSUMER_TOKEN), "", 0);
        assertCookieEquals(cookies.get(apiEndpointPrefix + CONSUMER_SECRET), "", 0);
        assertCookieEquals(cookies.get(apiEndpointPrefix + ACCESS_TOKEN), "", 0);
        assertCookieEquals(cookies.get(apiEndpointPrefix + ACCESS_SECRET), "", 0);
    }

    @Test
    public void testUsernamePasswordLoginRememberCredentials() throws Exception {
        BasicApiConnection connection = mock(BasicApiConnection.class);
        whenNew(BasicApiConnection.class).withAnyArguments().thenReturn(connection);
        when(connection.getCurrentUser()).thenReturn(username);
        when(connection.getCookies()).thenReturn(makeResponseCookies());

        when(request.getParameter("csrf_token")).thenReturn(Command.csrfFactory.getFreshToken());
        when(request.getParameter("remember-credentials")).thenReturn("on");
        when(request.getParameter(API_ENDPOINT)).thenReturn(apiEndpoint);
        when(request.getParameter(USERNAME)).thenReturn(username);
        when(request.getParameter(PASSWORD)).thenReturn(password);

        command.doPost(request, response);

        verify(connection).login(username, password);
        assertLogin();

        Map<String, Cookie> cookies = getCookieMap(cookieCaptor.getAllValues());
        cookieMap.forEach((key, value) -> assertCookieEquals(cookies.get(apiEndpointPrefix + WIKIBASE_COOKIE_PREFIX + key), value, ONE_YEAR));
        assertCookieEquals(cookies.get(apiEndpointPrefix + USERNAME), username, ONE_YEAR);
        assertCookieEquals(cookies.get(apiEndpointPrefix + CONSUMER_TOKEN), "", 0);
        assertCookieEquals(cookies.get(apiEndpointPrefix + CONSUMER_SECRET), "", 0);
        assertCookieEquals(cookies.get(apiEndpointPrefix + ACCESS_TOKEN), "", 0);
        assertCookieEquals(cookies.get(apiEndpointPrefix + ACCESS_SECRET), "", 0);
    }

    @Test
    public void testUsernamePasswordLoginWithCookies() throws Exception {
        BasicApiConnection connection = mock(BasicApiConnection.class);
        given(ConnectionManager.convertToBasicApiConnection(anyMap())).willReturn(connection);
        when(connection.getCurrentUser()).thenReturn(username);
        when(connection.getCookies()).thenReturn(makeResponseCookies());

        when(request.getParameter("csrf_token")).thenReturn(Command.csrfFactory.getFreshToken());
        when(request.getParameter(API_ENDPOINT)).thenReturn(apiEndpoint);
        when(request.getCookies()).thenReturn(makeRequestCookies());

        command.doPost(request, response);

        verify(connection).checkCredentials();
        assertLogin();

        Map<String, Cookie> cookies = getCookieMap(cookieCaptor.getAllValues());
        assertEquals(cookies.size(), 4);
        assertCookieEquals(cookies.get(apiEndpointPrefix + CONSUMER_TOKEN), "", 0);
        assertCookieEquals(cookies.get(apiEndpointPrefix + CONSUMER_SECRET), "", 0);
        assertCookieEquals(cookies.get(apiEndpointPrefix + ACCESS_TOKEN), "", 0);
        assertCookieEquals(cookies.get(apiEndpointPrefix + ACCESS_SECRET), "", 0);
    }

    @Test
    public void testOwnerOnlyConsumerLogin() throws Exception {
        OAuthApiConnection connection = mock(OAuthApiConnection.class);
        whenNew(OAuthApiConnection.class).withAnyArguments().thenReturn(connection);
        when(connection.getCurrentUser()).thenReturn(username);

        when(request.getParameter("csrf_token")).thenReturn(Command.csrfFactory.getFreshToken());
        when(request.getParameter(API_ENDPOINT)).thenReturn(apiEndpoint);
        when(request.getParameter(CONSUMER_TOKEN)).thenReturn(consumerToken);
        when(request.getParameter(CONSUMER_SECRET)).thenReturn(consumerSecret);
        when(request.getParameter(ACCESS_TOKEN)).thenReturn(accessToken);
        when(request.getParameter(ACCESS_SECRET)).thenReturn(accessSecret);

        command.doPost(request, response);

        assertLogin();

        Map<String, Cookie> cookies = getCookieMap(cookieCaptor.getAllValues());
        assertEquals(cookies.size(), 5);
        assertCookieEquals(cookies.get(apiEndpointPrefix + USERNAME), "", 0);
        assertCookieEquals(cookies.get(apiEndpointPrefix + CONSUMER_TOKEN), "", 0);
        assertCookieEquals(cookies.get(apiEndpointPrefix + CONSUMER_SECRET), "", 0);
        assertCookieEquals(cookies.get(apiEndpointPrefix + ACCESS_TOKEN), "", 0);
        assertCookieEquals(cookies.get(apiEndpointPrefix + ACCESS_SECRET), "", 0);
    }

    @Test
    public void testOwnerOnlyConsumerLoginRememberCredentials() throws Exception {
        OAuthApiConnection connection = mock(OAuthApiConnection.class);
        whenNew(OAuthApiConnection.class).withAnyArguments().thenReturn(connection);
        when(connection.getCurrentUser()).thenReturn(username);

        when(request.getParameter("csrf_token")).thenReturn(Command.csrfFactory.getFreshToken());
        when(request.getParameter("remember-credentials")).thenReturn("on");
        when(request.getParameter(API_ENDPOINT)).thenReturn(apiEndpoint);
        when(request.getParameter(CONSUMER_TOKEN)).thenReturn(consumerToken);
        when(request.getParameter(CONSUMER_SECRET)).thenReturn(consumerSecret);
        when(request.getParameter(ACCESS_TOKEN)).thenReturn(accessToken);
        when(request.getParameter(ACCESS_SECRET)).thenReturn(accessSecret);
        when(request.getCookies()).thenReturn(makeRequestCookies());

        command.doPost(request, response);

        assertLogin();

        Map<String, Cookie> cookies = getCookieMap(cookieCaptor.getAllValues());
        // If logging in with owner-only consumer,
        // cookies for the username/password login should be cleared.
        cookieMap.forEach((key, value) -> assertCookieEquals(cookies.get(apiEndpointPrefix + WIKIBASE_COOKIE_PREFIX + key), "", 0));
        assertCookieEquals(cookies.get(apiEndpointPrefix + USERNAME), "", 0);
        assertCookieEquals(cookies.get(apiEndpointPrefix + CONSUMER_TOKEN), consumerToken, ONE_YEAR);
        assertCookieEquals(cookies.get(apiEndpointPrefix + CONSUMER_SECRET), consumerSecret, ONE_YEAR);
        assertCookieEquals(cookies.get(apiEndpointPrefix + ACCESS_TOKEN), accessToken, ONE_YEAR);
        assertCookieEquals(cookies.get(apiEndpointPrefix + ACCESS_SECRET), accessSecret, ONE_YEAR);
    }

    @Test
    public void testOwnerOnlyConsumerLoginWithCookies() throws Exception {
        OAuthApiConnection connection = mock(OAuthApiConnection.class);
        whenNew(OAuthApiConnection.class).withAnyArguments().thenReturn(connection);
        when(connection.getCurrentUser()).thenReturn(username);

        when(request.getParameter("csrf_token")).thenReturn(Command.csrfFactory.getFreshToken());
        when(request.getParameter(API_ENDPOINT)).thenReturn(apiEndpoint);
        Cookie consumerTokenCookie = new Cookie(apiEndpointPrefix + CONSUMER_TOKEN, consumerToken);
        Cookie consumerSecretCookie = new Cookie(apiEndpointPrefix + CONSUMER_SECRET, consumerSecret);
        Cookie accessTokenCookie = new Cookie(apiEndpointPrefix + ACCESS_TOKEN, accessToken);
        Cookie accessSecretCookie = new Cookie(apiEndpointPrefix + ACCESS_SECRET, accessSecret);
        when(request.getCookies()).thenReturn(new Cookie[]{consumerTokenCookie, consumerSecretCookie, accessTokenCookie, accessSecretCookie});
        command.doPost(request, response);

        assertLogin();

        Map<String, Cookie> cookies = getCookieMap(cookieCaptor.getAllValues());
        assertEquals(cookies.size(), 5);
        assertCookieEquals(cookies.get(apiEndpointPrefix + USERNAME), "", 0);
        assertCookieEquals(cookies.get(apiEndpointPrefix + CONSUMER_TOKEN), consumerToken, ONE_YEAR);
        assertCookieEquals(cookies.get(apiEndpointPrefix + CONSUMER_SECRET), consumerSecret, ONE_YEAR);
        assertCookieEquals(cookies.get(apiEndpointPrefix + ACCESS_TOKEN), accessToken, ONE_YEAR);
        assertCookieEquals(cookies.get(apiEndpointPrefix + ACCESS_SECRET), accessSecret, ONE_YEAR);
    }

    @Test
    public void testCookieEncoding() throws Exception {
        OAuthApiConnection connection = mock(OAuthApiConnection.class);
        whenNew(OAuthApiConnection.class).withAnyArguments().thenReturn(connection);

        when(request.getParameter("csrf_token")).thenReturn(Command.csrfFactory.getFreshToken());
        when(request.getParameter("remember-credentials")).thenReturn("on");
        when(request.getParameter(API_ENDPOINT)).thenReturn(apiEndpoint);
        when(request.getParameter(CONSUMER_TOKEN)).thenReturn("malformed consumer token \r\n %?");
        when(request.getParameter(CONSUMER_SECRET)).thenReturn(consumerSecret);
        when(request.getParameter(ACCESS_TOKEN)).thenReturn(accessToken);
        when(request.getParameter(ACCESS_SECRET)).thenReturn(accessSecret);
        when(request.getCookies()).thenReturn(makeRequestCookies());

        command.doPost(request, response);

        Map<String, Cookie> cookies = getCookieMap(cookieCaptor.getAllValues());
        assertNotEquals(cookies.get(apiEndpointPrefix + CONSUMER_TOKEN).getValue(), "malformed consumer token \r\n %?");
        assertEquals(cookies.get(apiEndpointPrefix + CONSUMER_TOKEN).getValue(), "malformed+consumer+token+%0D%0A+%25%3F");
    }

    @Test
    public void testCookieDecoding() throws Exception {
        ConnectionManager manager = mock(ConnectionManager.class);
        given(ConnectionManager.getInstance()).willReturn(manager);

        OAuthApiConnection connection = mock(OAuthApiConnection.class);
        whenNew(OAuthApiConnection.class).withAnyArguments().thenReturn(connection);
        when(connection.getCurrentUser()).thenReturn(username);

        when(request.getParameter("csrf_token")).thenReturn(Command.csrfFactory.getFreshToken());
        when(request.getParameter(API_ENDPOINT)).thenReturn(apiEndpoint);
        Cookie consumerTokenCookie = new Cookie(apiEndpointPrefix + CONSUMER_TOKEN, "malformed+consumer+token+%0D%0A+%25%3F");
        Cookie consumerSecretCookie = new Cookie(apiEndpointPrefix + CONSUMER_SECRET, consumerSecret);
        Cookie accessTokenCookie = new Cookie(apiEndpointPrefix + ACCESS_TOKEN, accessToken);
        Cookie accessSecretCookie = new Cookie(apiEndpointPrefix + ACCESS_SECRET, accessSecret);
        when(request.getCookies()).thenReturn(new Cookie[]{consumerTokenCookie, consumerSecretCookie, accessTokenCookie, accessSecretCookie});

        command.doPost(request, response);

        verify(manager).login(apiEndpoint, "malformed consumer token \r\n %?", consumerSecret, accessToken, accessSecret);
    }

    @Test
    public void testLogout() throws Exception {
        BasicApiConnection connection = mock(BasicApiConnection.class);
        whenNew(BasicApiConnection.class).withAnyArguments().thenReturn(connection);
        when(connection.getCurrentUser()).thenReturn(username);
        when(connection.getCookies()).thenReturn(makeResponseCookies());

        when(request.getParameter("csrf_token")).thenReturn(Command.csrfFactory.getFreshToken());
        when(request.getParameter(API_ENDPOINT)).thenReturn(apiEndpoint);
        when(request.getParameter(USERNAME)).thenReturn(username);
        when(request.getParameter(PASSWORD)).thenReturn(password);

        // login first
        command.doPost(request, response);

        int loginCookiesSize = cookieCaptor.getAllValues().size();

        assertLogin();

        // logout
        when(request.getParameter("logout")).thenReturn("true");
        when(request.getCookies()).thenReturn(makeRequestCookies()); // will be cleared
        StringWriter logoutWriter = new StringWriter();
        when(response.getWriter()).thenReturn(new PrintWriter(logoutWriter));

        command.doPost(request, response);

        assertFalse(ConnectionManager.getInstance().isLoggedIn(apiEndpoint));
        assertEqualAsJson("{\"logged_in\":false,\"username\":null, \"mediawiki_api_endpoint\":\"" + apiEndpoint + "\"}", logoutWriter.toString());

        Map<String, Cookie> cookies = getCookieMap(cookieCaptor.getAllValues().subList(loginCookiesSize, cookieCaptor.getAllValues().size()));
        cookieMap.forEach((key, value) -> assertCookieEquals(cookies.get(apiEndpointPrefix + WIKIBASE_COOKIE_PREFIX + key), "", 0));
        assertCookieEquals(cookies.get(apiEndpointPrefix + USERNAME), "", 0);
        assertCookieEquals(cookies.get(apiEndpointPrefix + CONSUMER_TOKEN), "", 0);
        assertCookieEquals(cookies.get(apiEndpointPrefix + CONSUMER_SECRET), "", 0);
        assertCookieEquals(cookies.get(apiEndpointPrefix + ACCESS_TOKEN), "", 0);
        assertCookieEquals(cookies.get(apiEndpointPrefix + ACCESS_SECRET), "", 0);
    }

    @Test
    public void testUsernamePasswordLoginFailed() throws Exception {
        BasicApiConnection connection = mock(BasicApiConnection.class);
        whenNew(BasicApiConnection.class).withAnyArguments().thenReturn(connection);
        doThrow(new LoginFailedException("login failed")).when(connection).login(username, password);

        when(request.getParameter("csrf_token")).thenReturn(Command.csrfFactory.getFreshToken());
        when(request.getParameter(API_ENDPOINT)).thenReturn(apiEndpoint);
        // we don't check the username/password here
        when(request.getParameter(USERNAME)).thenReturn(username);
        when(request.getParameter(PASSWORD)).thenReturn(password);

        // login first
        command.doPost(request, response);

        verify(connection).login(username, password);
        assertFalse(ConnectionManager.getInstance().isLoggedIn(apiEndpoint));
    }

    @Test
    public void testUsernamePasswordWithCookiesLoginFailed() throws Exception {
        BasicApiConnection connection = mock(BasicApiConnection.class);
        given(ConnectionManager.convertToBasicApiConnection(anyMap())).willReturn(connection);
        doThrow(new AssertUserFailedException("assert user login failed")).when(connection).checkCredentials();

        when(request.getParameter("csrf_token")).thenReturn(Command.csrfFactory.getFreshToken());
        when(request.getParameter(API_ENDPOINT)).thenReturn(apiEndpoint);
        // we don't check the username/password here
        when(request.getCookies()).thenReturn(makeRequestCookies());

        // login first
        command.doPost(request, response);

        verify(connection).checkCredentials();
        assertFalse(ConnectionManager.getInstance().isLoggedIn(apiEndpoint));
    }

    @Test
    public void testOwnerOnlyConsumerLoginFailed() throws Exception {
        OAuthApiConnection connection = mock(OAuthApiConnection.class);
        whenNew(OAuthApiConnection.class).withAnyArguments().thenReturn(connection);
        doThrow(new AssertUserFailedException("assert user login failed")).when(connection).checkCredentials();

        when(request.getParameter("csrf_token")).thenReturn(Command.csrfFactory.getFreshToken());
        when(request.getParameter(API_ENDPOINT)).thenReturn(apiEndpoint);
        when(request.getParameter(CONSUMER_TOKEN)).thenReturn(consumerToken);
        when(request.getParameter(CONSUMER_SECRET)).thenReturn(consumerSecret);
        when(request.getParameter(ACCESS_TOKEN)).thenReturn(accessToken);
        when(request.getParameter(ACCESS_SECRET)).thenReturn(accessSecret);

        command.doPost(request, response);

        verify(connection).checkCredentials();
        assertFalse(connection.isLoggedIn());
    }

    @Test
    public void testLogoutFailed() throws Exception {
        BasicApiConnection connection = mock(BasicApiConnection.class);
        whenNew(BasicApiConnection.class).withAnyArguments().thenReturn(connection);
        when(connection.getCurrentUser()).thenReturn(username);

        when(request.getParameter("csrf_token")).thenReturn(Command.csrfFactory.getFreshToken());
        when(request.getParameter(API_ENDPOINT)).thenReturn(apiEndpoint);
        when(request.getParameter(USERNAME)).thenReturn(username);
        when(request.getParameter(PASSWORD)).thenReturn(password);

        // login first
        command.doPost(request, response);

        assertTrue(ConnectionManager.getInstance().isLoggedIn(apiEndpoint));

        // logout
        when(request.getParameter("logout")).thenReturn("true");
        doThrow(new MediaWikiApiErrorException("", "")).when(connection).logout();
        command.doPost(request, response);

        // still logged in
        assertTrue(ConnectionManager.getInstance().isLoggedIn(apiEndpoint));
    }

    @Test
    public void testLogoutFailedBecauseCredentialsExpired() throws Exception {
        // if our credentials expire and we try to log out,
        // we should consider that the logout succeeded.
        // Workaround for https://github.com/Wikidata/Wikidata-Toolkit/issues/511
        BasicApiConnection connection = mock(BasicApiConnection.class);
        whenNew(BasicApiConnection.class).withAnyArguments().thenReturn(connection);
        when(connection.getCurrentUser()).thenReturn(username);

        when(request.getParameter("csrf_token")).thenReturn(Command.csrfFactory.getFreshToken());
        when(request.getParameter(API_ENDPOINT)).thenReturn(apiEndpoint);
        when(request.getParameter(USERNAME)).thenReturn(username);
        when(request.getParameter(PASSWORD)).thenReturn(password);

        // login first
        command.doPost(request, response);

        assertTrue(ConnectionManager.getInstance().isLoggedIn(apiEndpoint));

        // logout
        when(request.getParameter("logout")).thenReturn("true");
        doThrow(new MediaWikiApiErrorException("assertuserfailed", "No longer logged in")).when(connection).logout();
        command.doPost(request, response);

        // not logged in anymore
        assertFalse(ConnectionManager.getInstance().isLoggedIn(apiEndpoint));
    }

    @Test
    public void testMultipleConnections() throws Exception {
        BasicApiConnection connection = mock(BasicApiConnection.class);
        whenNew(BasicApiConnection.class).withAnyArguments().thenReturn(connection);
        when(connection.getCurrentUser()).thenReturn(username);

        String wikibase1 = "https://www.wikibase1.org/w/api.php";
        String wikibase2 = "https://www.wikibase2.org/w/api.php";

        when(request.getParameter("csrf_token")).thenReturn(Command.csrfFactory.getFreshToken());
        when(request.getParameter(USERNAME)).thenReturn(username);
        when(request.getParameter(PASSWORD)).thenReturn(password);

        // login to one endpoint first
        when(request.getParameter(API_ENDPOINT)).thenReturn(wikibase1);
        command.doPost(request, response);

        // not logged in to another endpoint
        assertFalse(ConnectionManager.getInstance().isLoggedIn(wikibase2));

        // login to another endpoint
        when(request.getParameter(API_ENDPOINT)).thenReturn(wikibase2);
        command.doPost(request, response);

        // logged in to both endpoints
        assertTrue(ConnectionManager.getInstance().isLoggedIn(wikibase1));
        assertTrue(ConnectionManager.getInstance().isLoggedIn(wikibase2));

        // logout from the first endpoint
        when(request.getParameter("logout")).thenReturn("true");
        when(request.getParameter(API_ENDPOINT)).thenReturn(wikibase1);
        command.doPost(request, response);

        // logged out from the first endpoint
        assertFalse(ConnectionManager.getInstance().isLoggedIn(wikibase1));

        // still logged in to another endpoint
        assertTrue(ConnectionManager.getInstance().isLoggedIn(wikibase2));
    }

    private static Cookie[] makeRequestCookies() {
        List<Cookie> cookies = new ArrayList<>();
        cookieMap.forEach((key, value) -> cookies.add(new Cookie(apiEndpointPrefix + WIKIBASE_COOKIE_PREFIX + key, value)));
        cookies.add(new Cookie(apiEndpointPrefix + USERNAME, username));
        return cookies.toArray(new Cookie[0]);
    }

    private static List<HttpCookie> makeResponseCookies() {
        List<HttpCookie> cookies = new ArrayList<>();
        cookieMap.forEach((key, value) -> cookies.add(new HttpCookie(key, value)));
        return cookies;
    }

    private static void assertCookieEquals(Cookie cookie, String expectedValue, int expectedMaxAge) {
        try {
            assertEquals(getCookieValue(cookie), expectedValue);
        } catch (UnsupportedEncodingException e) {
            e.printStackTrace();
        }
        assertEquals(cookie.getMaxAge(), expectedMaxAge);
        assertEquals(cookie.getPath(), "/");
    }

    private static Map<String, Cookie> getCookieMap(List<Cookie> cookies) {
        Map<String, Cookie> map = new HashMap<>();
        cookies.forEach(cookie -> map.put(cookie.getName(), cookie));
        return map;
    }

    @Test
    public void testRemoveCRLF() {
        assertEquals(removeCRLF("a\rb\nc\r\n\r\nd"), "abcd");
        assertEquals(removeCRLF(null), "");
>>>>>>> 8eabec1e
    }
}<|MERGE_RESOLUTION|>--- conflicted
+++ resolved
@@ -1,10 +1,47 @@
 
 package org.openrefine.wikidata.commands;
 
-import com.google.refine.ProjectManager;
-import com.google.refine.commands.Command;
-import com.google.refine.preference.PreferenceStore;
-import com.google.refine.util.ParsingUtilities;
+import static org.mockito.ArgumentMatchers.anyMap;
+import static org.mockito.BDDMockito.given;
+import static org.mockito.Mockito.verify;
+import static org.openrefine.util.TestUtils.assertEqualAsJson;
+import static org.openrefine.wikidata.commands.LoginCommand.ACCESS_SECRET;
+import static org.openrefine.wikidata.commands.LoginCommand.ACCESS_TOKEN;
+import static org.openrefine.wikidata.commands.LoginCommand.API_ENDPOINT;
+import static org.openrefine.wikidata.commands.LoginCommand.CONSUMER_SECRET;
+import static org.openrefine.wikidata.commands.LoginCommand.CONSUMER_TOKEN;
+import static org.openrefine.wikidata.commands.LoginCommand.PASSWORD;
+import static org.openrefine.wikidata.commands.LoginCommand.USERNAME;
+import static org.openrefine.wikidata.commands.LoginCommand.WIKIBASE_COOKIE_PREFIX;
+import static org.openrefine.wikidata.commands.LoginCommand.getCookieValue;
+import static org.openrefine.wikidata.commands.LoginCommand.removeCRLF;
+import static org.powermock.api.mockito.PowerMockito.doNothing;
+import static org.powermock.api.mockito.PowerMockito.doThrow;
+import static org.powermock.api.mockito.PowerMockito.mock;
+import static org.powermock.api.mockito.PowerMockito.mockStatic;
+import static org.powermock.api.mockito.PowerMockito.when;
+import static org.powermock.api.mockito.PowerMockito.whenNew;
+import static org.testng.Assert.assertEquals;
+import static org.testng.Assert.assertFalse;
+import static org.testng.Assert.assertNotEquals;
+import static org.testng.Assert.assertNotNull;
+import static org.testng.Assert.assertNull;
+import static org.testng.Assert.assertTrue;
+
+import java.io.IOException;
+import java.io.PrintWriter;
+import java.io.StringWriter;
+import java.io.UnsupportedEncodingException;
+import java.lang.reflect.Constructor;
+import java.net.HttpCookie;
+import java.util.ArrayList;
+import java.util.HashMap;
+import java.util.List;
+import java.util.Map;
+
+import javax.servlet.ServletException;
+import javax.servlet.http.Cookie;
+
 import org.mockito.ArgumentCaptor;
 import org.powermock.core.classloader.annotations.PrepareForTest;
 import org.testng.annotations.BeforeClass;
@@ -16,37 +53,14 @@
 import org.wikidata.wdtk.wikibaseapi.apierrors.AssertUserFailedException;
 import org.wikidata.wdtk.wikibaseapi.apierrors.MediaWikiApiErrorException;
 
-import javax.servlet.ServletException;
-import javax.servlet.http.Cookie;
-import java.io.IOException;
-import java.io.PrintWriter;
-import java.io.StringWriter;
-import java.io.UnsupportedEncodingException;
-import java.lang.reflect.Constructor;
-import java.net.HttpCookie;
-import java.util.ArrayList;
-import java.util.HashMap;
-import java.util.List;
-import java.util.Map;
-
-import static com.google.refine.util.TestUtils.assertEqualAsJson;
-import static org.mockito.ArgumentMatchers.anyMap;
-import static org.mockito.BDDMockito.given;
-import static org.mockito.Mockito.verify;
-import static org.openrefine.wikidata.commands.LoginCommand.*;
-import static org.powermock.api.mockito.PowerMockito.*;
-import static org.testng.Assert.*;
+import org.openrefine.ProjectManager;
+import org.openrefine.commands.Command;
+import org.openrefine.preference.PreferenceStore;
+import org.openrefine.util.ParsingUtilities;
 
 @PrepareForTest(ConnectionManager.class)
 public class LoginCommandTest extends CommandTest {
 
-<<<<<<< HEAD
-import org.openrefine.commands.Command;
-import org.openrefine.util.TestUtils;
-
-public class LoginCommandTest extends CommandTest {
-
-=======
     private static final String apiEndpoint = "https://www.wikidata.org/w/api.php";
     private static final String apiEndpointPrefix = apiEndpoint + "-";
 
@@ -85,7 +99,6 @@
         constructor.setAccessible(true);
     }
 
->>>>>>> 8eabec1e
     @BeforeMethod
     public void setUp() throws Exception {
         command = new LoginCommand();
@@ -95,7 +108,7 @@
         mockStatic(ConnectionManager.class);
         given(ConnectionManager.getInstance()).willReturn(manager);
 
-        when(request.getCookies()).thenReturn(new Cookie[]{});
+        when(request.getCookies()).thenReturn(new Cookie[] {});
         cookieCaptor = ArgumentCaptor.forClass(Cookie.class);
         doNothing().when(response).addCookie(cookieCaptor.capture());
     }
@@ -135,19 +148,11 @@
     @Test
     public void testCsrfProtection() throws ServletException, IOException {
         command.doPost(request, response);
-<<<<<<< HEAD
-        TestUtils.assertEqualAsJson("{\"code\":\"error\",\"message\":\"Missing or invalid csrf_token parameter\"}", writer.toString());
-=======
         assertEqualAsJson("{\"code\":\"error\",\"message\":\"Missing or invalid csrf_token parameter\"}", writer.toString());
->>>>>>> 8eabec1e
     }
 
     @Test
     public void testGetNotCsrfProtected() throws ServletException, IOException {
-<<<<<<< HEAD
-        command.doGet(request, response);
-        TestUtils.assertEqualAsJson("{\"logged_in\":false,\"username\":null}", writer.toString());
-=======
         when(request.getParameter(API_ENDPOINT)).thenReturn(apiEndpoint);
         command.doGet(request, response);
         assertEqualAsJson("{\"logged_in\":false,\"username\":null,\"mediawiki_api_endpoint\":\"" + apiEndpoint + "\"}", writer.toString());
@@ -205,7 +210,8 @@
         assertLogin();
 
         Map<String, Cookie> cookies = getCookieMap(cookieCaptor.getAllValues());
-        cookieMap.forEach((key, value) -> assertCookieEquals(cookies.get(apiEndpointPrefix + WIKIBASE_COOKIE_PREFIX + key), value, ONE_YEAR));
+        cookieMap.forEach(
+                (key, value) -> assertCookieEquals(cookies.get(apiEndpointPrefix + WIKIBASE_COOKIE_PREFIX + key), value, ONE_YEAR));
         assertCookieEquals(cookies.get(apiEndpointPrefix + USERNAME), username, ONE_YEAR);
         assertCookieEquals(cookies.get(apiEndpointPrefix + CONSUMER_TOKEN), "", 0);
         assertCookieEquals(cookies.get(apiEndpointPrefix + CONSUMER_SECRET), "", 0);
@@ -305,7 +311,8 @@
         Cookie consumerSecretCookie = new Cookie(apiEndpointPrefix + CONSUMER_SECRET, consumerSecret);
         Cookie accessTokenCookie = new Cookie(apiEndpointPrefix + ACCESS_TOKEN, accessToken);
         Cookie accessSecretCookie = new Cookie(apiEndpointPrefix + ACCESS_SECRET, accessSecret);
-        when(request.getCookies()).thenReturn(new Cookie[]{consumerTokenCookie, consumerSecretCookie, accessTokenCookie, accessSecretCookie});
+        when(request.getCookies())
+                .thenReturn(new Cookie[] { consumerTokenCookie, consumerSecretCookie, accessTokenCookie, accessSecretCookie });
         command.doPost(request, response);
 
         assertLogin();
@@ -355,7 +362,8 @@
         Cookie consumerSecretCookie = new Cookie(apiEndpointPrefix + CONSUMER_SECRET, consumerSecret);
         Cookie accessTokenCookie = new Cookie(apiEndpointPrefix + ACCESS_TOKEN, accessToken);
         Cookie accessSecretCookie = new Cookie(apiEndpointPrefix + ACCESS_SECRET, accessSecret);
-        when(request.getCookies()).thenReturn(new Cookie[]{consumerTokenCookie, consumerSecretCookie, accessTokenCookie, accessSecretCookie});
+        when(request.getCookies())
+                .thenReturn(new Cookie[] { consumerTokenCookie, consumerSecretCookie, accessTokenCookie, accessSecretCookie });
 
         command.doPost(request, response);
 
@@ -390,9 +398,11 @@
         command.doPost(request, response);
 
         assertFalse(ConnectionManager.getInstance().isLoggedIn(apiEndpoint));
-        assertEqualAsJson("{\"logged_in\":false,\"username\":null, \"mediawiki_api_endpoint\":\"" + apiEndpoint + "\"}", logoutWriter.toString());
-
-        Map<String, Cookie> cookies = getCookieMap(cookieCaptor.getAllValues().subList(loginCookiesSize, cookieCaptor.getAllValues().size()));
+        assertEqualAsJson("{\"logged_in\":false,\"username\":null, \"mediawiki_api_endpoint\":\"" + apiEndpoint + "\"}",
+                logoutWriter.toString());
+
+        Map<String, Cookie> cookies = getCookieMap(
+                cookieCaptor.getAllValues().subList(loginCookiesSize, cookieCaptor.getAllValues().size()));
         cookieMap.forEach((key, value) -> assertCookieEquals(cookies.get(apiEndpointPrefix + WIKIBASE_COOKIE_PREFIX + key), "", 0));
         assertCookieEquals(cookies.get(apiEndpointPrefix + USERNAME), "", 0);
         assertCookieEquals(cookies.get(apiEndpointPrefix + CONSUMER_TOKEN), "", 0);
@@ -583,6 +593,5 @@
     public void testRemoveCRLF() {
         assertEquals(removeCRLF("a\rb\nc\r\n\r\nd"), "abcd");
         assertEquals(removeCRLF(null), "");
->>>>>>> 8eabec1e
     }
 }