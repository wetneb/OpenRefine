--- conflicted
+++ resolved
@@ -1,17 +1,13 @@
 
 package org.openrefine.wikidata.commands;
 
-<<<<<<< HEAD
-import static org.mockito.ArgumentMatchers.anyMap;
-import static org.mockito.BDDMockito.given;
-import static org.mockito.Mockito.verify;
-import static org.openrefine.util.TestUtils.assertEqualAsJson;
-=======
-import static com.google.refine.util.TestUtils.assertEqualAsJson;
 import static org.mockito.ArgumentMatchers.eq;
+import static org.mockito.Mockito.doNothing;
+import static org.mockito.Mockito.mock;
 import static org.mockito.Mockito.times;
 import static org.mockito.Mockito.verify;
->>>>>>> 032dc991
+import static org.mockito.Mockito.when;
+import static org.openrefine.util.TestUtils.assertEqualAsJson;
 import static org.openrefine.wikidata.commands.LoginCommand.ACCESS_SECRET;
 import static org.openrefine.wikidata.commands.LoginCommand.ACCESS_TOKEN;
 import static org.openrefine.wikidata.commands.LoginCommand.API_ENDPOINT;
@@ -23,27 +19,9 @@
 import static org.openrefine.wikidata.commands.LoginCommand.getCookieValue;
 import static org.openrefine.wikidata.commands.LoginCommand.removeCRLF;
 import static org.openrefine.wikidata.commands.LoginCommand.sanitizeCookieKey;
-<<<<<<< HEAD
-import static org.powermock.api.mockito.PowerMockito.doNothing;
-import static org.powermock.api.mockito.PowerMockito.doThrow;
-import static org.powermock.api.mockito.PowerMockito.mock;
-import static org.powermock.api.mockito.PowerMockito.mockStatic;
-import static org.powermock.api.mockito.PowerMockito.when;
-import static org.powermock.api.mockito.PowerMockito.whenNew;
 import static org.testng.Assert.assertEquals;
 import static org.testng.Assert.assertFalse;
 import static org.testng.Assert.assertNotEquals;
-import static org.testng.Assert.assertNotNull;
-import static org.testng.Assert.assertNull;
-import static org.testng.Assert.assertTrue;
-=======
-import static org.mockito.Mockito.doNothing;
-import static org.mockito.Mockito.mock;
-import static org.mockito.Mockito.when;
-import static org.testng.Assert.assertEquals;
-import static org.testng.Assert.assertFalse;
-import static org.testng.Assert.assertNotEquals;
->>>>>>> 032dc991
 
 import java.io.IOException;
 import java.io.PrintWriter;
@@ -60,30 +38,13 @@
 import javax.servlet.http.Cookie;
 
 import org.mockito.ArgumentCaptor;
-<<<<<<< HEAD
-import org.powermock.core.classloader.annotations.PrepareForTest;
-import org.testng.annotations.BeforeClass;
-import org.testng.annotations.BeforeMethod;
-import org.testng.annotations.Test;
-import org.wikidata.wdtk.wikibaseapi.BasicApiConnection;
-import org.wikidata.wdtk.wikibaseapi.LoginFailedException;
-import org.wikidata.wdtk.wikibaseapi.OAuthApiConnection;
-import org.wikidata.wdtk.wikibaseapi.apierrors.AssertUserFailedException;
-import org.wikidata.wdtk.wikibaseapi.apierrors.MediaWikiApiErrorException;
-
-import org.openrefine.ProjectManager;
-import org.openrefine.commands.Command;
-import org.openrefine.preference.PreferenceStore;
-import org.openrefine.util.ParsingUtilities;
-=======
 import org.mockito.Mockito;
 import org.testng.annotations.BeforeMethod;
 import org.testng.annotations.Test;
 import org.wikidata.wdtk.wikibaseapi.BasicApiConnection;
 import org.wikidata.wdtk.wikibaseapi.OAuthApiConnection;
 
-import com.google.refine.commands.Command;
->>>>>>> 032dc991
+import org.openrefine.commands.Command;
 
 public class LoginCommandTest extends CommandTest {
 
@@ -118,21 +79,19 @@
 
     // used for mocking singleton
     Constructor<ConnectionManager> constructor;
-    
+
     ConnectionManager connectionManager;
-
 
     @BeforeMethod
     public void setUp() throws Exception {
         command = new LoginCommand();
-    	connectionManager = mock(ConnectionManager.class);
-    	((LoginCommand) command).setConnectionManager(connectionManager);
+        connectionManager = mock(ConnectionManager.class);
+        ((LoginCommand) command).setConnectionManager(connectionManager);
 
         when(request.getCookies()).thenReturn(new Cookie[] {});
         cookieCaptor = ArgumentCaptor.forClass(Cookie.class);
         doNothing().when(response).addCookie(cookieCaptor.capture());
     }
-
 
     @Test
     public void testNoApiEndpointPost() throws ServletException, IOException {
@@ -222,8 +181,7 @@
         assertLogin();
 
         Map<String, Cookie> cookies = getCookieMap(cookieCaptor.getAllValues());
-        cookieMap.forEach(
-                (key, value) -> assertCookieEquals(cookies.get(apiEndpointPrefix + WIKIBASE_COOKIE_PREFIX + key), value, ONE_YEAR));
+        cookieMap.forEach((key, value) -> assertCookieEquals(cookies.get(apiEndpointPrefix + WIKIBASE_COOKIE_PREFIX + key), value, ONE_YEAR));
         assertCookieEquals(cookies.get(apiEndpointPrefix + USERNAME), username, ONE_YEAR);
         assertCookieEquals(cookies.get(apiEndpointPrefix + CONSUMER_TOKEN), "", 0);
         assertCookieEquals(cookies.get(apiEndpointPrefix + CONSUMER_SECRET), "", 0);
@@ -332,10 +290,6 @@
         Cookie consumerSecretCookie = new Cookie(apiEndpointPrefix + CONSUMER_SECRET, consumerSecret);
         Cookie accessTokenCookie = new Cookie(apiEndpointPrefix + ACCESS_TOKEN, accessToken);
         Cookie accessSecretCookie = new Cookie(apiEndpointPrefix + ACCESS_SECRET, accessSecret);
-<<<<<<< HEAD
-        when(request.getCookies())
-                .thenReturn(new Cookie[] { consumerTokenCookie, consumerSecretCookie, accessTokenCookie, accessSecretCookie });
-=======
         when(request.getCookies()).thenReturn(new Cookie[]{consumerTokenCookie, consumerSecretCookie, accessTokenCookie, accessSecretCookie});
         
         when(connectionManager.login(apiEndpoint, consumerToken, consumerSecret, accessToken, accessSecret)).thenReturn(true);
@@ -345,7 +299,6 @@
         when(connectionManager.getConnection(apiEndpoint)).thenReturn(connection);
         when(connection.getCurrentUser()).thenReturn(username);
         
->>>>>>> 032dc991
         command.doPost(request, response);
         
         verify(connectionManager, times(1)).login(apiEndpoint, consumerToken, consumerSecret, accessToken, accessSecret);
@@ -394,8 +347,7 @@
         Cookie consumerSecretCookie = new Cookie(apiEndpointPrefix + CONSUMER_SECRET, consumerSecret);
         Cookie accessTokenCookie = new Cookie(apiEndpointPrefix + ACCESS_TOKEN, accessToken);
         Cookie accessSecretCookie = new Cookie(apiEndpointPrefix + ACCESS_SECRET, accessSecret);
-        when(request.getCookies())
-                .thenReturn(new Cookie[] { consumerTokenCookie, consumerSecretCookie, accessTokenCookie, accessSecretCookie });
+        when(request.getCookies()).thenReturn(new Cookie[]{consumerTokenCookie, consumerSecretCookie, accessTokenCookie, accessSecretCookie});
 
         when(connectionManager.login(apiEndpoint, "malformed consumer token \r\n %?", consumerSecret, accessToken, accessSecret)).thenReturn(true);
         when(connectionManager.isLoggedIn(apiEndpoint)).thenReturn(true);
@@ -441,18 +393,11 @@
 
         command.doPost(request, response);
 
-<<<<<<< HEAD
-        assertFalse(ConnectionManager.getInstance().isLoggedIn(apiEndpoint));
-        assertEqualAsJson("{\"logged_in\":false,\"username\":null, \"mediawiki_api_endpoint\":\"" + apiEndpoint + "\"}",
-                logoutWriter.toString());
-=======
         verify(connectionManager).logout(apiEndpoint);
         when(connectionManager.isLoggedIn(apiEndpoint)).thenReturn(false);
         assertEqualAsJson("{\"logged_in\":false,\"username\":null, \"mediawiki_api_endpoint\":\"" + apiEndpoint + "\"}", logoutWriter.toString());
->>>>>>> 032dc991
-
-        Map<String, Cookie> cookies = getCookieMap(
-                cookieCaptor.getAllValues().subList(loginCookiesSize, cookieCaptor.getAllValues().size()));
+
+        Map<String, Cookie> cookies = getCookieMap(cookieCaptor.getAllValues().subList(loginCookiesSize, cookieCaptor.getAllValues().size()));
         cookieMap.forEach((key, value) -> assertCookieEquals(cookies.get(apiEndpointPrefix + WIKIBASE_COOKIE_PREFIX + key), "", 0));
         assertCookieEquals(cookies.get(apiEndpointPrefix + USERNAME), "", 0);
         assertCookieEquals(cookies.get(apiEndpointPrefix + CONSUMER_TOKEN), "", 0);
