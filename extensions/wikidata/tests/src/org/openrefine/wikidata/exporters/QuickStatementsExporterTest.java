/*******************************************************************************
 * MIT License
 * 
 * Copyright (c) 2018 Antonin Delpeuch
 * 
 * Permission is hereby granted, free of charge, to any person obtaining a copy
 * of this software and associated documentation files (the "Software"), to deal
 * in the Software without restriction, including without limitation the rights
 * to use, copy, modify, merge, publish, distribute, sublicense, and/or sell
 * copies of the Software, and to permit persons to whom the Software is
 * furnished to do so, subject to the following conditions:
 * 
 * The above copyright notice and this permission notice shall be included in all
 * copies or substantial portions of the Software.
 * 
 * THE SOFTWARE IS PROVIDED "AS IS", WITHOUT WARRANTY OF ANY KIND, EXPRESS OR
 * IMPLIED, INCLUDING BUT NOT LIMITED TO THE WARRANTIES OF MERCHANTABILITY,
 * FITNESS FOR A PARTICULAR PURPOSE AND NONINFRINGEMENT. IN NO EVENT SHALL THE
 * AUTHORS OR COPYRIGHT HOLDERS BE LIABLE FOR ANY CLAIM, DAMAGES OR OTHER
 * LIABILITY, WHETHER IN AN ACTION OF CONTRACT, TORT OR OTHERWISE, ARISING FROM,
 * OUT OF OR IN CONNECTION WITH THE SOFTWARE OR THE USE OR OTHER DEALINGS IN THE
 * SOFTWARE.
 ******************************************************************************/

package org.openrefine.wikidata.exporters;

import static org.testng.Assert.assertEquals;

import java.io.IOException;
import java.io.Serializable;
import java.io.StringWriter;
import java.util.Arrays;
import java.util.Collections;
import java.util.Properties;

import org.testng.annotations.Test;
import org.wikidata.wdtk.datamodel.helpers.Datamodel;
import org.wikidata.wdtk.datamodel.interfaces.Claim;
import org.wikidata.wdtk.datamodel.interfaces.ItemIdValue;
import org.wikidata.wdtk.datamodel.interfaces.PropertyIdValue;
import org.wikidata.wdtk.datamodel.interfaces.Reference;
import org.wikidata.wdtk.datamodel.interfaces.Snak;
import org.wikidata.wdtk.datamodel.interfaces.SnakGroup;
import org.wikidata.wdtk.datamodel.interfaces.Statement;
import org.wikidata.wdtk.datamodel.interfaces.StatementRank;

import org.openrefine.ProjectMetadata;
import org.openrefine.RefineTest;
import org.openrefine.browsing.Engine;
import org.openrefine.browsing.EngineConfig;
import org.openrefine.model.GridState;
import org.openrefine.wikidata.schema.WikibaseSchema;
import org.openrefine.wikidata.testing.TestingData;
<<<<<<< HEAD
import org.openrefine.wikidata.updates.ItemUpdateBuilder;
import org.openrefine.wikidata.updates.TermedStatementEntityUpdate;
=======
import org.openrefine.wikidata.testing.WikidataRefineTest;
import org.openrefine.wikidata.updates.TermedStatementEntityUpdate;
import org.openrefine.wikidata.updates.TermedStatementEntityUpdateBuilder;
import org.testng.annotations.Test;
import org.wikidata.wdtk.datamodel.helpers.Datamodel;
import org.wikidata.wdtk.datamodel.interfaces.*;

import com.google.refine.browsing.Engine;
import com.google.refine.model.Project;
>>>>>>> 032dc991

public class QuickStatementsExporterTest extends RefineTest {

    private QuickStatementsExporter exporter = new QuickStatementsExporter();
    private ItemIdValue newIdA = TestingData.newIdA;
    private ItemIdValue newIdB = TestingData.newIdB;
    private ItemIdValue qid1 = Datamodel.makeWikidataItemIdValue("Q1377");
    private ItemIdValue qid2 = Datamodel.makeWikidataItemIdValue("Q865528");

    private String export(TermedStatementEntityUpdate... itemUpdates)
            throws IOException {
        StringWriter writer = new StringWriter();
        exporter.translateItemList(Arrays.asList(itemUpdates), writer);
        return writer.toString();
    }

    @Test
    public void testSimpleProject()
            throws IOException {
        GridState grid = createGrid(
                new String[] { "subject", "inception", "reference" },
                new Serializable[][] {
                        { TestingData.makeMatchedCell("Q1377", "University of Ljubljana"), "1919",
                                "http://www.ljubljana-slovenia.com/university-ljubljana" },
                        { TestingData.makeMatchedCell("Q865528", "University of Warwick"), "1965", "" },
                        { TestingData.makeNewItemCell(1234L, "new uni"), "2016", "http://new-uni.com/" } });
        String serialized = TestingData.jsonFromFile("schema/inception.json");
        WikibaseSchema schema = WikibaseSchema.reconstruct(serialized);
        grid = grid.withOverlayModels(Collections.singletonMap("wikibaseSchema", schema));
        Engine engine = new Engine(grid, EngineConfig.ALL_ROWS);

        StringWriter writer = new StringWriter();
        Properties properties = new Properties();
        exporter.export(grid, new ProjectMetadata(), properties, engine, writer);
        assertEquals(writer.toString(), TestingData.inceptionWithNewQS);
    }

    @Test
    public void testImpossibleScheduling()
            throws IOException {
        Statement sNewAtoNewB = TestingData.generateStatement(newIdA, newIdB);
        TermedStatementEntityUpdate update = new TermedStatementEntityUpdateBuilder(newIdA).addStatement(sNewAtoNewB).build();

        assertEquals(QuickStatementsExporter.impossibleSchedulingErrorMessage, export(update));
    }

    @Test
    public void testNameDesc()
            throws IOException {
<<<<<<< HEAD
        /**
         * Adding labels and description without overriding is not supported by QS, so we fall back on adding them with
         * overriding.
         */
        TermedStatementEntityUpdate update = new ItemUpdateBuilder(qid1)
=======
    	/**
    	 * Adding labels and description without overriding is not supported by QS, so
    	 * we fall back on adding them with overriding.
    	 */
        TermedStatementEntityUpdate update = new TermedStatementEntityUpdateBuilder(qid1)
>>>>>>> 032dc991
                .addLabel(Datamodel.makeMonolingualTextValue("some label", "en"), true)
                .addDescription(Datamodel.makeMonolingualTextValue("some description", "en"), true)
                .build();

        assertEquals("Q1377\tLen\t\"some label\"\n" + "Q1377\tDen\t\"some description\"\n", export(update));
    }

    @Test
    public void testOptionalNameDesc()
            throws IOException {
<<<<<<< HEAD
        TermedStatementEntityUpdate update = new ItemUpdateBuilder(newIdA)
=======
        TermedStatementEntityUpdate update = new TermedStatementEntityUpdateBuilder(newIdA)
>>>>>>> 032dc991
                .addLabel(Datamodel.makeMonolingualTextValue("my new item", "en"), false)
                .addDescription(Datamodel.makeMonolingualTextValue("isn't it awesome?", "en"), false)
                .addAlias(Datamodel.makeMonolingualTextValue("fabitem", "en")).build();

        assertEquals("CREATE\n" + "LAST\tLen\t\"my new item\"\n" + "LAST\tDen\t\"isn't it awesome?\"\n"
                + "LAST\tAen\t\"fabitem\"\n", export(update));
    }

    @Test
    public void testDeleteStatement()
            throws IOException {
<<<<<<< HEAD
        TermedStatementEntityUpdate update = new ItemUpdateBuilder(qid1).deleteStatement(TestingData.generateStatement(qid1, qid2))
=======
        TermedStatementEntityUpdate update = new TermedStatementEntityUpdateBuilder(qid1).deleteStatement(TestingData.generateStatement(qid1, qid2))
>>>>>>> 032dc991
                .build();

        assertEquals("- Q1377\tP38\tQ865528\n", export(update));
    }

    @Test
    public void testQualifier()
            throws IOException {
        Statement baseStatement = TestingData.generateStatement(qid1, qid2);
        Statement otherStatement = TestingData.generateStatement(qid2, qid1);
        Snak qualifierSnak = otherStatement.getClaim().getMainSnak();
        SnakGroup group = Datamodel.makeSnakGroup(Collections.singletonList(qualifierSnak));
        Claim claim = Datamodel.makeClaim(qid1, baseStatement.getClaim().getMainSnak(),
                Collections.singletonList(group));
        Statement statement = Datamodel.makeStatement(claim, Collections.emptyList(), StatementRank.NORMAL, "");
        TermedStatementEntityUpdate update = new TermedStatementEntityUpdateBuilder(qid1).addStatement(statement).build();

        assertEquals("Q1377\tP38\tQ865528\tP38\tQ1377\n", export(update));
    }

    @Test
    public void testSomeValue()
            throws IOException {
        PropertyIdValue pid = Datamodel.makeWikidataPropertyIdValue("P123");
        Claim claim = Datamodel.makeClaim(qid1, Datamodel.makeSomeValueSnak(pid), Collections.emptyList());
        Statement statement = Datamodel.makeStatement(claim, Collections.emptyList(), StatementRank.NORMAL, "");

        TermedStatementEntityUpdate update = new TermedStatementEntityUpdateBuilder(qid1).addStatement(statement).build();

        assertEquals("Q1377\tP123\tsomevalue\n", export(update));
    }

    @Test
    public void testNoValue()
            throws IOException {
        PropertyIdValue pid = Datamodel.makeWikidataPropertyIdValue("P123");
        Claim claim = Datamodel.makeClaim(qid1, Datamodel.makeNoValueSnak(pid), Collections.emptyList());
        Statement statement = Datamodel.makeStatement(claim, Collections.emptyList(), StatementRank.NORMAL, "");

        TermedStatementEntityUpdate update = new TermedStatementEntityUpdateBuilder(qid1).addStatement(statement).build();

        assertEquals("Q1377\tP123\tnovalue\n", export(update));
    }

    /**
     * issue #2320
     *
     * A statement with different references should be duplicated, but each with a different reference.
     */
    @Test
    public void testReferences()
            throws IOException {
        Statement baseStatement = TestingData.generateStatement(qid1, qid2);
        Statement otherStatement = TestingData.generateStatement(qid2, qid1);

        Snak snak1 = baseStatement.getClaim().getMainSnak();
        Snak snak2 = otherStatement.getClaim().getMainSnak();
        SnakGroup group1 = Datamodel.makeSnakGroup(Collections.singletonList(snak1));
        SnakGroup group2 = Datamodel.makeSnakGroup(Collections.singletonList(snak2));
        Claim claim = Datamodel.makeClaim(qid1, baseStatement.getClaim().getMainSnak(),
                Collections.singletonList(group2));

        Reference reference1 = Datamodel.makeReference(Collections.singletonList(group1));
        Reference reference2 = Datamodel.makeReference(Collections.singletonList(group2));

        Statement statement = Datamodel.makeStatement(claim, Arrays.asList(reference1, reference2), StatementRank.NORMAL, "");
        TermedStatementEntityUpdate update = new TermedStatementEntityUpdateBuilder(qid1).addStatement(statement).build();

        assertEquals("Q1377\tP38\tQ865528\tP38\tQ1377\tS38\tQ865528\n" +
                "Q1377\tP38\tQ865528\tP38\tQ1377\tS38\tQ1377\n", export(update));
    }

    @Test
    public void testNoSchema()
            throws IOException {
        GridState grid = this.createGrid(
                new String[] { "a", "b" },
                new Serializable[][] { { "c", "d" } });
        Engine engine = new Engine(grid, EngineConfig.ALL_ROWS);
        StringWriter writer = new StringWriter();
        Properties properties = new Properties();
        exporter.export(grid, new ProjectMetadata(), properties, engine, writer);
        assertEquals(QuickStatementsExporter.noSchemaErrorMessage, writer.toString());
    }

    @Test
    public void testGetContentType() {
        assertEquals("text/plain", exporter.getContentType());
    }
}<|MERGE_RESOLUTION|>--- conflicted
+++ resolved
@@ -51,20 +51,8 @@
 import org.openrefine.model.GridState;
 import org.openrefine.wikidata.schema.WikibaseSchema;
 import org.openrefine.wikidata.testing.TestingData;
-<<<<<<< HEAD
-import org.openrefine.wikidata.updates.ItemUpdateBuilder;
-import org.openrefine.wikidata.updates.TermedStatementEntityUpdate;
-=======
-import org.openrefine.wikidata.testing.WikidataRefineTest;
 import org.openrefine.wikidata.updates.TermedStatementEntityUpdate;
 import org.openrefine.wikidata.updates.TermedStatementEntityUpdateBuilder;
-import org.testng.annotations.Test;
-import org.wikidata.wdtk.datamodel.helpers.Datamodel;
-import org.wikidata.wdtk.datamodel.interfaces.*;
-
-import com.google.refine.browsing.Engine;
-import com.google.refine.model.Project;
->>>>>>> 032dc991
 
 public class QuickStatementsExporterTest extends RefineTest {
 
@@ -114,19 +102,11 @@
     @Test
     public void testNameDesc()
             throws IOException {
-<<<<<<< HEAD
         /**
          * Adding labels and description without overriding is not supported by QS, so we fall back on adding them with
          * overriding.
          */
-        TermedStatementEntityUpdate update = new ItemUpdateBuilder(qid1)
-=======
-    	/**
-    	 * Adding labels and description without overriding is not supported by QS, so
-    	 * we fall back on adding them with overriding.
-    	 */
         TermedStatementEntityUpdate update = new TermedStatementEntityUpdateBuilder(qid1)
->>>>>>> 032dc991
                 .addLabel(Datamodel.makeMonolingualTextValue("some label", "en"), true)
                 .addDescription(Datamodel.makeMonolingualTextValue("some description", "en"), true)
                 .build();
@@ -137,11 +117,7 @@
     @Test
     public void testOptionalNameDesc()
             throws IOException {
-<<<<<<< HEAD
-        TermedStatementEntityUpdate update = new ItemUpdateBuilder(newIdA)
-=======
         TermedStatementEntityUpdate update = new TermedStatementEntityUpdateBuilder(newIdA)
->>>>>>> 032dc991
                 .addLabel(Datamodel.makeMonolingualTextValue("my new item", "en"), false)
                 .addDescription(Datamodel.makeMonolingualTextValue("isn't it awesome?", "en"), false)
                 .addAlias(Datamodel.makeMonolingualTextValue("fabitem", "en")).build();
@@ -153,11 +129,8 @@
     @Test
     public void testDeleteStatement()
             throws IOException {
-<<<<<<< HEAD
-        TermedStatementEntityUpdate update = new ItemUpdateBuilder(qid1).deleteStatement(TestingData.generateStatement(qid1, qid2))
-=======
-        TermedStatementEntityUpdate update = new TermedStatementEntityUpdateBuilder(qid1).deleteStatement(TestingData.generateStatement(qid1, qid2))
->>>>>>> 032dc991
+        TermedStatementEntityUpdate update = new TermedStatementEntityUpdateBuilder(qid1)
+                .deleteStatement(TestingData.generateStatement(qid1, qid2))
                 .build();
 
         assertEquals("- Q1377\tP38\tQ865528\n", export(update));
