package org.openrefine.wikidata.exporters;

import java.io.IOException;
import java.io.Serializable;
import java.io.StringWriter;
import java.util.Properties;

import org.openrefine.ProjectMetadata;
import org.openrefine.RefineTest;
import org.openrefine.browsing.Engine;
import org.openrefine.browsing.EngineConfig;
import org.openrefine.model.GridState;
import org.openrefine.util.TestUtils;
import org.testng.annotations.Test;

public class SchemaExporterTest extends RefineTest {
	
	private SchemaExporter exporter = new SchemaExporter();
	
    @Test
    public void testNoSchema()
            throws IOException {
        GridState grid = this.createGrid(
        		new String[] {"a","b"},
        		new Serializable[][] {{"c","d"}});
        Engine engine = new Engine(grid, EngineConfig.ALL_ROWS);
        StringWriter writer = new StringWriter();
        Properties properties = new Properties();
<<<<<<< HEAD
        exporter.export(grid, new ProjectMetadata(), properties, engine, writer);
        TestUtils.assertEqualAsJson("{\"itemDocuments\":[],\"siteIri\":null,\"mediaWikiApiEndpoint\":null}", writer.toString());
=======
        exporter.export(project, properties, engine, writer);
        TestUtils.assertEqualAsJson("{\"itemDocuments\":[],\"siteIri\":null,\"mediaWikiApiEndpoint\":null,\"entityTypeSiteIRI\":{}}", writer.toString());
>>>>>>> 71c5f884
    }

}<|MERGE_RESOLUTION|>--- conflicted
+++ resolved
@@ -26,13 +26,8 @@
         Engine engine = new Engine(grid, EngineConfig.ALL_ROWS);
         StringWriter writer = new StringWriter();
         Properties properties = new Properties();
-<<<<<<< HEAD
         exporter.export(grid, new ProjectMetadata(), properties, engine, writer);
-        TestUtils.assertEqualAsJson("{\"itemDocuments\":[],\"siteIri\":null,\"mediaWikiApiEndpoint\":null}", writer.toString());
-=======
-        exporter.export(project, properties, engine, writer);
         TestUtils.assertEqualAsJson("{\"itemDocuments\":[],\"siteIri\":null,\"mediaWikiApiEndpoint\":null,\"entityTypeSiteIRI\":{}}", writer.toString());
->>>>>>> 71c5f884
     }
 
 }