/*******************************************************************************
 * MIT License
 * 
 * Copyright (c) 2018 Antonin Delpeuch
 * 
 * Permission is hereby granted, free of charge, to any person obtaining a copy
 * of this software and associated documentation files (the "Software"), to deal
 * in the Software without restriction, including without limitation the rights
 * to use, copy, modify, merge, publish, distribute, sublicense, and/or sell
 * copies of the Software, and to permit persons to whom the Software is
 * furnished to do so, subject to the following conditions:
 * 
 * The above copyright notice and this permission notice shall be included in all
 * copies or substantial portions of the Software.
 * 
 * THE SOFTWARE IS PROVIDED "AS IS", WITHOUT WARRANTY OF ANY KIND, EXPRESS OR
 * IMPLIED, INCLUDING BUT NOT LIMITED TO THE WARRANTIES OF MERCHANTABILITY,
 * FITNESS FOR A PARTICULAR PURPOSE AND NONINFRINGEMENT. IN NO EVENT SHALL THE
 * AUTHORS OR COPYRIGHT HOLDERS BE LIABLE FOR ANY CLAIM, DAMAGES OR OTHER
 * LIABILITY, WHETHER IN AN ACTION OF CONTRACT, TORT OR OTHERWISE, ARISING FROM,
 * OUT OF OR IN CONNECTION WITH THE SOFTWARE OR THE USE OR OTHER DEALINGS IN THE
 * SOFTWARE.
 ******************************************************************************/

package org.openrefine.wikidata.editing;

import static org.mockito.Mockito.mock;
import static org.mockito.Mockito.times;
import static org.mockito.Mockito.verify;
import static org.mockito.Mockito.when;
import static org.testng.Assert.assertEquals;

import java.io.IOException;
import java.util.ArrayList;
import java.util.Arrays;
import java.util.Collections;
import java.util.List;
import java.util.Map;
import java.util.stream.Collectors;

<<<<<<< HEAD
=======
import org.openrefine.wikidata.testing.TestingData;
import org.openrefine.wikidata.testing.WikidataRefineTest;
import org.openrefine.wikidata.updates.TermedStatementEntityUpdate;
import org.openrefine.wikidata.updates.TermedStatementEntityUpdateBuilder;
>>>>>>> 032dc991
import org.testng.annotations.BeforeMethod;
import org.testng.annotations.Test;
import org.wikidata.wdtk.datamodel.helpers.Datamodel;
import org.wikidata.wdtk.datamodel.helpers.ItemDocumentBuilder;
import org.wikidata.wdtk.datamodel.interfaces.EntityDocument;
import org.wikidata.wdtk.datamodel.interfaces.ItemDocument;
import org.wikidata.wdtk.datamodel.interfaces.ItemIdValue;
import org.wikidata.wdtk.datamodel.interfaces.MediaInfoDocument;
import org.wikidata.wdtk.datamodel.interfaces.MediaInfoIdValue;
import org.wikidata.wdtk.datamodel.interfaces.MonolingualTextValue;
import org.wikidata.wdtk.datamodel.interfaces.Statement;
import org.wikidata.wdtk.datamodel.interfaces.StatementGroup;
import org.wikidata.wdtk.datamodel.interfaces.StatementUpdate;
import org.wikidata.wdtk.datamodel.interfaces.TermUpdate;
import org.wikidata.wdtk.wikibaseapi.WikibaseDataEditor;
import org.wikidata.wdtk.wikibaseapi.WikibaseDataFetcher;
import org.wikidata.wdtk.wikibaseapi.apierrors.MediaWikiApiErrorException;

import org.openrefine.RefineTest;
import org.openrefine.wikidata.testing.TestingData;
import org.openrefine.wikidata.updates.ItemUpdateBuilder;
import org.openrefine.wikidata.updates.TermedStatementEntityUpdate;

public class EditBatchProcessorTest extends RefineTest {

    private WikibaseDataFetcher fetcher = null;
    private WikibaseDataEditor editor = null;
    private NewItemLibrary library = null;
    private String summary = "my fantastic edits";
    private int maxlag = 5;
    private List<String> tags = null;

    @BeforeMethod
    public void setUp() {
        fetcher = mock(WikibaseDataFetcher.class);
        editor = mock(WikibaseDataEditor.class);
        editor.disableEditing(); // just in case we got mocking wrong…
        library = new NewItemLibrary();// new items created in the test
        tags = Arrays.asList("my-tag");
    }

    @Test
    public void testNewItem()
            throws InterruptedException, MediaWikiApiErrorException, IOException {
        List<TermedStatementEntityUpdate> batch = new ArrayList<>();
        batch.add(new TermedStatementEntityUpdateBuilder(TestingData.existingId)
                .addAlias(Datamodel.makeMonolingualTextValue("my new alias", "en"))
                .addStatement(TestingData.generateStatement(TestingData.existingId, TestingData.newIdA)).build());
        MonolingualTextValue label = Datamodel.makeMonolingualTextValue("better label", "en");
        batch.add(new TermedStatementEntityUpdateBuilder(TestingData.newIdA).addAlias(label).build());

        // Plan expected edits
        ItemDocument existingItem = ItemDocumentBuilder.forItemId(TestingData.existingId)
                .withLabel(Datamodel.makeMonolingualTextValue("pomme", "fr"))
                .withDescription(Datamodel.makeMonolingualTextValue("fruit délicieux", "fr")).build();
        when(fetcher.getEntityDocuments(Collections.singletonList(TestingData.existingId.getId())))
                .thenReturn(Collections.singletonMap(TestingData.existingId.getId(), existingItem));

        ItemDocument expectedNewItem = ItemDocumentBuilder.forItemId(TestingData.newIdA).withLabel(label).build();
        ItemDocument createdNewItem = ItemDocumentBuilder.forItemId(Datamodel.makeWikidataItemIdValue("Q1234"))
                .withLabel(label).withRevisionId(37828L).build();
        when(editor.createItemDocument(expectedNewItem, summary, tags)).thenReturn(createdNewItem);

        EditBatchProcessor processor = new EditBatchProcessor(fetcher, editor, batch, library, summary, maxlag, tags, 50);
        assertEquals(2, processor.remainingEdits());
        assertEquals(0, processor.progress());
        processor.performEdit();
        assertEquals(1, processor.remainingEdits());
        assertEquals(50, processor.progress());
        processor.performEdit();
        assertEquals(0, processor.remainingEdits());
        assertEquals(100, processor.progress());
        processor.performEdit(); // does not do anything
        assertEquals(0, processor.remainingEdits());
        assertEquals(100, processor.progress());

        NewItemLibrary expectedLibrary = new NewItemLibrary();
        expectedLibrary.setQid(1234L, "Q1234");
        assertEquals(expectedLibrary, library);
    }

    @Test
    public void testMultipleBatches()
            throws MediaWikiApiErrorException, InterruptedException, IOException {
        // Prepare test data
        MonolingualTextValue description = Datamodel.makeMonolingualTextValue("village in Nepal", "en");
        List<String> ids = new ArrayList<>();
        for (int i = 124; i < 190; i++) {
            ids.add("Q" + String.valueOf(i));
        }
        List<ItemIdValue> qids = ids.stream().map(e -> Datamodel.makeWikidataItemIdValue(e))
                .collect(Collectors.toList());
        List<TermedStatementEntityUpdate> batch = qids.stream()
                .map(qid -> new TermedStatementEntityUpdateBuilder(qid).addDescription(description, true).build())
                .collect(Collectors.toList());

        int batchSize = 50;
        List<ItemDocument> fullBatch = qids.stream()
                .map(qid -> ItemDocumentBuilder.forItemId(qid)
                        .withStatement(TestingData.generateStatement(qid, TestingData.existingId)).build())
                .collect(Collectors.toList());
        List<ItemDocument> firstBatch = fullBatch.subList(0, batchSize);
        List<ItemDocument> secondBatch = fullBatch.subList(batchSize, fullBatch.size());

        when(fetcher.getEntityDocuments(toQids(firstBatch))).thenReturn(toMap(firstBatch));
        when(fetcher.getEntityDocuments(toQids(secondBatch))).thenReturn(toMap(secondBatch));

        // Run edits
        EditBatchProcessor processor = new EditBatchProcessor(fetcher, editor, batch, library, summary, maxlag, tags, batchSize);
        assertEquals(0, processor.progress());
        for (int i = 124; i < 190; i++) {
            assertEquals(processor.remainingEdits(), 190 - i);
            processor.performEdit();
        }
        assertEquals(0, processor.remainingEdits());
        assertEquals(100, processor.progress());

        // Check result
        assertEquals(new NewItemLibrary(), library);
        verify(fetcher, times(1)).getEntityDocuments(toQids(firstBatch));
        verify(fetcher, times(1)).getEntityDocuments(toQids(secondBatch));
        for (ItemDocument doc : fullBatch) {
            verify(editor, times(1)).editEntityDocument(Datamodel.makeItemUpdate(doc.getEntityId(),
                    doc.getRevisionId(), Datamodel.makeTermUpdate(Collections.emptyList(), Collections.emptyList()),
                    Datamodel.makeTermUpdate(Collections.singletonList(description), Collections.emptyList()),
                    Collections.emptyMap(),
                    Datamodel.makeStatementUpdate(Collections.emptyList(), Collections.emptyList(), Collections.emptyList()),
                    Collections.emptyList(), Collections.emptyList()), false, summary, tags);
        }
    }

    @Test
    public void testMultipleBatchesMediaInfo()
            throws MediaWikiApiErrorException, InterruptedException, IOException {
        // Prepare test data
        MonolingualTextValue label = Datamodel.makeMonolingualTextValue("village in Nepal", "en");
        List<MonolingualTextValue> labels = Collections.singletonList(label);
        TermUpdate labelsUpdate = Datamodel.makeTermUpdate(labels, Collections.emptyList());
        List<String> ids = new ArrayList<>();
        for (int i = 124; i < 190; i++) {
            ids.add("M" + String.valueOf(i));
        }
        List<MediaInfoIdValue> mids = ids.stream().map(e -> Datamodel.makeWikimediaCommonsMediaInfoIdValue(e))
                .collect(Collectors.toList());
        List<TermedStatementEntityUpdate> batch = mids.stream()
                .map(mid -> new TermedStatementEntityUpdateBuilder(mid).addLabel(label, false).build())
                .collect(Collectors.toList());

        int batchSize = 50;
        List<MediaInfoDocument> fullBatch = mids.stream()
                .map(mid -> Datamodel.makeMediaInfoDocument(mid)).collect(Collectors.toList());
        List<MediaInfoDocument> firstBatch = fullBatch.subList(0, batchSize);
        List<MediaInfoDocument> secondBatch = fullBatch.subList(batchSize, fullBatch.size());

        when(fetcher.getEntityDocuments(toMids(firstBatch))).thenReturn(toMapMediaInfo(firstBatch));
        when(fetcher.getEntityDocuments(toMids(secondBatch))).thenReturn(toMapMediaInfo(secondBatch));

        // Run edits
        EditBatchProcessor processor = new EditBatchProcessor(fetcher, editor, batch, library, summary, maxlag, tags, batchSize);
        assertEquals(0, processor.progress());
        for (int i = 124; i < 190; i++) {
            assertEquals(processor.remainingEdits(), 190 - i);
            processor.performEdit();
        }
        assertEquals(0, processor.remainingEdits());
        assertEquals(100, processor.progress());

        // Check result
        assertEquals(new NewItemLibrary(), library);
        verify(fetcher, times(1)).getEntityDocuments(toMids(firstBatch));
        verify(fetcher, times(1)).getEntityDocuments(toMids(secondBatch));
        for (MediaInfoDocument doc : fullBatch) {
            StatementUpdate statementUpdate = Datamodel.makeStatementUpdate(Collections.emptyList(), Collections.emptyList(),
                    Collections.emptyList());
            verify(editor, times(1)).editEntityDocument(Datamodel.makeMediaInfoUpdate((MediaInfoIdValue) doc.getEntityId(),
                            doc.getRevisionId(), labelsUpdate, statementUpdate), false, summary, tags);
        }
    }

    private Map<String, EntityDocument> toMap(List<ItemDocument> docs) {
        return docs.stream().collect(Collectors.toMap(doc -> doc.getEntityId().getId(), doc -> doc));
    }

    private List<String> toQids(List<ItemDocument> docs) {
        return docs.stream().map(doc -> doc.getEntityId().getId()).collect(Collectors.toList());
    }

    private Map<String, EntityDocument> toMapMediaInfo(List<MediaInfoDocument> docs) {
        return docs.stream().collect(Collectors.toMap(doc -> doc.getEntityId().getId(), doc -> doc));
    }

    private List<String> toMids(List<MediaInfoDocument> firstBatch) {
        return firstBatch.stream().map(doc -> doc.getEntityId().getId()).collect(Collectors.toList());
    }
}<|MERGE_RESOLUTION|>--- conflicted
+++ resolved
@@ -38,13 +38,6 @@
 import java.util.Map;
 import java.util.stream.Collectors;
 
-<<<<<<< HEAD
-=======
-import org.openrefine.wikidata.testing.TestingData;
-import org.openrefine.wikidata.testing.WikidataRefineTest;
-import org.openrefine.wikidata.updates.TermedStatementEntityUpdate;
-import org.openrefine.wikidata.updates.TermedStatementEntityUpdateBuilder;
->>>>>>> 032dc991
 import org.testng.annotations.BeforeMethod;
 import org.testng.annotations.Test;
 import org.wikidata.wdtk.datamodel.helpers.Datamodel;
@@ -55,8 +48,6 @@
 import org.wikidata.wdtk.datamodel.interfaces.MediaInfoDocument;
 import org.wikidata.wdtk.datamodel.interfaces.MediaInfoIdValue;
 import org.wikidata.wdtk.datamodel.interfaces.MonolingualTextValue;
-import org.wikidata.wdtk.datamodel.interfaces.Statement;
-import org.wikidata.wdtk.datamodel.interfaces.StatementGroup;
 import org.wikidata.wdtk.datamodel.interfaces.StatementUpdate;
 import org.wikidata.wdtk.datamodel.interfaces.TermUpdate;
 import org.wikidata.wdtk.wikibaseapi.WikibaseDataEditor;
@@ -65,8 +56,8 @@
 
 import org.openrefine.RefineTest;
 import org.openrefine.wikidata.testing.TestingData;
-import org.openrefine.wikidata.updates.ItemUpdateBuilder;
 import org.openrefine.wikidata.updates.TermedStatementEntityUpdate;
+import org.openrefine.wikidata.updates.TermedStatementEntityUpdateBuilder;
 
 public class EditBatchProcessorTest extends RefineTest {
 
@@ -220,7 +211,7 @@
             StatementUpdate statementUpdate = Datamodel.makeStatementUpdate(Collections.emptyList(), Collections.emptyList(),
                     Collections.emptyList());
             verify(editor, times(1)).editEntityDocument(Datamodel.makeMediaInfoUpdate((MediaInfoIdValue) doc.getEntityId(),
-                            doc.getRevisionId(), labelsUpdate, statementUpdate), false, summary, tags);
+                    doc.getRevisionId(), labelsUpdate, statementUpdate), false, summary, tags);
         }
     }
 
