--- conflicted
+++ resolved
@@ -26,13 +26,6 @@
 
 import static org.testng.Assert.assertEquals;
 
-<<<<<<< HEAD
-=======
-import org.openrefine.wikidata.schema.exceptions.NewItemNotCreatedYetException;
-import org.openrefine.wikidata.testing.TestingData;
-import org.openrefine.wikidata.updates.TermedStatementEntityUpdate;
-import org.openrefine.wikidata.updates.TermedStatementEntityUpdateBuilder;
->>>>>>> 032dc991
 import org.testng.annotations.BeforeMethod;
 import org.testng.annotations.Test;
 import org.wikidata.wdtk.datamodel.helpers.Datamodel;
@@ -41,12 +34,11 @@
 
 import org.openrefine.wikidata.schema.exceptions.NewItemNotCreatedYetException;
 import org.openrefine.wikidata.testing.TestingData;
-import org.openrefine.wikidata.updates.ItemUpdateBuilder;
 import org.openrefine.wikidata.updates.TermedStatementEntityUpdate;
+import org.openrefine.wikidata.updates.TermedStatementEntityUpdateBuilder;
 
 public class ReconEntityRewriterTest {
 
-<<<<<<< HEAD
     NewItemLibrary library = null;
     ReconEntityRewriter rewriter = null;
     ItemIdValue newlyCreated = Datamodel.makeWikidataItemIdValue("Q1234");
@@ -96,14 +88,14 @@
         ItemIdValue subject = TestingData.newIdA;
         rewriter = new ReconEntityRewriter(library, subject);
         library.setQid(4567L, "Q1234");
-        TermedStatementEntityUpdate update = new ItemUpdateBuilder(subject)
+        TermedStatementEntityUpdate update = new TermedStatementEntityUpdateBuilder(subject)
                 .addStatement(TestingData.generateStatement(subject, TestingData.newIdB))
                 .deleteStatement(TestingData.generateStatement(subject, TestingData.existingId))
                 .addLabel(Datamodel.makeMonolingualTextValue("label", "de"), true)
                 .addDescription(Datamodel.makeMonolingualTextValue("beschreibung", "de"), false)
                 .addAlias(Datamodel.makeMonolingualTextValue("darstellung", "de")).build();
         TermedStatementEntityUpdate rewritten = rewriter.rewrite(update);
-        TermedStatementEntityUpdate expected = new ItemUpdateBuilder(subject)
+        TermedStatementEntityUpdate expected = new TermedStatementEntityUpdateBuilder(subject)
                 .addStatement(TestingData.generateStatement(subject, newlyCreated))
                 .deleteStatement(TestingData.generateStatement(subject, TestingData.existingId))
                 .addLabel(Datamodel.makeMonolingualTextValue("label", "de"), true)
@@ -117,11 +109,11 @@
         ItemIdValue subject = TestingData.newIdA;
         rewriter = new ReconEntityRewriter(library, subject);
         library.setQid(4567L, "Q1234");
-        TermedStatementEntityUpdate update = new ItemUpdateBuilder(TestingData.newIdB)
+        TermedStatementEntityUpdate update = new TermedStatementEntityUpdateBuilder(TestingData.newIdB)
                 .addDescription(Datamodel.makeMonolingualTextValue("beschreibung", "de"), false)
                 .addAlias(Datamodel.makeMonolingualTextValue("darstellung", "de")).build();
         TermedStatementEntityUpdate rewritten = rewriter.rewrite(update);
-        TermedStatementEntityUpdate expected = new ItemUpdateBuilder(newlyCreated)
+        TermedStatementEntityUpdate expected = new TermedStatementEntityUpdateBuilder(newlyCreated)
                 .addDescription(Datamodel.makeMonolingualTextValue("beschreibung", "de"), false)
                 .addAlias(Datamodel.makeMonolingualTextValue("darstellung", "de")).build();
         assertEquals(rewritten, expected);
@@ -132,14 +124,14 @@
         ItemIdValue subject = TestingData.matchedId;
         rewriter = new ReconEntityRewriter(library, subject);
         library.setQid(4567L, "Q1234");
-        TermedStatementEntityUpdate update = new ItemUpdateBuilder(subject)
+        TermedStatementEntityUpdate update = new TermedStatementEntityUpdateBuilder(subject)
                 .addStatement(TestingData.generateStatement(subject, TestingData.newIdB))
                 .deleteStatement(TestingData.generateStatement(subject, TestingData.existingId))
                 .addLabel(Datamodel.makeMonolingualTextValue("label", "de"), true)
                 .addDescription(Datamodel.makeMonolingualTextValue("beschreibung", "de"), false)
                 .addAlias(Datamodel.makeMonolingualTextValue("darstellung", "de")).build();
         TermedStatementEntityUpdate rewritten = rewriter.rewrite(update);
-        TermedStatementEntityUpdate expected = new ItemUpdateBuilder(subject)
+        TermedStatementEntityUpdate expected = new TermedStatementEntityUpdateBuilder(subject)
                 .addStatement(TestingData.generateStatement(subject, newlyCreated))
                 .deleteStatement(TestingData.generateStatement(subject, TestingData.existingId))
                 .addLabel(Datamodel.makeMonolingualTextValue("label", "de"), true)
@@ -153,14 +145,14 @@
         PropertyIdValue subject = TestingData.matchedPropertyID;
         rewriter = new ReconEntityRewriter(library, subject);
         library.setQid(7654L, "P1234");
-        TermedStatementEntityUpdate update = new ItemUpdateBuilder(subject)
+        TermedStatementEntityUpdate update = new TermedStatementEntityUpdateBuilder(subject)
                 .addStatement(TestingData.generateStatement(subject, TestingData.newPropertyIdB))
                 .deleteStatement(TestingData.generateStatement(subject, TestingData.existingPropertyId))
                 .addLabel(Datamodel.makeMonolingualTextValue("label", "de"), true)
                 .addDescription(Datamodel.makeMonolingualTextValue("beschreibung", "de"), false)
                 .addAlias(Datamodel.makeMonolingualTextValue("darstellung", "de")).build();
         TermedStatementEntityUpdate rewritten = rewriter.rewrite(update);
-        TermedStatementEntityUpdate expected = new ItemUpdateBuilder(subject)
+        TermedStatementEntityUpdate expected = new TermedStatementEntityUpdateBuilder(subject)
                 .addStatement(TestingData.generateStatement(subject, newlyCreatedProperty))
                 .deleteStatement(TestingData.generateStatement(subject, TestingData.existingPropertyId))
                 .addLabel(Datamodel.makeMonolingualTextValue("label", "de"), true)
@@ -168,127 +160,4 @@
                 .addAlias(Datamodel.makeMonolingualTextValue("darstellung", "de")).build();
         assertEquals(rewritten, expected);
     }
-=======
-	NewItemLibrary library = null;
-	ReconEntityRewriter rewriter = null;
-	ItemIdValue newlyCreated = Datamodel.makeWikidataItemIdValue("Q1234");
-	PropertyIdValue newlyCreatedProperty = Datamodel.makeWikidataPropertyIdValue("P1234");
-
-	@BeforeMethod
-	public void setUp() {
-		library = new NewItemLibrary();
-	}
-
-	@Test(expectedExceptions = ReconEntityRewriter.MissingEntityIdFound.class)
-	public void testNotCreatedYet() {
-		rewriter = new ReconEntityRewriter(library, TestingData.newIdA);
-		rewriter.copy(TestingData.newIdB);
-	}
-
-	@Test
-	public void testSuccessfulRewrite() {
-		rewriter = new ReconEntityRewriter(library, TestingData.newIdA);
-		library.setQid(4567L, "Q1234");
-		assertEquals(newlyCreated, rewriter.copy(TestingData.newIdB));
-	}
-
-	@Test
-	public void testSubjectNotRewritten() {
-		ItemIdValue subject = TestingData.newIdA;
-		rewriter = new ReconEntityRewriter(library, subject);
-		assertEquals(subject, rewriter.copy(subject));
-	}
-
-	@Test
-	public void testSubjectRewritten() {
-		ItemIdValue subject = TestingData.newIdB;
-		library.setQid(4567L, "Q1234");
-		rewriter = new ReconEntityRewriter(library, subject);
-		assertEquals(newlyCreated, rewriter.copy(subject));
-	}
-
-	@Test
-	public void testMatched() {
-		rewriter = new ReconEntityRewriter(library, TestingData.newIdA);
-		assertEquals(TestingData.matchedId, rewriter.copy(TestingData.matchedId));
-	}
-
-	@Test
-	public void testRewriteCreate() throws NewItemNotCreatedYetException {
-		ItemIdValue subject = TestingData.newIdA;
-		rewriter = new ReconEntityRewriter(library, subject);
-		library.setQid(4567L, "Q1234");
-		TermedStatementEntityUpdate update = new TermedStatementEntityUpdateBuilder(subject)
-				.addStatement(TestingData.generateStatement(subject, TestingData.newIdB))
-				.deleteStatement(TestingData.generateStatement(subject, TestingData.existingId))
-				.addLabel(Datamodel.makeMonolingualTextValue("label", "de"), true)
-				.addDescription(Datamodel.makeMonolingualTextValue("beschreibung", "de"), false)
-				.addAlias(Datamodel.makeMonolingualTextValue("darstellung", "de")).build();
-		TermedStatementEntityUpdate rewritten = rewriter.rewrite(update);
-		TermedStatementEntityUpdate expected = new TermedStatementEntityUpdateBuilder(subject)
-				.addStatement(TestingData.generateStatement(subject, newlyCreated))
-				.deleteStatement(TestingData.generateStatement(subject, TestingData.existingId))
-				.addLabel(Datamodel.makeMonolingualTextValue("label", "de"), true)
-				.addDescription(Datamodel.makeMonolingualTextValue("beschreibung", "de"), false)
-				.addAlias(Datamodel.makeMonolingualTextValue("darstellung", "de")).build();
-		assertEquals(rewritten, expected);
-	}
-
-	@Test
-	public void testRewriteUpdateOnPreviouslyCreatedEntity() throws NewItemNotCreatedYetException {
-		ItemIdValue subject = TestingData.newIdA;
-		rewriter = new ReconEntityRewriter(library, subject);
-		library.setQid(4567L, "Q1234");
-		TermedStatementEntityUpdate update = new TermedStatementEntityUpdateBuilder(TestingData.newIdB)
-				.addDescription(Datamodel.makeMonolingualTextValue("beschreibung", "de"), false)
-				.addAlias(Datamodel.makeMonolingualTextValue("darstellung", "de")).build();
-		TermedStatementEntityUpdate rewritten = rewriter.rewrite(update);
-		TermedStatementEntityUpdate expected = new TermedStatementEntityUpdateBuilder(newlyCreated)
-				.addDescription(Datamodel.makeMonolingualTextValue("beschreibung", "de"), false)
-				.addAlias(Datamodel.makeMonolingualTextValue("darstellung", "de")).build();
-		assertEquals(rewritten, expected);
-	}
-
-	@Test
-	public void testRewriteUpdateOnExistingEntity() throws NewItemNotCreatedYetException {
-		ItemIdValue subject = TestingData.matchedId;
-		rewriter = new ReconEntityRewriter(library, subject);
-		library.setQid(4567L, "Q1234");
-		TermedStatementEntityUpdate update = new TermedStatementEntityUpdateBuilder(subject)
-				.addStatement(TestingData.generateStatement(subject, TestingData.newIdB))
-				.deleteStatement(TestingData.generateStatement(subject, TestingData.existingId))
-				.addLabel(Datamodel.makeMonolingualTextValue("label", "de"), true)
-				.addDescription(Datamodel.makeMonolingualTextValue("beschreibung", "de"), false)
-				.addAlias(Datamodel.makeMonolingualTextValue("darstellung", "de")).build();
-		TermedStatementEntityUpdate rewritten = rewriter.rewrite(update);
-		TermedStatementEntityUpdate expected = new TermedStatementEntityUpdateBuilder(subject)
-				.addStatement(TestingData.generateStatement(subject, newlyCreated))
-				.deleteStatement(TestingData.generateStatement(subject, TestingData.existingId))
-				.addLabel(Datamodel.makeMonolingualTextValue("label", "de"), true)
-				.addDescription(Datamodel.makeMonolingualTextValue("beschreibung", "de"), false)
-				.addAlias(Datamodel.makeMonolingualTextValue("darstellung", "de")).build();
-		assertEquals(rewritten, expected);
-	}
-
-	@Test
-	public void testRewritePropertyUpdateOnExistingEntity() throws NewItemNotCreatedYetException {
-		PropertyIdValue subject = TestingData.matchedPropertyID;
-		rewriter = new ReconEntityRewriter(library, subject);
-		library.setQid(7654L, "P1234");
-		TermedStatementEntityUpdate update = new TermedStatementEntityUpdateBuilder(subject)
-				.addStatement(TestingData.generateStatement(subject, TestingData.newPropertyIdB))
-				.deleteStatement(TestingData.generateStatement(subject, TestingData.existingPropertyId))
-				.addLabel(Datamodel.makeMonolingualTextValue("label", "de"), true)
-				.addDescription(Datamodel.makeMonolingualTextValue("beschreibung", "de"), false)
-				.addAlias(Datamodel.makeMonolingualTextValue("darstellung", "de")).build();
-		TermedStatementEntityUpdate rewritten = rewriter.rewrite(update);
-		TermedStatementEntityUpdate expected = new TermedStatementEntityUpdateBuilder(subject)
-				.addStatement(TestingData.generateStatement(subject, newlyCreatedProperty))
-				.deleteStatement(TestingData.generateStatement(subject, TestingData.existingPropertyId))
-				.addLabel(Datamodel.makeMonolingualTextValue("label", "de"), true)
-				.addDescription(Datamodel.makeMonolingualTextValue("beschreibung", "de"), false)
-				.addAlias(Datamodel.makeMonolingualTextValue("darstellung", "de")).build();
-		assertEquals(rewritten, expected);
-	}
->>>>>>> 032dc991
 }