--- conflicted
+++ resolved
@@ -24,19 +24,12 @@
 
 package org.openrefine.wikidata.qa.scrutinizers;
 
-<<<<<<< HEAD
 import static org.mockito.Mockito.mock;
 import static org.mockito.Mockito.when;
 
 import java.util.ArrayList;
 import java.util.List;
 
-=======
-import org.openrefine.wikidata.qa.ConstraintFetcher;
-import org.openrefine.wikidata.testing.TestingData;
-import org.openrefine.wikidata.updates.TermedStatementEntityUpdate;
-import org.openrefine.wikidata.updates.TermedStatementEntityUpdateBuilder;
->>>>>>> 032dc991
 import org.testng.annotations.Test;
 import org.wikidata.wdtk.datamodel.helpers.Datamodel;
 import org.wikidata.wdtk.datamodel.implementation.StatementImpl;
@@ -49,8 +42,8 @@
 
 import org.openrefine.wikidata.qa.ConstraintFetcher;
 import org.openrefine.wikidata.testing.TestingData;
-import org.openrefine.wikidata.updates.ItemUpdateBuilder;
 import org.openrefine.wikidata.updates.TermedStatementEntityUpdate;
+import org.openrefine.wikidata.updates.TermedStatementEntityUpdateBuilder;
 
 public class DistinctValuesScrutinizerTest extends StatementScrutinizerTest {
 
@@ -74,7 +67,8 @@
         Statement statement1 = new StatementImpl("P163", mainSnak, idA);
         Statement statement2 = new StatementImpl("P163", mainSnak, idA);
 
-        TermedStatementEntityUpdate update = new TermedStatementEntityUpdateBuilder(idA).addStatement(statement1).addStatement(statement2).build();
+        TermedStatementEntityUpdate update = new TermedStatementEntityUpdateBuilder(idA).addStatement(statement1).addStatement(statement2)
+                .build();
 
         List<SnakGroup> constraintQualifiers = new ArrayList<>();
         List<Statement> constraintDefinitions = constraintParameterStatementList(entityIdValue, constraintQualifiers);
@@ -95,7 +89,8 @@
         Statement statement1 = new StatementImpl("P163", snak1, idA);
         Statement statement2 = new StatementImpl("P163", snak2, idA);
 
-        TermedStatementEntityUpdate update = new TermedStatementEntityUpdateBuilder(idA).addStatement(statement1).addStatement(statement2).build();
+        TermedStatementEntityUpdate update = new TermedStatementEntityUpdateBuilder(idA).addStatement(statement1).addStatement(statement2)
+                .build();
 
         List<SnakGroup> constraintQualifiers = new ArrayList<>();
         List<Statement> constraintDefinitions = constraintParameterStatementList(entityIdValue, constraintQualifiers);
