--- conflicted
+++ resolved
@@ -24,19 +24,12 @@
 
 package org.openrefine.wikidata.qa.scrutinizers;
 
-<<<<<<< HEAD
 import static org.mockito.Mockito.mock;
 import static org.mockito.Mockito.when;
 
 import java.util.Collections;
 import java.util.List;
 
-=======
-import org.openrefine.wikidata.qa.ConstraintFetcher;
-import org.openrefine.wikidata.testing.TestingData;
-import org.openrefine.wikidata.updates.TermedStatementEntityUpdate;
-import org.openrefine.wikidata.updates.ItemUpdateBuilder;
->>>>>>> d535a8ec
 import org.testng.annotations.Test;
 import org.wikidata.wdtk.datamodel.helpers.Datamodel;
 import org.wikidata.wdtk.datamodel.implementation.StatementImpl;
@@ -50,8 +43,8 @@
 
 import org.openrefine.wikidata.qa.ConstraintFetcher;
 import org.openrefine.wikidata.testing.TestingData;
-import org.openrefine.wikidata.updates.ItemUpdate;
 import org.openrefine.wikidata.updates.ItemUpdateBuilder;
+import org.openrefine.wikidata.updates.TermedStatementEntityUpdate;
 
 public class FormatScrutinizerTest extends ScrutinizerTest {
 
@@ -127,13 +120,8 @@
         ItemIdValue idA = TestingData.existingId;
         ValueSnak value = Datamodel.makeValueSnak(propertyIdValue, incompleteMatchValue);
         Statement statement = new StatementImpl("P18", value, idA);
-<<<<<<< HEAD
-        ItemUpdate updateA = new ItemUpdateBuilder(idA).addStatement(statement).build();
+        TermedStatementEntityUpdate updateA = new ItemUpdateBuilder(idA).addStatement(statement).build();
 
-=======
-        TermedStatementEntityUpdate updateA = new ItemUpdateBuilder(idA).addStatement(statement).build();
-        
->>>>>>> d535a8ec
         List<Statement> constraintDefinitions = generateFormatConstraint(invalidRegularExpression);
 
         ConstraintFetcher fetcher = mock(ConstraintFetcher.class);
