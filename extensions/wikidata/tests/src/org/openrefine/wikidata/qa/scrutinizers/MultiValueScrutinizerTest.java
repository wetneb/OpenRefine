
package org.openrefine.wikidata.qa.scrutinizers;

<<<<<<< HEAD
import static org.mockito.Mockito.mock;
import static org.mockito.Mockito.when;

import java.util.ArrayList;
import java.util.List;

=======
import org.openrefine.wikidata.qa.ConstraintFetcher;
import org.openrefine.wikidata.testing.TestingData;
import org.openrefine.wikidata.updates.TermedStatementEntityUpdate;
import org.openrefine.wikidata.updates.TermedStatementEntityUpdateBuilder;
>>>>>>> 032dc991
import org.testng.annotations.Test;
import org.wikidata.wdtk.datamodel.helpers.Datamodel;
import org.wikidata.wdtk.datamodel.implementation.StatementImpl;
import org.wikidata.wdtk.datamodel.interfaces.ItemIdValue;
import org.wikidata.wdtk.datamodel.interfaces.PropertyIdValue;
import org.wikidata.wdtk.datamodel.interfaces.Snak;
import org.wikidata.wdtk.datamodel.interfaces.Statement;
import org.wikidata.wdtk.datamodel.interfaces.Value;

import org.openrefine.wikidata.qa.ConstraintFetcher;
import org.openrefine.wikidata.testing.TestingData;
import org.openrefine.wikidata.updates.ItemUpdateBuilder;
import org.openrefine.wikidata.updates.TermedStatementEntityUpdate;

public class MultiValueScrutinizerTest extends ScrutinizerTest {

    public static final String MULTI_VALUE_CONSTRAINT_QID = "Q21510857";

    public static PropertyIdValue propertyIdValue = Datamodel.makeWikidataPropertyIdValue("P1963");
    public static Value valueSnak = Datamodel.makeWikidataItemIdValue("Q5");
    public static ItemIdValue entityIdValue = Datamodel.makeWikidataItemIdValue(MULTI_VALUE_CONSTRAINT_QID);

    @Override
    public EditScrutinizer getScrutinizer() {
        return new MultiValueScrutinizer();
    }

    @Test
    public void testNoIssue() {
        ItemIdValue idA = TestingData.existingId;
        ItemIdValue idB = TestingData.matchedId;
        Snak snakValue1 = Datamodel.makeSomeValueSnak(propertyIdValue);
        Snak snakValue2 = Datamodel.makeSomeValueSnak(propertyIdValue);
        Statement statement1 = new StatementImpl("P1963", snakValue1, idA);
        Statement statement2 = new StatementImpl("P1963", snakValue2, idA);
        TermedStatementEntityUpdate update = new TermedStatementEntityUpdateBuilder(idA).addStatement(TestingData.generateStatement(idA, idB))
                .addStatement(TestingData.generateStatement(idA, idB)).addStatement(statement1).addStatement(statement2).build();

        List<Statement> constraintDefinitions = constraintParameterStatementList(entityIdValue, new ArrayList<>());
        ConstraintFetcher fetcher = mock(ConstraintFetcher.class);
        when(fetcher.getConstraintsByType(propertyIdValue, MULTI_VALUE_CONSTRAINT_QID)).thenReturn(constraintDefinitions);
        setFetcher(fetcher);

        scrutinize(update);
        assertNoWarningRaised();
    }

    @Test
    public void testNewItemTrigger() {
        ItemIdValue idA = TestingData.newIdA;
        ItemIdValue idB = TestingData.newIdB;
        Snak mainSnakValue = Datamodel.makeValueSnak(propertyIdValue, valueSnak);
        Statement statement = new StatementImpl("P1963", mainSnakValue, idA);
<<<<<<< HEAD
        TermedStatementEntityUpdate updateA = new ItemUpdateBuilder(idA).addStatement(TestingData.generateStatement(idA, idB))
                .addStatement(statement).build();
        TermedStatementEntityUpdate updateB = new ItemUpdateBuilder(idB).addStatement(TestingData.generateStatement(idB, idB)).build();
=======
        TermedStatementEntityUpdate updateA = new TermedStatementEntityUpdateBuilder(idA).addStatement(TestingData.generateStatement(idA, idB)).addStatement(statement).build();
        TermedStatementEntityUpdate updateB = new TermedStatementEntityUpdateBuilder(idB).addStatement(TestingData.generateStatement(idB, idB)).build();
>>>>>>> 032dc991

        List<Statement> constraintDefinitions = constraintParameterStatementList(entityIdValue, new ArrayList<>());
        ConstraintFetcher fetcher = mock(ConstraintFetcher.class);
        when(fetcher.getConstraintsByType(propertyIdValue, MULTI_VALUE_CONSTRAINT_QID)).thenReturn(constraintDefinitions);
        setFetcher(fetcher);

        scrutinize(updateA, updateB);
        assertWarningsRaised(MultiValueScrutinizer.new_type);
    }

    @Test
    public void testExistingItemTrigger() {
        ItemIdValue idA = TestingData.existingId;
        ItemIdValue idB = TestingData.matchedId;
        Snak mainSnakValue = Datamodel.makeValueSnak(propertyIdValue, valueSnak);
        Statement statement = new StatementImpl("P1963", mainSnakValue, idA);
<<<<<<< HEAD
        TermedStatementEntityUpdate updateA = new ItemUpdateBuilder(idA).addStatement(TestingData.generateStatement(idA, idB))
                .addStatement(statement).build();
        TermedStatementEntityUpdate updateB = new ItemUpdateBuilder(idB).addStatement(TestingData.generateStatement(idB, idB)).build();
=======
        TermedStatementEntityUpdate updateA = new TermedStatementEntityUpdateBuilder(idA).addStatement(TestingData.generateStatement(idA, idB)).addStatement(statement).build();
        TermedStatementEntityUpdate updateB = new TermedStatementEntityUpdateBuilder(idB).addStatement(TestingData.generateStatement(idB, idB)).build();
>>>>>>> 032dc991

        List<Statement> constraintDefinitions = constraintParameterStatementList(entityIdValue, new ArrayList<>());
        ConstraintFetcher fetcher = mock(ConstraintFetcher.class);
        when(fetcher.getConstraintsByType(propertyIdValue, MULTI_VALUE_CONSTRAINT_QID)).thenReturn(constraintDefinitions);
        setFetcher(fetcher);

        scrutinize(updateA, updateB);
        assertWarningsRaised(MultiValueScrutinizer.existing_type);
    }

}<|MERGE_RESOLUTION|>--- conflicted
+++ resolved
@@ -1,19 +1,12 @@
 
 package org.openrefine.wikidata.qa.scrutinizers;
 
-<<<<<<< HEAD
 import static org.mockito.Mockito.mock;
 import static org.mockito.Mockito.when;
 
 import java.util.ArrayList;
 import java.util.List;
 
-=======
-import org.openrefine.wikidata.qa.ConstraintFetcher;
-import org.openrefine.wikidata.testing.TestingData;
-import org.openrefine.wikidata.updates.TermedStatementEntityUpdate;
-import org.openrefine.wikidata.updates.TermedStatementEntityUpdateBuilder;
->>>>>>> 032dc991
 import org.testng.annotations.Test;
 import org.wikidata.wdtk.datamodel.helpers.Datamodel;
 import org.wikidata.wdtk.datamodel.implementation.StatementImpl;
@@ -25,8 +18,8 @@
 
 import org.openrefine.wikidata.qa.ConstraintFetcher;
 import org.openrefine.wikidata.testing.TestingData;
-import org.openrefine.wikidata.updates.ItemUpdateBuilder;
 import org.openrefine.wikidata.updates.TermedStatementEntityUpdate;
+import org.openrefine.wikidata.updates.TermedStatementEntityUpdateBuilder;
 
 public class MultiValueScrutinizerTest extends ScrutinizerTest {
 
@@ -49,7 +42,8 @@
         Snak snakValue2 = Datamodel.makeSomeValueSnak(propertyIdValue);
         Statement statement1 = new StatementImpl("P1963", snakValue1, idA);
         Statement statement2 = new StatementImpl("P1963", snakValue2, idA);
-        TermedStatementEntityUpdate update = new TermedStatementEntityUpdateBuilder(idA).addStatement(TestingData.generateStatement(idA, idB))
+        TermedStatementEntityUpdate update = new TermedStatementEntityUpdateBuilder(idA)
+                .addStatement(TestingData.generateStatement(idA, idB))
                 .addStatement(TestingData.generateStatement(idA, idB)).addStatement(statement1).addStatement(statement2).build();
 
         List<Statement> constraintDefinitions = constraintParameterStatementList(entityIdValue, new ArrayList<>());
@@ -67,14 +61,10 @@
         ItemIdValue idB = TestingData.newIdB;
         Snak mainSnakValue = Datamodel.makeValueSnak(propertyIdValue, valueSnak);
         Statement statement = new StatementImpl("P1963", mainSnakValue, idA);
-<<<<<<< HEAD
-        TermedStatementEntityUpdate updateA = new ItemUpdateBuilder(idA).addStatement(TestingData.generateStatement(idA, idB))
-                .addStatement(statement).build();
-        TermedStatementEntityUpdate updateB = new ItemUpdateBuilder(idB).addStatement(TestingData.generateStatement(idB, idB)).build();
-=======
-        TermedStatementEntityUpdate updateA = new TermedStatementEntityUpdateBuilder(idA).addStatement(TestingData.generateStatement(idA, idB)).addStatement(statement).build();
-        TermedStatementEntityUpdate updateB = new TermedStatementEntityUpdateBuilder(idB).addStatement(TestingData.generateStatement(idB, idB)).build();
->>>>>>> 032dc991
+        TermedStatementEntityUpdate updateA = new TermedStatementEntityUpdateBuilder(idA)
+                .addStatement(TestingData.generateStatement(idA, idB)).addStatement(statement).build();
+        TermedStatementEntityUpdate updateB = new TermedStatementEntityUpdateBuilder(idB)
+                .addStatement(TestingData.generateStatement(idB, idB)).build();
 
         List<Statement> constraintDefinitions = constraintParameterStatementList(entityIdValue, new ArrayList<>());
         ConstraintFetcher fetcher = mock(ConstraintFetcher.class);
@@ -91,14 +81,10 @@
         ItemIdValue idB = TestingData.matchedId;
         Snak mainSnakValue = Datamodel.makeValueSnak(propertyIdValue, valueSnak);
         Statement statement = new StatementImpl("P1963", mainSnakValue, idA);
-<<<<<<< HEAD
-        TermedStatementEntityUpdate updateA = new ItemUpdateBuilder(idA).addStatement(TestingData.generateStatement(idA, idB))
-                .addStatement(statement).build();
-        TermedStatementEntityUpdate updateB = new ItemUpdateBuilder(idB).addStatement(TestingData.generateStatement(idB, idB)).build();
-=======
-        TermedStatementEntityUpdate updateA = new TermedStatementEntityUpdateBuilder(idA).addStatement(TestingData.generateStatement(idA, idB)).addStatement(statement).build();
-        TermedStatementEntityUpdate updateB = new TermedStatementEntityUpdateBuilder(idB).addStatement(TestingData.generateStatement(idB, idB)).build();
->>>>>>> 032dc991
+        TermedStatementEntityUpdate updateA = new TermedStatementEntityUpdateBuilder(idA)
+                .addStatement(TestingData.generateStatement(idA, idB)).addStatement(statement).build();
+        TermedStatementEntityUpdate updateB = new TermedStatementEntityUpdateBuilder(idB)
+                .addStatement(TestingData.generateStatement(idB, idB)).build();
 
         List<Statement> constraintDefinitions = constraintParameterStatementList(entityIdValue, new ArrayList<>());
         ConstraintFetcher fetcher = mock(ConstraintFetcher.class);
