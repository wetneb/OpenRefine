--- conflicted
+++ resolved
@@ -1,7 +1,6 @@
 
 package org.openrefine.wikidata.qa.scrutinizers;
 
-<<<<<<< HEAD
 import static org.mockito.Mockito.mock;
 import static org.mockito.Mockito.when;
 
@@ -10,12 +9,6 @@
 import java.util.Collections;
 import java.util.List;
 
-=======
-import org.openrefine.wikidata.qa.ConstraintFetcher;
-import org.openrefine.wikidata.testing.TestingData;
-import org.openrefine.wikidata.updates.TermedStatementEntityUpdate;
-import org.openrefine.wikidata.updates.TermedStatementEntityUpdateBuilder;
->>>>>>> 032dc991
 import org.testng.annotations.Test;
 import org.wikidata.wdtk.datamodel.helpers.Datamodel;
 import org.wikidata.wdtk.datamodel.implementation.StatementImpl;
@@ -30,8 +23,8 @@
 
 import org.openrefine.wikidata.qa.ConstraintFetcher;
 import org.openrefine.wikidata.testing.TestingData;
-import org.openrefine.wikidata.updates.ItemUpdateBuilder;
 import org.openrefine.wikidata.updates.TermedStatementEntityUpdate;
+import org.openrefine.wikidata.updates.TermedStatementEntityUpdateBuilder;
 
 public class ConflictsWithScrutinizerTest extends ScrutinizerTest {
 
@@ -69,7 +62,8 @@
         Statement statement1 = new StatementImpl("P2002", value1, idA);
         Statement statement2 = new StatementImpl("P31", value2, idA);
 
-        TermedStatementEntityUpdate updateA = new TermedStatementEntityUpdateBuilder(idA).addStatement(statement1).addStatement(statement2).build();
+        TermedStatementEntityUpdate updateA = new TermedStatementEntityUpdateBuilder(idA).addStatement(statement1).addStatement(statement2)
+                .build();
 
         Snak snak1 = Datamodel.makeValueSnak(propertyParameterPID, conflictingPropertyValue1);
         Snak snak2 = Datamodel.makeValueSnak(itemParameterPID, conflictingItemValue1);
@@ -125,7 +119,8 @@
         Statement statement1 = new StatementImpl("P2002", value1, idA);
         Statement statement2 = new StatementImpl("P31", value2, idA);
 
-        TermedStatementEntityUpdate updateA = new TermedStatementEntityUpdateBuilder(idA).addStatement(statement1).addStatement(statement2).build();
+        TermedStatementEntityUpdate updateA = new TermedStatementEntityUpdateBuilder(idA).addStatement(statement1).addStatement(statement2)
+                .build();
 
         Snak snak1 = Datamodel.makeValueSnak(propertyParameterPID, conflictingPropertyValue1);
         Snak snak2 = Datamodel.makeValueSnak(itemParameterPID, conflictingItemValue1);
@@ -176,12 +171,8 @@
         Statement statement2 = new StatementImpl("P31", value2, idA);
         Statement statement3 = new StatementImpl("P553", value3, idA);
 
-<<<<<<< HEAD
-        TermedStatementEntityUpdate updateA = new ItemUpdateBuilder(idA).addStatement(statement1).addStatement(statement2)
+        TermedStatementEntityUpdate updateA = new TermedStatementEntityUpdateBuilder(idA).addStatement(statement1).addStatement(statement2)
                 .addStatement(statement3).build();
-=======
-        TermedStatementEntityUpdate updateA = new TermedStatementEntityUpdateBuilder(idA).addStatement(statement1).addStatement(statement2).addStatement(statement3).build();
->>>>>>> 032dc991
 
         Snak propertySnak1 = Datamodel.makeValueSnak(propertyParameterPID, conflictingPropertyValue1);
         Snak itemSnak1 = Datamodel.makeValueSnak(itemParameterPID, conflictingItemValue1);
