
package org.openrefine.wikidata.qa.scrutinizers;

<<<<<<< HEAD
=======
import org.openrefine.wikidata.qa.ConstraintFetcher;
import org.openrefine.wikidata.testing.TestingData;
import org.openrefine.wikidata.updates.ItemUpdate;
import org.openrefine.wikidata.updates.ItemUpdateBuilder;
>>>>>>> 8eabec1e
import org.testng.annotations.Test;
import org.wikidata.wdtk.datamodel.helpers.Datamodel;
import org.wikidata.wdtk.datamodel.implementation.StatementImpl;
import org.wikidata.wdtk.datamodel.interfaces.ItemIdValue;
import org.wikidata.wdtk.datamodel.interfaces.PropertyIdValue;
import org.wikidata.wdtk.datamodel.interfaces.Snak;
import org.wikidata.wdtk.datamodel.interfaces.SnakGroup;
import org.wikidata.wdtk.datamodel.interfaces.Statement;
import org.wikidata.wdtk.datamodel.interfaces.Value;
import org.wikidata.wdtk.datamodel.interfaces.ValueSnak;

import java.util.Collections;
import java.util.List;

import static org.mockito.Mockito.mock;
import static org.mockito.Mockito.when;

import org.openrefine.wikidata.qa.MockConstraintFetcher;
import org.openrefine.wikidata.testing.TestingData;

public class EntityTypeScrutinizerTest extends StatementScrutinizerTest {

<<<<<<< HEAD
    private static ItemIdValue qid = Datamodel.makeWikidataItemIdValue("Q343");
=======
    public static String ALLOWED_ENTITY_TYPES_QID = "Q52004125";
    public static String ITEM_OF_PROPERTY_CONSTRAINT_PID = "P2305";
    public static String WIKIBASE_ITEM_QID = "Q29934200";

    public static PropertyIdValue propertyIdValue = Datamodel.makeWikidataPropertyIdValue("P2302");
    public static Value propertyValue = Datamodel.makeWikidataItemIdValue("Q36322");

    public static ItemIdValue entityIdValue = Datamodel.makeWikidataItemIdValue(ALLOWED_ENTITY_TYPES_QID);
    public static PropertyIdValue itemParameterPID = Datamodel.makeWikidataPropertyIdValue(ITEM_OF_PROPERTY_CONSTRAINT_PID);
    public static Value itemValue = Datamodel.makeWikidataItemIdValue("Q29934218");
    public static Value allowedValue = Datamodel.makeWikidataItemIdValue(WIKIBASE_ITEM_QID);


>>>>>>> 8eabec1e

    @Override
    public EditScrutinizer getScrutinizer() {
        return new EntityTypeScrutinizer();
    }

    @Test
    public void testAllowed() {
        ItemIdValue idA = TestingData.existingId;

        ValueSnak mainValueSnak = Datamodel.makeValueSnak(propertyIdValue, propertyValue);
        Statement statement = new StatementImpl("P2302", mainValueSnak, idA);

        ItemUpdate update = new ItemUpdateBuilder(idA).addStatement(statement).build();

        Snak qualifierSnak = Datamodel.makeValueSnak(itemParameterPID, allowedValue);
        List<Snak> qualifierSnakList = Collections.singletonList(qualifierSnak);
        SnakGroup qualifierSnakGroup = Datamodel.makeSnakGroup(qualifierSnakList);
        List<SnakGroup> constraintQualifiers = Collections.singletonList(qualifierSnakGroup);
        List<Statement> constraintDefinitions = constraintParameterStatementList(entityIdValue, constraintQualifiers);

        ConstraintFetcher fetcher = mock(ConstraintFetcher.class);
        when(fetcher.getConstraintsByType(propertyIdValue,ALLOWED_ENTITY_TYPES_QID)).thenReturn(constraintDefinitions);
        setFetcher(fetcher);

        scrutinize(update);
        assertNoWarningRaised();
    }

    @Test
    public void testDisallowed() {
        ItemIdValue idA = TestingData.existingId;

        ValueSnak mainValueSnak = Datamodel.makeValueSnak(propertyIdValue, propertyValue);
        Statement statement = new StatementImpl("P2302", mainValueSnak, idA);

        ItemUpdate update = new ItemUpdateBuilder(idA).addStatement(statement).build();

        Snak qualifierSnak = Datamodel.makeValueSnak(itemParameterPID, itemValue);
        List<Snak> qualifierSnakList = Collections.singletonList(qualifierSnak);
        SnakGroup qualifierSnakGroup = Datamodel.makeSnakGroup(qualifierSnakList);
        List<SnakGroup> constraintQualifiers = Collections.singletonList(qualifierSnakGroup);
        List<Statement> constraintDefinitions = constraintParameterStatementList(entityIdValue, constraintQualifiers);

        ConstraintFetcher fetcher = mock(ConstraintFetcher.class);
        when(fetcher.getConstraintsByType(propertyIdValue,ALLOWED_ENTITY_TYPES_QID)).thenReturn(constraintDefinitions);
        setFetcher(fetcher);

        scrutinize(update);
        assertWarningsRaised(EntityTypeScrutinizer.type);
    }
}<|MERGE_RESOLUTION|>--- conflicted
+++ resolved
@@ -1,13 +1,12 @@
 
 package org.openrefine.wikidata.qa.scrutinizers;
 
-<<<<<<< HEAD
-=======
-import org.openrefine.wikidata.qa.ConstraintFetcher;
-import org.openrefine.wikidata.testing.TestingData;
-import org.openrefine.wikidata.updates.ItemUpdate;
-import org.openrefine.wikidata.updates.ItemUpdateBuilder;
->>>>>>> 8eabec1e
+import static org.mockito.Mockito.mock;
+import static org.mockito.Mockito.when;
+
+import java.util.Collections;
+import java.util.List;
+
 import org.testng.annotations.Test;
 import org.wikidata.wdtk.datamodel.helpers.Datamodel;
 import org.wikidata.wdtk.datamodel.implementation.StatementImpl;
@@ -19,20 +18,13 @@
 import org.wikidata.wdtk.datamodel.interfaces.Value;
 import org.wikidata.wdtk.datamodel.interfaces.ValueSnak;
 
-import java.util.Collections;
-import java.util.List;
-
-import static org.mockito.Mockito.mock;
-import static org.mockito.Mockito.when;
-
-import org.openrefine.wikidata.qa.MockConstraintFetcher;
+import org.openrefine.wikidata.qa.ConstraintFetcher;
 import org.openrefine.wikidata.testing.TestingData;
+import org.openrefine.wikidata.updates.ItemUpdate;
+import org.openrefine.wikidata.updates.ItemUpdateBuilder;
 
 public class EntityTypeScrutinizerTest extends StatementScrutinizerTest {
 
-<<<<<<< HEAD
-    private static ItemIdValue qid = Datamodel.makeWikidataItemIdValue("Q343");
-=======
     public static String ALLOWED_ENTITY_TYPES_QID = "Q52004125";
     public static String ITEM_OF_PROPERTY_CONSTRAINT_PID = "P2305";
     public static String WIKIBASE_ITEM_QID = "Q29934200";
@@ -44,9 +36,6 @@
     public static PropertyIdValue itemParameterPID = Datamodel.makeWikidataPropertyIdValue(ITEM_OF_PROPERTY_CONSTRAINT_PID);
     public static Value itemValue = Datamodel.makeWikidataItemIdValue("Q29934218");
     public static Value allowedValue = Datamodel.makeWikidataItemIdValue(WIKIBASE_ITEM_QID);
-
-
->>>>>>> 8eabec1e
 
     @Override
     public EditScrutinizer getScrutinizer() {
@@ -69,7 +58,7 @@
         List<Statement> constraintDefinitions = constraintParameterStatementList(entityIdValue, constraintQualifiers);
 
         ConstraintFetcher fetcher = mock(ConstraintFetcher.class);
-        when(fetcher.getConstraintsByType(propertyIdValue,ALLOWED_ENTITY_TYPES_QID)).thenReturn(constraintDefinitions);
+        when(fetcher.getConstraintsByType(propertyIdValue, ALLOWED_ENTITY_TYPES_QID)).thenReturn(constraintDefinitions);
         setFetcher(fetcher);
 
         scrutinize(update);
@@ -92,7 +81,7 @@
         List<Statement> constraintDefinitions = constraintParameterStatementList(entityIdValue, constraintQualifiers);
 
         ConstraintFetcher fetcher = mock(ConstraintFetcher.class);
-        when(fetcher.getConstraintsByType(propertyIdValue,ALLOWED_ENTITY_TYPES_QID)).thenReturn(constraintDefinitions);
+        when(fetcher.getConstraintsByType(propertyIdValue, ALLOWED_ENTITY_TYPES_QID)).thenReturn(constraintDefinitions);
         setFetcher(fetcher);
 
         scrutinize(update);
