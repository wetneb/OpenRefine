/*******************************************************************************
 * MIT License
 * 
 * Copyright (c) 2018 Antonin Delpeuch
 * 
 * Permission is hereby granted, free of charge, to any person obtaining a copy
 * of this software and associated documentation files (the "Software"), to deal
 * in the Software without restriction, including without limitation the rights
 * to use, copy, modify, merge, publish, distribute, sublicense, and/or sell
 * copies of the Software, and to permit persons to whom the Software is
 * furnished to do so, subject to the following conditions:
 * 
 * The above copyright notice and this permission notice shall be included in all
 * copies or substantial portions of the Software.
 * 
 * THE SOFTWARE IS PROVIDED "AS IS", WITHOUT WARRANTY OF ANY KIND, EXPRESS OR
 * IMPLIED, INCLUDING BUT NOT LIMITED TO THE WARRANTIES OF MERCHANTABILITY,
 * FITNESS FOR A PARTICULAR PURPOSE AND NONINFRINGEMENT. IN NO EVENT SHALL THE
 * AUTHORS OR COPYRIGHT HOLDERS BE LIABLE FOR ANY CLAIM, DAMAGES OR OTHER
 * LIABILITY, WHETHER IN AN ACTION OF CONTRACT, TORT OR OTHERWISE, ARISING FROM,
 * OUT OF OR IN CONNECTION WITH THE SOFTWARE OR THE USE OR OTHER DEALINGS IN THE
 * SOFTWARE.
 ******************************************************************************/

package org.openrefine.wikidata.qa.scrutinizers;

<<<<<<< HEAD
=======
import org.openrefine.wikidata.updates.TermedStatementEntityUpdate;
import org.openrefine.wikidata.updates.TermedStatementEntityUpdateBuilder;
>>>>>>> 032dc991
import org.wikidata.wdtk.datamodel.interfaces.ItemIdValue;
import org.wikidata.wdtk.datamodel.interfaces.Statement;

import org.openrefine.wikidata.updates.ItemUpdateBuilder;
import org.openrefine.wikidata.updates.TermedStatementEntityUpdate;

public abstract class StatementScrutinizerTest extends ScrutinizerTest {

    public void scrutinize(Statement statement) {
<<<<<<< HEAD
        TermedStatementEntityUpdate update = new ItemUpdateBuilder((ItemIdValue) statement.getClaim().getSubject())
=======
        TermedStatementEntityUpdate update = new TermedStatementEntityUpdateBuilder((ItemIdValue) statement.getClaim().getSubject())
>>>>>>> 032dc991
                .addStatement(statement).build();
        scrutinize(update);
    }

}<|MERGE_RESOLUTION|>--- conflicted
+++ resolved
@@ -24,25 +24,16 @@
 
 package org.openrefine.wikidata.qa.scrutinizers;
 
-<<<<<<< HEAD
-=======
-import org.openrefine.wikidata.updates.TermedStatementEntityUpdate;
-import org.openrefine.wikidata.updates.TermedStatementEntityUpdateBuilder;
->>>>>>> 032dc991
 import org.wikidata.wdtk.datamodel.interfaces.ItemIdValue;
 import org.wikidata.wdtk.datamodel.interfaces.Statement;
 
-import org.openrefine.wikidata.updates.ItemUpdateBuilder;
 import org.openrefine.wikidata.updates.TermedStatementEntityUpdate;
+import org.openrefine.wikidata.updates.TermedStatementEntityUpdateBuilder;
 
 public abstract class StatementScrutinizerTest extends ScrutinizerTest {
 
     public void scrutinize(Statement statement) {
-<<<<<<< HEAD
-        TermedStatementEntityUpdate update = new ItemUpdateBuilder((ItemIdValue) statement.getClaim().getSubject())
-=======
         TermedStatementEntityUpdate update = new TermedStatementEntityUpdateBuilder((ItemIdValue) statement.getClaim().getSubject())
->>>>>>> 032dc991
                 .addStatement(statement).build();
         scrutinize(update);
     }
