/*******************************************************************************
 * MIT License
 * 
 * Copyright (c) 2018 Antonin Delpeuch
 * 
 * Permission is hereby granted, free of charge, to any person obtaining a copy
 * of this software and associated documentation files (the "Software"), to deal
 * in the Software without restriction, including without limitation the rights
 * to use, copy, modify, merge, publish, distribute, sublicense, and/or sell
 * copies of the Software, and to permit persons to whom the Software is
 * furnished to do so, subject to the following conditions:
 * 
 * The above copyright notice and this permission notice shall be included in all
 * copies or substantial portions of the Software.
 * 
 * THE SOFTWARE IS PROVIDED "AS IS", WITHOUT WARRANTY OF ANY KIND, EXPRESS OR
 * IMPLIED, INCLUDING BUT NOT LIMITED TO THE WARRANTIES OF MERCHANTABILITY,
 * FITNESS FOR A PARTICULAR PURPOSE AND NONINFRINGEMENT. IN NO EVENT SHALL THE
 * AUTHORS OR COPYRIGHT HOLDERS BE LIABLE FOR ANY CLAIM, DAMAGES OR OTHER
 * LIABILITY, WHETHER IN AN ACTION OF CONTRACT, TORT OR OTHERWISE, ARISING FROM,
 * OUT OF OR IN CONNECTION WITH THE SOFTWARE OR THE USE OR OTHER DEALINGS IN THE
 * SOFTWARE.
 ******************************************************************************/

package org.openrefine.wikidata.qa.scrutinizers;

<<<<<<< HEAD
import static org.testng.Assert.assertEquals;
import static org.testng.Assert.assertTrue;
=======
import org.openrefine.wikidata.manifests.Manifest;
import org.openrefine.wikidata.manifests.ManifestException;
import org.openrefine.wikidata.manifests.ManifestParser;
import org.openrefine.wikidata.qa.ConstraintFetcher;
import org.openrefine.wikidata.qa.QAWarning;
import org.openrefine.wikidata.qa.QAWarningStore;
import org.openrefine.wikidata.testing.TestingData;
import org.openrefine.wikidata.updates.TermedStatementEntityUpdate;
import org.testng.annotations.BeforeMethod;
import org.wikidata.wdtk.datamodel.helpers.Datamodel;
import org.wikidata.wdtk.datamodel.interfaces.Claim;
import org.wikidata.wdtk.datamodel.interfaces.ItemIdValue;
import org.wikidata.wdtk.datamodel.interfaces.PropertyIdValue;
import org.wikidata.wdtk.datamodel.interfaces.Reference;
import org.wikidata.wdtk.datamodel.interfaces.Snak;
import org.wikidata.wdtk.datamodel.interfaces.SnakGroup;
import org.wikidata.wdtk.datamodel.interfaces.Statement;
import org.wikidata.wdtk.datamodel.interfaces.StatementRank;
>>>>>>> d535a8ec

import java.io.IOException;
import java.util.ArrayList;
import java.util.Arrays;
import java.util.Collections;
import java.util.HashMap;
import java.util.List;
import java.util.Map;
import java.util.Set;
import java.util.stream.Collectors;

import org.testng.annotations.BeforeMethod;
import org.wikidata.wdtk.datamodel.helpers.Datamodel;
import org.wikidata.wdtk.datamodel.interfaces.Claim;
import org.wikidata.wdtk.datamodel.interfaces.ItemIdValue;
import org.wikidata.wdtk.datamodel.interfaces.PropertyIdValue;
import org.wikidata.wdtk.datamodel.interfaces.Reference;
import org.wikidata.wdtk.datamodel.interfaces.Snak;
import org.wikidata.wdtk.datamodel.interfaces.SnakGroup;
import org.wikidata.wdtk.datamodel.interfaces.Statement;
import org.wikidata.wdtk.datamodel.interfaces.StatementRank;

import org.openrefine.wikidata.manifests.Manifest;
import org.openrefine.wikidata.manifests.ManifestException;
import org.openrefine.wikidata.manifests.ManifestParser;
import org.openrefine.wikidata.qa.ConstraintFetcher;
import org.openrefine.wikidata.qa.QAWarning;
import org.openrefine.wikidata.qa.QAWarningStore;
import org.openrefine.wikidata.testing.TestingData;
import org.openrefine.wikidata.updates.ItemUpdate;

public abstract class ScrutinizerTest {

    private static Manifest manifest;

    static {
        try {
            String json = TestingData.jsonFromFile("manifest/wikidata-manifest-v1.0.json");
            manifest = ManifestParser.parse(json);
        } catch (IOException | ManifestException e) {
            e.printStackTrace();
        }
    }

    public abstract EditScrutinizer getScrutinizer();

    private EditScrutinizer scrutinizer;
    private QAWarningStore store;

    @BeforeMethod
    public void setUp() {
        store = new QAWarningStore();
        scrutinizer = getScrutinizer();
        scrutinizer.setStore(store);
        scrutinizer.setManifest(manifest);
        scrutinizer.prepareDependencies();
    }

    public void scrutinize(TermedStatementEntityUpdate... updates) {
        scrutinizer.batchIsBeginning();
<<<<<<< HEAD
        for (ItemUpdate update : Arrays.asList(updates)) {
            if (!update.isNull()) {
=======
        for(TermedStatementEntityUpdate update : Arrays.asList(updates)) {
            if(!update.isNull()) {
>>>>>>> d535a8ec
                scrutinizer.scrutinize(update);
            }
        }
        scrutinizer.batchIsFinished();
    }

    public void assertWarningsRaised(String... types) {
        assertEquals(getWarningTypes(), Arrays.asList(types).stream().collect(Collectors.toSet()));
    }

    public void assertWarningRaised(QAWarning warning) {
        assertTrue(store.getWarnings().contains(warning));
    }

    public void assertNoWarningRaised() {
        assertWarningsRaised();
    }

    public Set<String> getWarningTypes() {
        return store.getWarnings().stream().map(w -> w.getType()).collect(Collectors.toSet());
    }

    public void setFetcher(ConstraintFetcher fetcher) {
        scrutinizer.setFetcher(fetcher);
    }

    public List<Statement> constraintParameterStatementList(ItemIdValue itemIdValue, List<SnakGroup> listSnakGroup) {
        PropertyIdValue propertyIdValue = Datamodel.makeWikidataPropertyIdValue("P2302");
        Snak snakValue = Datamodel.makeValueSnak(propertyIdValue, itemIdValue);

        Claim claim = Datamodel.makeClaim(itemIdValue, snakValue, listSnakGroup);

        Reference reference = Datamodel.makeReference(listSnakGroup);
        List<Reference> referenceList = Collections.singletonList(reference);

        Statement statement = Datamodel.makeStatement(claim, referenceList, StatementRank.NORMAL,
                "P2302$77BD7FE4-C051-4776-855C-543F0CE697D0");
        List<Statement> statements = Collections.singletonList(statement);

        return statements;
    }

    public List<SnakGroup> makeSnakGroupList(Snak... snaks) {
        Map<PropertyIdValue, List<Snak>> propertySnakMap = new HashMap<>();
        for (Snak snak : snaks) {
            PropertyIdValue pid = snak.getPropertyId();
            List<Snak> snakList;
            if (propertySnakMap.containsKey(pid)) {
                snakList = propertySnakMap.get(pid);
            } else {
                snakList = new ArrayList<>();
            }
            snakList.add(snak);
            propertySnakMap.put(pid, snakList);
        }

        List<SnakGroup> snakGroupList = new ArrayList<>();
        for (List<Snak> snakList : propertySnakMap.values()) {
            snakGroupList.add(Datamodel.makeSnakGroup(snakList));
        }

        return snakGroupList;
    }

}<|MERGE_RESOLUTION|>--- conflicted
+++ resolved
@@ -24,29 +24,8 @@
 
 package org.openrefine.wikidata.qa.scrutinizers;
 
-<<<<<<< HEAD
 import static org.testng.Assert.assertEquals;
 import static org.testng.Assert.assertTrue;
-=======
-import org.openrefine.wikidata.manifests.Manifest;
-import org.openrefine.wikidata.manifests.ManifestException;
-import org.openrefine.wikidata.manifests.ManifestParser;
-import org.openrefine.wikidata.qa.ConstraintFetcher;
-import org.openrefine.wikidata.qa.QAWarning;
-import org.openrefine.wikidata.qa.QAWarningStore;
-import org.openrefine.wikidata.testing.TestingData;
-import org.openrefine.wikidata.updates.TermedStatementEntityUpdate;
-import org.testng.annotations.BeforeMethod;
-import org.wikidata.wdtk.datamodel.helpers.Datamodel;
-import org.wikidata.wdtk.datamodel.interfaces.Claim;
-import org.wikidata.wdtk.datamodel.interfaces.ItemIdValue;
-import org.wikidata.wdtk.datamodel.interfaces.PropertyIdValue;
-import org.wikidata.wdtk.datamodel.interfaces.Reference;
-import org.wikidata.wdtk.datamodel.interfaces.Snak;
-import org.wikidata.wdtk.datamodel.interfaces.SnakGroup;
-import org.wikidata.wdtk.datamodel.interfaces.Statement;
-import org.wikidata.wdtk.datamodel.interfaces.StatementRank;
->>>>>>> d535a8ec
 
 import java.io.IOException;
 import java.util.ArrayList;
@@ -76,7 +55,7 @@
 import org.openrefine.wikidata.qa.QAWarning;
 import org.openrefine.wikidata.qa.QAWarningStore;
 import org.openrefine.wikidata.testing.TestingData;
-import org.openrefine.wikidata.updates.ItemUpdate;
+import org.openrefine.wikidata.updates.TermedStatementEntityUpdate;
 
 public abstract class ScrutinizerTest {
 
@@ -107,13 +86,8 @@
 
     public void scrutinize(TermedStatementEntityUpdate... updates) {
         scrutinizer.batchIsBeginning();
-<<<<<<< HEAD
-        for (ItemUpdate update : Arrays.asList(updates)) {
+        for (TermedStatementEntityUpdate update : Arrays.asList(updates)) {
             if (!update.isNull()) {
-=======
-        for(TermedStatementEntityUpdate update : Arrays.asList(updates)) {
-            if(!update.isNull()) {
->>>>>>> d535a8ec
                 scrutinizer.scrutinize(update);
             }
         }
