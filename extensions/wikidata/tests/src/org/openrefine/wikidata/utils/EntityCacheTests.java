
package org.openrefine.wikidata.utils;

<<<<<<< HEAD
import static org.mockito.Mockito.mock;
import static org.mockito.Mockito.times;
import static org.mockito.Mockito.verify;
import static org.mockito.Mockito.when;

import java.io.IOException;

=======
>>>>>>> 8eabec1e
import org.testng.Assert;
import org.testng.annotations.Test;
import org.wikidata.wdtk.datamodel.helpers.Datamodel;
import org.wikidata.wdtk.datamodel.interfaces.DatatypeIdValue;
import org.wikidata.wdtk.datamodel.interfaces.EntityDocument;
import org.wikidata.wdtk.datamodel.interfaces.PropertyDocument;
import org.wikidata.wdtk.datamodel.interfaces.PropertyIdValue;
import org.wikidata.wdtk.wikibaseapi.WikibaseDataFetcher;
import org.wikidata.wdtk.wikibaseapi.apierrors.MediaWikiApiErrorException;

import java.io.IOException;
import java.util.Arrays;
import java.util.HashMap;
import java.util.List;
import java.util.Map;
import java.util.concurrent.ExecutionException;

import static org.mockito.Mockito.mock;
import static org.mockito.Mockito.times;
import static org.mockito.Mockito.verify;
import static org.mockito.Mockito.when;

public class EntityCacheTests {
<<<<<<< HEAD

    @Test
    public void testGet() throws MediaWikiApiErrorException, IOException {
        WikibaseDataFetcher fetcher = mock(WikibaseDataFetcher.class);
        PropertyIdValue id = Datamodel.makeWikidataPropertyIdValue("P42");
        PropertyDocument doc = Datamodel.makePropertyDocument(id, Datamodel.makeDatatypeIdValue(DatatypeIdValue.DT_GEO_SHAPE));
        when(fetcher.getEntityDocument(id.getId())).thenReturn(doc);

        EntityCache SUT = new EntityCache(fetcher);
        Assert.assertEquals(SUT.get(id), doc);
        // try another time, it is now cached
        Assert.assertEquals(SUT.get(id), doc);

        // the fetcher was only called once thanks to caching
        verify(fetcher, times(1)).getEntityDocument(id.getId());
    }
=======
	
	@Test
	public void testGet() throws MediaWikiApiErrorException, IOException {
		WikibaseDataFetcher fetcher = mock(WikibaseDataFetcher.class);
		PropertyIdValue id = Datamodel.makeWikidataPropertyIdValue("P42");
		PropertyDocument doc = Datamodel.makePropertyDocument(id, Datamodel.makeDatatypeIdValue(DatatypeIdValue.DT_GEO_SHAPE));
		when(fetcher.getEntityDocument(id.getId())).thenReturn(doc);
		
		EntityCache SUT = new EntityCache(fetcher);
		Assert.assertEquals(SUT.get(id), doc);
		// try another time, it is now cached
		Assert.assertEquals(SUT.get(id), doc);
		
		// the fetcher was only called once thanks to caching
		verify(fetcher, times(1)).getEntityDocument(id.getId());
	}

	@Test
	public void testGetAll() throws MediaWikiApiErrorException, IOException, ExecutionException {
		WikibaseDataFetcher fetcher = mock(WikibaseDataFetcher.class);
		PropertyIdValue idA = Datamodel.makeWikidataPropertyIdValue("P42");
		PropertyIdValue idB = Datamodel.makeWikidataPropertyIdValue("P43");
		PropertyIdValue idC = Datamodel.makeWikidataPropertyIdValue("P44");
		PropertyIdValue idD = Datamodel.makeWikidataPropertyIdValue("P45");

		PropertyDocument docA = Datamodel.makePropertyDocument(idA, Datamodel.makeDatatypeIdValue(DatatypeIdValue.DT_GEO_SHAPE));
		PropertyDocument docB = Datamodel.makePropertyDocument(idB, Datamodel.makeDatatypeIdValue(DatatypeIdValue.DT_GEO_SHAPE));
		PropertyDocument docC = Datamodel.makePropertyDocument(idC, Datamodel.makeDatatypeIdValue(DatatypeIdValue.DT_GEO_SHAPE));
		PropertyDocument docD = Datamodel.makePropertyDocument(idD, Datamodel.makeDatatypeIdValue(DatatypeIdValue.DT_GEO_SHAPE));

		EntityCache SUT = new EntityCache(fetcher);

		List<String> entityIdListA = Arrays.asList(idA.getId(), idB.getId());
		List<String> entityIdListB = Arrays.asList(idC.getId(), idD.getId());
		List<String> entityIdListC = Arrays.asList(idB.getId(), idC.getId());

		List<EntityDocument> docListA = Arrays.asList(docA, docB);
		List<EntityDocument> docListB = Arrays.asList(docC, docD);
		List<EntityDocument> docListC = Arrays.asList(docB, docC);

		Map<String, EntityDocument> docMapA = new HashMap<>();
		docMapA.put(idA.getId(), docA);
		docMapA.put(idB.getId(), docB);
		Map<String, EntityDocument> docMapB = new HashMap<>();
		docMapB.put(idC.getId(), docC);
		docMapB.put(idD.getId(), docD);
		Map<String, EntityDocument> docMapC = new HashMap<>();
		docMapC.put(idB.getId(), docB);
		docMapC.put(idC.getId(), docC);

		when(fetcher.getEntityDocuments(entityIdListA)).thenReturn(docMapA);
		when(fetcher.getEntityDocuments(entityIdListB)).thenReturn(docMapB);
		when(fetcher.getEntityDocuments(entityIdListC)).thenReturn(docMapC);

		Assert.assertEquals(SUT.getMultipleDocuments(Arrays.asList(idA, idB)), docListA);
		Assert.assertEquals(SUT.getMultipleDocuments(Arrays.asList(idC, idD)), docListB);
		Assert.assertEquals(SUT.getMultipleDocuments(Arrays.asList(idB, idC)), docListC);

		verify(fetcher, times(0)).getEntityDocuments(entityIdListC);
	}

>>>>>>> 8eabec1e
}<|MERGE_RESOLUTION|>--- conflicted
+++ resolved
@@ -1,16 +1,18 @@
 
 package org.openrefine.wikidata.utils;
 
-<<<<<<< HEAD
 import static org.mockito.Mockito.mock;
 import static org.mockito.Mockito.times;
 import static org.mockito.Mockito.verify;
 import static org.mockito.Mockito.when;
 
 import java.io.IOException;
+import java.util.Arrays;
+import java.util.HashMap;
+import java.util.List;
+import java.util.Map;
+import java.util.concurrent.ExecutionException;
 
-=======
->>>>>>> 8eabec1e
 import org.testng.Assert;
 import org.testng.annotations.Test;
 import org.wikidata.wdtk.datamodel.helpers.Datamodel;
@@ -21,20 +23,7 @@
 import org.wikidata.wdtk.wikibaseapi.WikibaseDataFetcher;
 import org.wikidata.wdtk.wikibaseapi.apierrors.MediaWikiApiErrorException;
 
-import java.io.IOException;
-import java.util.Arrays;
-import java.util.HashMap;
-import java.util.List;
-import java.util.Map;
-import java.util.concurrent.ExecutionException;
-
-import static org.mockito.Mockito.mock;
-import static org.mockito.Mockito.times;
-import static org.mockito.Mockito.verify;
-import static org.mockito.Mockito.when;
-
 public class EntityCacheTests {
-<<<<<<< HEAD
 
     @Test
     public void testGet() throws MediaWikiApiErrorException, IOException {
@@ -51,67 +40,49 @@
         // the fetcher was only called once thanks to caching
         verify(fetcher, times(1)).getEntityDocument(id.getId());
     }
-=======
-	
-	@Test
-	public void testGet() throws MediaWikiApiErrorException, IOException {
-		WikibaseDataFetcher fetcher = mock(WikibaseDataFetcher.class);
-		PropertyIdValue id = Datamodel.makeWikidataPropertyIdValue("P42");
-		PropertyDocument doc = Datamodel.makePropertyDocument(id, Datamodel.makeDatatypeIdValue(DatatypeIdValue.DT_GEO_SHAPE));
-		when(fetcher.getEntityDocument(id.getId())).thenReturn(doc);
-		
-		EntityCache SUT = new EntityCache(fetcher);
-		Assert.assertEquals(SUT.get(id), doc);
-		// try another time, it is now cached
-		Assert.assertEquals(SUT.get(id), doc);
-		
-		// the fetcher was only called once thanks to caching
-		verify(fetcher, times(1)).getEntityDocument(id.getId());
-	}
 
-	@Test
-	public void testGetAll() throws MediaWikiApiErrorException, IOException, ExecutionException {
-		WikibaseDataFetcher fetcher = mock(WikibaseDataFetcher.class);
-		PropertyIdValue idA = Datamodel.makeWikidataPropertyIdValue("P42");
-		PropertyIdValue idB = Datamodel.makeWikidataPropertyIdValue("P43");
-		PropertyIdValue idC = Datamodel.makeWikidataPropertyIdValue("P44");
-		PropertyIdValue idD = Datamodel.makeWikidataPropertyIdValue("P45");
+    @Test
+    public void testGetAll() throws MediaWikiApiErrorException, IOException, ExecutionException {
+        WikibaseDataFetcher fetcher = mock(WikibaseDataFetcher.class);
+        PropertyIdValue idA = Datamodel.makeWikidataPropertyIdValue("P42");
+        PropertyIdValue idB = Datamodel.makeWikidataPropertyIdValue("P43");
+        PropertyIdValue idC = Datamodel.makeWikidataPropertyIdValue("P44");
+        PropertyIdValue idD = Datamodel.makeWikidataPropertyIdValue("P45");
 
-		PropertyDocument docA = Datamodel.makePropertyDocument(idA, Datamodel.makeDatatypeIdValue(DatatypeIdValue.DT_GEO_SHAPE));
-		PropertyDocument docB = Datamodel.makePropertyDocument(idB, Datamodel.makeDatatypeIdValue(DatatypeIdValue.DT_GEO_SHAPE));
-		PropertyDocument docC = Datamodel.makePropertyDocument(idC, Datamodel.makeDatatypeIdValue(DatatypeIdValue.DT_GEO_SHAPE));
-		PropertyDocument docD = Datamodel.makePropertyDocument(idD, Datamodel.makeDatatypeIdValue(DatatypeIdValue.DT_GEO_SHAPE));
+        PropertyDocument docA = Datamodel.makePropertyDocument(idA, Datamodel.makeDatatypeIdValue(DatatypeIdValue.DT_GEO_SHAPE));
+        PropertyDocument docB = Datamodel.makePropertyDocument(idB, Datamodel.makeDatatypeIdValue(DatatypeIdValue.DT_GEO_SHAPE));
+        PropertyDocument docC = Datamodel.makePropertyDocument(idC, Datamodel.makeDatatypeIdValue(DatatypeIdValue.DT_GEO_SHAPE));
+        PropertyDocument docD = Datamodel.makePropertyDocument(idD, Datamodel.makeDatatypeIdValue(DatatypeIdValue.DT_GEO_SHAPE));
 
-		EntityCache SUT = new EntityCache(fetcher);
+        EntityCache SUT = new EntityCache(fetcher);
 
-		List<String> entityIdListA = Arrays.asList(idA.getId(), idB.getId());
-		List<String> entityIdListB = Arrays.asList(idC.getId(), idD.getId());
-		List<String> entityIdListC = Arrays.asList(idB.getId(), idC.getId());
+        List<String> entityIdListA = Arrays.asList(idA.getId(), idB.getId());
+        List<String> entityIdListB = Arrays.asList(idC.getId(), idD.getId());
+        List<String> entityIdListC = Arrays.asList(idB.getId(), idC.getId());
 
-		List<EntityDocument> docListA = Arrays.asList(docA, docB);
-		List<EntityDocument> docListB = Arrays.asList(docC, docD);
-		List<EntityDocument> docListC = Arrays.asList(docB, docC);
+        List<EntityDocument> docListA = Arrays.asList(docA, docB);
+        List<EntityDocument> docListB = Arrays.asList(docC, docD);
+        List<EntityDocument> docListC = Arrays.asList(docB, docC);
 
-		Map<String, EntityDocument> docMapA = new HashMap<>();
-		docMapA.put(idA.getId(), docA);
-		docMapA.put(idB.getId(), docB);
-		Map<String, EntityDocument> docMapB = new HashMap<>();
-		docMapB.put(idC.getId(), docC);
-		docMapB.put(idD.getId(), docD);
-		Map<String, EntityDocument> docMapC = new HashMap<>();
-		docMapC.put(idB.getId(), docB);
-		docMapC.put(idC.getId(), docC);
+        Map<String, EntityDocument> docMapA = new HashMap<>();
+        docMapA.put(idA.getId(), docA);
+        docMapA.put(idB.getId(), docB);
+        Map<String, EntityDocument> docMapB = new HashMap<>();
+        docMapB.put(idC.getId(), docC);
+        docMapB.put(idD.getId(), docD);
+        Map<String, EntityDocument> docMapC = new HashMap<>();
+        docMapC.put(idB.getId(), docB);
+        docMapC.put(idC.getId(), docC);
 
-		when(fetcher.getEntityDocuments(entityIdListA)).thenReturn(docMapA);
-		when(fetcher.getEntityDocuments(entityIdListB)).thenReturn(docMapB);
-		when(fetcher.getEntityDocuments(entityIdListC)).thenReturn(docMapC);
+        when(fetcher.getEntityDocuments(entityIdListA)).thenReturn(docMapA);
+        when(fetcher.getEntityDocuments(entityIdListB)).thenReturn(docMapB);
+        when(fetcher.getEntityDocuments(entityIdListC)).thenReturn(docMapC);
 
-		Assert.assertEquals(SUT.getMultipleDocuments(Arrays.asList(idA, idB)), docListA);
-		Assert.assertEquals(SUT.getMultipleDocuments(Arrays.asList(idC, idD)), docListB);
-		Assert.assertEquals(SUT.getMultipleDocuments(Arrays.asList(idB, idC)), docListC);
+        Assert.assertEquals(SUT.getMultipleDocuments(Arrays.asList(idA, idB)), docListA);
+        Assert.assertEquals(SUT.getMultipleDocuments(Arrays.asList(idC, idD)), docListB);
+        Assert.assertEquals(SUT.getMultipleDocuments(Arrays.asList(idB, idC)), docListC);
 
-		verify(fetcher, times(0)).getEntityDocuments(entityIdListC);
-	}
+        verify(fetcher, times(0)).getEntityDocuments(entityIdListC);
+    }
 
->>>>>>> 8eabec1e
 }