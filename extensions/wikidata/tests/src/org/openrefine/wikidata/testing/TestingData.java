/*******************************************************************************
 * MIT License
 * 
 * Copyright (c) 2018 Antonin Delpeuch
 * 
 * Permission is hereby granted, free of charge, to any person obtaining a copy
 * of this software and associated documentation files (the "Software"), to deal
 * in the Software without restriction, including without limitation the rights
 * to use, copy, modify, merge, publish, distribute, sublicense, and/or sell
 * copies of the Software, and to permit persons to whom the Software is
 * furnished to do so, subject to the following conditions:
 * 
 * The above copyright notice and this permission notice shall be included in all
 * copies or substantial portions of the Software.
 * 
 * THE SOFTWARE IS PROVIDED "AS IS", WITHOUT WARRANTY OF ANY KIND, EXPRESS OR
 * IMPLIED, INCLUDING BUT NOT LIMITED TO THE WARRANTIES OF MERCHANTABILITY,
 * FITNESS FOR A PARTICULAR PURPOSE AND NONINFRINGEMENT. IN NO EVENT SHALL THE
 * AUTHORS OR COPYRIGHT HOLDERS BE LIABLE FOR ANY CLAIM, DAMAGES OR OTHER
 * LIABILITY, WHETHER IN AN ACTION OF CONTRACT, TORT OR OTHERWISE, ARISING FROM,
 * OUT OF OR IN CONNECTION WITH THE SOFTWARE OR THE USE OR OTHER DEALINGS IN THE
 * SOFTWARE.
 ******************************************************************************/
package org.openrefine.wikidata.testing;

import java.io.IOException;
import java.io.InputStream;
import java.util.Collections;

import org.apache.commons.io.IOUtils;
import org.openrefine.model.Cell;
import org.openrefine.model.recon.Recon;
import org.openrefine.model.recon.Recon.Judgment;
import org.openrefine.model.recon.ReconCandidate;
import org.openrefine.wikidata.schema.WbLanguageConstant;
import org.openrefine.wikidata.schema.WbMonolingualExpr;
import org.openrefine.wikidata.schema.WbStringConstant;
import org.openrefine.wikidata.schema.entityvalues.ReconItemIdValue;
import org.openrefine.wikidata.schema.entityvalues.ReconPropertyIdValue;
import org.wikidata.wdtk.datamodel.helpers.Datamodel;
import org.wikidata.wdtk.datamodel.interfaces.Claim;
import org.wikidata.wdtk.datamodel.interfaces.ItemIdValue;
import org.wikidata.wdtk.datamodel.interfaces.PropertyIdValue;
import org.wikidata.wdtk.datamodel.interfaces.Statement;
import org.wikidata.wdtk.datamodel.interfaces.StatementRank;

public class TestingData {

<<<<<<< HEAD
    public static final String inceptionWithNewQS = "Q1377\tP571\t+1919-01-01T00:00:00Z/9"
=======
    public static final String inceptionCsv = "subject,inception,reference\n"
            + "Q1377,1919,http://www.ljubljana-slovenia.com/university-ljubljana\n" + "Q865528,1965,";
    public static final String inceptionWithNewCsv = "subject,inception,reference\n"
            + "Q1377,1919,http://www.ljubljana-slovenia.com/university-ljubljana\n" + "Q865528,1965,\n"
            + "new uni,2016,http://new-uni.com/";
    public static final String inceptionWithNewQS = "Q1377\tP571\t+1919-00-00T00:00:00Z/9"
>>>>>>> 5c891e6a
            + "\tS854\t\"http://www.ljubljana-slovenia.com/university-ljubljana\""
            + "\tS813\t+2018-02-28T00:00:00Z/11\n" + "Q865528\tP571\t+1965-00-00T00:00:00Z/9"
            + "\tS813\t+2018-02-28T00:00:00Z/11\n" + "CREATE\n" + "LAST\tP571\t+2016-00-00T00:00:00Z/9"
            + "\tS854\t\"http://new-uni.com/\"" + "\tS813\t+2018-02-28T00:00:00Z/11\n";

    public static ItemIdValue newIdA = makeNewItemIdValue(1234L, "new item A");
    public static ItemIdValue newIdB = makeNewItemIdValue(4567L, "new item B");
    public static ItemIdValue matchedId = makeMatchedItemIdValue("Q89", "eist");
    public static ItemIdValue existingId = Datamodel.makeWikidataItemIdValue("Q43");

    protected static PropertyIdValue pid = Datamodel.makeWikidataPropertyIdValue("P38");
    
    public static class ReconStub extends Recon {
		private static final long serialVersionUID = -8141740928448038842L;

		public ReconStub(long judgmentHistoryEntry, String identifierSpace, String schemaSpace) {
			super(judgmentHistoryEntry, identifierSpace, schemaSpace);
		}
    }

    public static Recon makeNewItemRecon(long id) {
    	// we keep the same judgment id because it is ignored
        Recon recon = new ReconStub(382398L, "http://www.wikidata.org/entity/", "http://www.wikidata.org/prop/direct/")
        		.withId(id)
        		.withJudgment(Judgment.New);
        return recon;
    }

    public static Recon makeMatchedRecon(String qid, String name, String[] types) {
        ReconCandidate candidate = new ReconCandidate(qid, name, types, 100.0);
        Recon recon = Recon.makeWikidataRecon(123456L)
        		.withMatch(candidate)
        		.withCandidates(Collections.singletonList(candidate))
        		.withJudgment(Judgment.Matched);
        return recon;
    }

    public static Recon makeMatchedRecon(String qid, String name) {
        return makeMatchedRecon(qid, name, new String[0]);
    }

    public static Cell makeNewItemCell(long judgementId, String name) {
        return new Cell(name, makeNewItemRecon(judgementId));
    }

    public static Cell makeMatchedCell(String qid, String name) {
        return new Cell(name, makeMatchedRecon(qid, name));
    }

    public static ReconItemIdValue makeNewItemIdValue(long judgementId, String name) {
        return new ReconItemIdValue(makeNewItemRecon(judgementId), name);
    }

    public static ReconItemIdValue makeMatchedItemIdValue(String qid, String name) {
        return new ReconItemIdValue(makeMatchedRecon(qid, name), name);
    }

    public static ReconPropertyIdValue makeNewPropertyIdValue(long judgmentId, String name) {
        return new ReconPropertyIdValue(makeNewItemRecon(judgmentId), name);
    }

    public static ReconPropertyIdValue makeMatchedPropertyIdValue(String pid, String name) {
        return new ReconPropertyIdValue(makeMatchedRecon(pid, name), name);
    }

    public static WbMonolingualExpr getTestMonolingualExpr(String langCode, String langLabel, String text) {
        return new WbMonolingualExpr(new WbLanguageConstant(langCode, langLabel), new WbStringConstant(text));
    }

    public static Statement generateStatement(ItemIdValue from, PropertyIdValue pid, ItemIdValue to) {
        Claim claim = Datamodel.makeClaim(from, Datamodel.makeValueSnak(pid, to), Collections.emptyList());
        return Datamodel.makeStatement(claim, Collections.emptyList(), StatementRank.NORMAL, "");
    }

    public static Statement generateStatement(ItemIdValue from, ItemIdValue to) {
        return generateStatement(from, pid, to);
    }

    public static String jsonFromFile(String filename)
            throws IOException {
        InputStream f = TestingData.class.getClassLoader().getResourceAsStream(filename);
        String decoded = IOUtils.toString(f);
        return decoded.trim();
    }

}<|MERGE_RESOLUTION|>--- conflicted
+++ resolved
@@ -46,16 +46,7 @@
 
 public class TestingData {
 
-<<<<<<< HEAD
-    public static final String inceptionWithNewQS = "Q1377\tP571\t+1919-01-01T00:00:00Z/9"
-=======
-    public static final String inceptionCsv = "subject,inception,reference\n"
-            + "Q1377,1919,http://www.ljubljana-slovenia.com/university-ljubljana\n" + "Q865528,1965,";
-    public static final String inceptionWithNewCsv = "subject,inception,reference\n"
-            + "Q1377,1919,http://www.ljubljana-slovenia.com/university-ljubljana\n" + "Q865528,1965,\n"
-            + "new uni,2016,http://new-uni.com/";
     public static final String inceptionWithNewQS = "Q1377\tP571\t+1919-00-00T00:00:00Z/9"
->>>>>>> 5c891e6a
             + "\tS854\t\"http://www.ljubljana-slovenia.com/university-ljubljana\""
             + "\tS813\t+2018-02-28T00:00:00Z/11\n" + "Q865528\tP571\t+1965-00-00T00:00:00Z/9"
             + "\tS813\t+2018-02-28T00:00:00Z/11\n" + "CREATE\n" + "LAST\tP571\t+2016-00-00T00:00:00Z/9"
