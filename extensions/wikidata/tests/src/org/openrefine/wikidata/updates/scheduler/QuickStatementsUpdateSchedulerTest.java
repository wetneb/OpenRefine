--- conflicted
+++ resolved
@@ -29,21 +29,17 @@
 import java.util.Arrays;
 import java.util.List;
 
-<<<<<<< HEAD
 import org.testng.annotations.Test;
 
-import org.openrefine.wikidata.updates.ItemUpdate;
-=======
+import org.openrefine.wikidata.updates.ItemUpdateBuilder;
 import org.openrefine.wikidata.updates.TermedStatementEntityUpdate;
->>>>>>> d535a8ec
-import org.openrefine.wikidata.updates.ItemUpdateBuilder;
 
 public class QuickStatementsUpdateSchedulerTest extends UpdateSchedulerTest {
 
     @Test
     public void testNoNewItem()
             throws ImpossibleSchedulingException {
-    	TermedStatementEntityUpdate updateA = new ItemUpdateBuilder(existingIdA).addStatement(sAtoB).build();
+        TermedStatementEntityUpdate updateA = new ItemUpdateBuilder(existingIdA).addStatement(sAtoB).build();
         TermedStatementEntityUpdate updateB = new ItemUpdateBuilder(existingIdB).addStatement(sBtoA).build();
         List<TermedStatementEntityUpdate> scheduled = schedule(updateA, updateB);
         assertEquals(Arrays.asList(updateA, updateB), scheduled);
@@ -52,8 +48,8 @@
     @Test
     public void testSplitUpdate()
             throws ImpossibleSchedulingException {
-    	TermedStatementEntityUpdate updateA = new ItemUpdateBuilder(existingIdA).addStatement(sAtoNewA).addStatement(sAtoNewB).build();
-    	TermedStatementEntityUpdate newUpdateA = new ItemUpdateBuilder(newIdA).build();
+        TermedStatementEntityUpdate updateA = new ItemUpdateBuilder(existingIdA).addStatement(sAtoNewA).addStatement(sAtoNewB).build();
+        TermedStatementEntityUpdate newUpdateA = new ItemUpdateBuilder(newIdA).build();
         TermedStatementEntityUpdate newUpdateB = new ItemUpdateBuilder(newIdB).build();
         TermedStatementEntityUpdate splitUpdateA = new ItemUpdateBuilder(existingIdA).addStatement(sAtoNewA).build();
         TermedStatementEntityUpdate splitUpdateB = new ItemUpdateBuilder(existingIdA).addStatement(sAtoNewB).build();
@@ -64,14 +60,14 @@
     @Test(expectedExceptions = ImpossibleSchedulingException.class)
     public void testImpossibleForQS()
             throws ImpossibleSchedulingException {
-    	TermedStatementEntityUpdate update = new ItemUpdateBuilder(newIdA).addStatement(sNewAtoNewB).build();
+        TermedStatementEntityUpdate update = new ItemUpdateBuilder(newIdA).addStatement(sNewAtoNewB).build();
         schedule(update);
     }
 
     @Test
     public void testSelfEditOnNewITem()
             throws ImpossibleSchedulingException {
-    	TermedStatementEntityUpdate update = new ItemUpdateBuilder(newIdA).addStatement(sNewAtoNewA).build();
+        TermedStatementEntityUpdate update = new ItemUpdateBuilder(newIdA).addStatement(sNewAtoNewA).build();
         assertEquals(Arrays.asList(update), schedule(update));
     }
 
