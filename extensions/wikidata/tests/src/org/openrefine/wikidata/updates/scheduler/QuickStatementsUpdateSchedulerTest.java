--- conflicted
+++ resolved
@@ -29,28 +29,18 @@
 import java.util.Arrays;
 import java.util.List;
 
-<<<<<<< HEAD
-=======
+import org.testng.annotations.Test;
+
 import org.openrefine.wikidata.updates.TermedStatementEntityUpdate;
 import org.openrefine.wikidata.updates.TermedStatementEntityUpdateBuilder;
->>>>>>> 032dc991
-import org.testng.annotations.Test;
-
-import org.openrefine.wikidata.updates.ItemUpdateBuilder;
-import org.openrefine.wikidata.updates.TermedStatementEntityUpdate;
 
 public class QuickStatementsUpdateSchedulerTest extends UpdateSchedulerTest {
 
     @Test
     public void testNoNewItem()
             throws ImpossibleSchedulingException {
-<<<<<<< HEAD
-        TermedStatementEntityUpdate updateA = new ItemUpdateBuilder(existingIdA).addStatement(sAtoB).build();
-        TermedStatementEntityUpdate updateB = new ItemUpdateBuilder(existingIdB).addStatement(sBtoA).build();
-=======
         TermedStatementEntityUpdate updateA = new TermedStatementEntityUpdateBuilder(existingIdA).addStatement(sAtoB).build();
         TermedStatementEntityUpdate updateB = new TermedStatementEntityUpdateBuilder(existingIdB).addStatement(sBtoA).build();
->>>>>>> 032dc991
         List<TermedStatementEntityUpdate> scheduled = schedule(updateA, updateB);
         assertEquals(Arrays.asList(updateA, updateB), scheduled);
     }
@@ -58,19 +48,12 @@
     @Test
     public void testSplitUpdate()
             throws ImpossibleSchedulingException {
-<<<<<<< HEAD
-        TermedStatementEntityUpdate updateA = new ItemUpdateBuilder(existingIdA).addStatement(sAtoNewA).addStatement(sAtoNewB).build();
-        TermedStatementEntityUpdate newUpdateA = new ItemUpdateBuilder(newIdA).build();
-        TermedStatementEntityUpdate newUpdateB = new ItemUpdateBuilder(newIdB).build();
-        TermedStatementEntityUpdate splitUpdateA = new ItemUpdateBuilder(existingIdA).addStatement(sAtoNewA).build();
-        TermedStatementEntityUpdate splitUpdateB = new ItemUpdateBuilder(existingIdA).addStatement(sAtoNewB).build();
-=======
-        TermedStatementEntityUpdate updateA = new TermedStatementEntityUpdateBuilder(existingIdA).addStatement(sAtoNewA).addStatement(sAtoNewB).build();
+        TermedStatementEntityUpdate updateA = new TermedStatementEntityUpdateBuilder(existingIdA).addStatement(sAtoNewA)
+                .addStatement(sAtoNewB).build();
         TermedStatementEntityUpdate newUpdateA = new TermedStatementEntityUpdateBuilder(newIdA).build();
         TermedStatementEntityUpdate newUpdateB = new TermedStatementEntityUpdateBuilder(newIdB).build();
         TermedStatementEntityUpdate splitUpdateA = new TermedStatementEntityUpdateBuilder(existingIdA).addStatement(sAtoNewA).build();
         TermedStatementEntityUpdate splitUpdateB = new TermedStatementEntityUpdateBuilder(existingIdA).addStatement(sAtoNewB).build();
->>>>>>> 032dc991
         List<TermedStatementEntityUpdate> scheduled = schedule(updateA);
         assertSetEquals(Arrays.asList(newUpdateA, splitUpdateA, newUpdateB, splitUpdateB), scheduled);
     }
@@ -78,22 +61,14 @@
     @Test(expectedExceptions = ImpossibleSchedulingException.class)
     public void testImpossibleForQS()
             throws ImpossibleSchedulingException {
-<<<<<<< HEAD
-        TermedStatementEntityUpdate update = new ItemUpdateBuilder(newIdA).addStatement(sNewAtoNewB).build();
-=======
         TermedStatementEntityUpdate update = new TermedStatementEntityUpdateBuilder(newIdA).addStatement(sNewAtoNewB).build();
->>>>>>> 032dc991
         schedule(update);
     }
 
     @Test
     public void testSelfEditOnNewITem()
             throws ImpossibleSchedulingException {
-<<<<<<< HEAD
-        TermedStatementEntityUpdate update = new ItemUpdateBuilder(newIdA).addStatement(sNewAtoNewA).build();
-=======
         TermedStatementEntityUpdate update = new TermedStatementEntityUpdateBuilder(newIdA).addStatement(sNewAtoNewA).build();
->>>>>>> 032dc991
         assertEquals(Arrays.asList(update), schedule(update));
     }
 
