--- conflicted
+++ resolved
@@ -31,20 +31,14 @@
 import java.util.List;
 import java.util.stream.Collectors;
 
-<<<<<<< HEAD
-=======
-import org.openrefine.wikidata.testing.TestingData;
-import org.openrefine.wikidata.updates.TermedStatementEntityUpdate;
-import org.openrefine.wikidata.updates.ItemUpdateBuilder;
->>>>>>> d535a8ec
 import org.testng.annotations.Test;
 import org.wikidata.wdtk.datamodel.helpers.Datamodel;
 import org.wikidata.wdtk.datamodel.interfaces.ItemIdValue;
 import org.wikidata.wdtk.datamodel.interfaces.Statement;
 
 import org.openrefine.wikidata.testing.TestingData;
-import org.openrefine.wikidata.updates.ItemUpdate;
 import org.openrefine.wikidata.updates.ItemUpdateBuilder;
+import org.openrefine.wikidata.updates.TermedStatementEntityUpdate;
 
 public abstract class UpdateSchedulerTest {
 
@@ -75,7 +69,7 @@
     @Test
     public void testNewItemNotMentioned()
             throws ImpossibleSchedulingException {
-    	TermedStatementEntityUpdate updateA = new ItemUpdateBuilder(existingIdA).addStatement(sAtoNewA).build();
+        TermedStatementEntityUpdate updateA = new ItemUpdateBuilder(existingIdA).addStatement(sAtoNewA).build();
         List<TermedStatementEntityUpdate> scheduled = schedule(updateA);
         TermedStatementEntityUpdate newUpdate = new ItemUpdateBuilder(newIdA).build();
         assertEquals(Arrays.asList(newUpdate, updateA), scheduled);
@@ -84,8 +78,8 @@
     @Test
     public void testNewItemMentioned()
             throws ImpossibleSchedulingException {
-    	TermedStatementEntityUpdate updateA = new ItemUpdateBuilder(existingIdA).addStatement(sAtoNewA).build();
-    	TermedStatementEntityUpdate newUpdate = new ItemUpdateBuilder(newIdA).addStatement(sNewAtoB).build();
+        TermedStatementEntityUpdate updateA = new ItemUpdateBuilder(existingIdA).addStatement(sAtoNewA).build();
+        TermedStatementEntityUpdate newUpdate = new ItemUpdateBuilder(newIdA).addStatement(sNewAtoB).build();
         List<TermedStatementEntityUpdate> scheduled = schedule(updateA, newUpdate);
         assertEquals(Arrays.asList(newUpdate, updateA), scheduled);
     }
@@ -93,7 +87,7 @@
     @Test
     public void testMerge()
             throws ImpossibleSchedulingException {
-    	TermedStatementEntityUpdate update1 = new ItemUpdateBuilder(existingIdA).addStatement(sAtoB).build();
+        TermedStatementEntityUpdate update1 = new ItemUpdateBuilder(existingIdA).addStatement(sAtoB).build();
         TermedStatementEntityUpdate update2 = new ItemUpdateBuilder(existingIdA)
                 .addLabel(Datamodel.makeMonolingualTextValue("hello", "fr"), true).addStatement(sAtoB).build();
         TermedStatementEntityUpdate merged = update1.merge(update2);
@@ -103,11 +97,13 @@
     @Test
     public void testMergeNew()
             throws ImpossibleSchedulingException {
-    	TermedStatementEntityUpdate update1 = new ItemUpdateBuilder(newIdA).addLabel(Datamodel.makeMonolingualTextValue("hello", "fr"), true)
+        TermedStatementEntityUpdate update1 = new ItemUpdateBuilder(newIdA)
+                .addLabel(Datamodel.makeMonolingualTextValue("hello", "fr"), true)
                 .addStatement(sNewAtoB).build();
-    	TermedStatementEntityUpdate update2 = new ItemUpdateBuilder(newIdA).addLabel(Datamodel.makeMonolingualTextValue("hello", "fr"), true)
+        TermedStatementEntityUpdate update2 = new ItemUpdateBuilder(newIdA)
+                .addLabel(Datamodel.makeMonolingualTextValue("hello", "fr"), true)
                 .build();
-    	TermedStatementEntityUpdate merged = update1.merge(update2);
+        TermedStatementEntityUpdate merged = update1.merge(update2);
         assertEquals(Collections.singletonList(merged), schedule(update1, update2));
     }
 }