/*******************************************************************************
 * MIT License
 * 
 * Copyright (c) 2018 Antonin Delpeuch
 * 
 * Permission is hereby granted, free of charge, to any person obtaining a copy
 * of this software and associated documentation files (the "Software"), to deal
 * in the Software without restriction, including without limitation the rights
 * to use, copy, modify, merge, publish, distribute, sublicense, and/or sell
 * copies of the Software, and to permit persons to whom the Software is
 * furnished to do so, subject to the following conditions:
 * 
 * The above copyright notice and this permission notice shall be included in all
 * copies or substantial portions of the Software.
 * 
 * THE SOFTWARE IS PROVIDED "AS IS", WITHOUT WARRANTY OF ANY KIND, EXPRESS OR
 * IMPLIED, INCLUDING BUT NOT LIMITED TO THE WARRANTIES OF MERCHANTABILITY,
 * FITNESS FOR A PARTICULAR PURPOSE AND NONINFRINGEMENT. IN NO EVENT SHALL THE
 * AUTHORS OR COPYRIGHT HOLDERS BE LIABLE FOR ANY CLAIM, DAMAGES OR OTHER
 * LIABILITY, WHETHER IN AN ACTION OF CONTRACT, TORT OR OTHERWISE, ARISING FROM,
 * OUT OF OR IN CONNECTION WITH THE SOFTWARE OR THE USE OR OTHER DEALINGS IN THE
 * SOFTWARE.
 ******************************************************************************/

package org.openrefine.wikidata.updates;

import static org.testng.Assert.assertEquals;
import static org.testng.Assert.assertFalse;
import static org.testng.Assert.assertNotEquals;
import static org.testng.Assert.assertTrue;

import java.io.IOException;
import java.util.Arrays;
import java.util.Collections;
import java.util.HashMap;
import java.util.HashSet;
import java.util.Map;
import java.util.Set;
import java.util.stream.Collectors;

import org.testng.annotations.Test;
import org.wikidata.wdtk.datamodel.helpers.Datamodel;
import org.wikidata.wdtk.datamodel.interfaces.Claim;
import org.wikidata.wdtk.datamodel.interfaces.EntityIdValue;
import org.wikidata.wdtk.datamodel.interfaces.ItemIdValue;
import org.wikidata.wdtk.datamodel.interfaces.MonolingualTextValue;
import org.wikidata.wdtk.datamodel.interfaces.PropertyIdValue;
import org.wikidata.wdtk.datamodel.interfaces.Statement;
import org.wikidata.wdtk.datamodel.interfaces.StatementGroup;
import org.wikidata.wdtk.datamodel.interfaces.StatementRank;

import org.openrefine.util.ParsingUtilities;
import org.openrefine.util.TestUtils;
import org.openrefine.wikidata.testing.TestingData;

public class ItemUpdateTest {

    private ItemIdValue existingSubject = Datamodel.makeWikidataItemIdValue("Q34");
    private ItemIdValue newSubject = TestingData.makeNewItemIdValue(1234L, "new item");
    private ItemIdValue sameNewSubject = TestingData.makeNewItemIdValue(1234L, "other new item");
    private ItemIdValue matchedSubject = TestingData.makeMatchedItemIdValue("Q78", "well known item");

    private PropertyIdValue pid1 = Datamodel.makeWikidataPropertyIdValue("P348");
    private PropertyIdValue pid2 = Datamodel.makeWikidataPropertyIdValue("P52");
    private Claim claim1 = Datamodel.makeClaim(existingSubject, Datamodel.makeNoValueSnak(pid1),
            Collections.emptyList());
    private Claim claim2 = Datamodel.makeClaim(existingSubject, Datamodel.makeValueSnak(pid2, newSubject),
            Collections.emptyList());
    private Statement statement1 = Datamodel.makeStatement(claim1, Collections.emptyList(), StatementRank.NORMAL, "");
    private Statement statement2 = Datamodel.makeStatement(claim2, Collections.emptyList(), StatementRank.NORMAL, "");
    private MonolingualTextValue label = Datamodel.makeMonolingualTextValue("this is a label", "en");

    private Set<StatementGroup> statementGroups;

    public ItemUpdateTest() {
        statementGroups = new HashSet<>();
        statementGroups.add(Datamodel.makeStatementGroup(Collections.singletonList(statement1)));
        statementGroups.add(Datamodel.makeStatementGroup(Collections.singletonList(statement2)));
    }

    @Test(expectedExceptions = IllegalArgumentException.class)
    public void testCreateWithoutSubject() {
        new TermedStatementEntityUpdateBuilder(null);
    }

    @Test
    public void testIsNull() {
<<<<<<< HEAD
        TermedStatementEntityUpdate update = new ItemUpdateBuilder(existingSubject).build();
=======
        TermedStatementEntityUpdate update = new TermedStatementEntityUpdateBuilder(existingSubject).build();
>>>>>>> 032dc991
        assertTrue(update.isNull());
        TermedStatementEntityUpdate update2 = new TermedStatementEntityUpdateBuilder(newSubject).build();
        assertFalse(update2.isNull());
    }

    @Test
    public void testIsEmpty() {
<<<<<<< HEAD
        TermedStatementEntityUpdate update = new ItemUpdateBuilder(existingSubject).build();
=======
        TermedStatementEntityUpdate update = new TermedStatementEntityUpdateBuilder(existingSubject).build();
>>>>>>> 032dc991
        assertTrue(update.isEmpty());
        TermedStatementEntityUpdate update2 = new TermedStatementEntityUpdateBuilder(newSubject).build();
        assertTrue(update2.isEmpty());
    }

    @Test
    public void testIsNew() {
<<<<<<< HEAD
        TermedStatementEntityUpdate newUpdate = new ItemUpdateBuilder(newSubject).build();
=======
        TermedStatementEntityUpdate newUpdate = new TermedStatementEntityUpdateBuilder(newSubject).build();
>>>>>>> 032dc991
        assertTrue(newUpdate.isNew());
        TermedStatementEntityUpdate update = new TermedStatementEntityUpdateBuilder(existingSubject).build();
        assertFalse(update.isNew());
    }

    @Test
    public void testAddStatements() {
<<<<<<< HEAD
        TermedStatementEntityUpdate update = new ItemUpdateBuilder(existingSubject).addStatement(statement1).addStatement(statement2)
=======
        TermedStatementEntityUpdate update = new TermedStatementEntityUpdateBuilder(existingSubject).addStatement(statement1).addStatement(statement2)
>>>>>>> 032dc991
                .build();
        assertFalse(update.isNull());
        assertEquals(Arrays.asList(statement1, statement2), update.getAddedStatements());
        assertEquals(statementGroups, update.getAddedStatementGroups().stream().collect(Collectors.toSet()));
    }

    /**
     * Test disabled because it fails due to https://github.com/Wikidata/Wikidata-Toolkit/issues/417 (not fixed as of
     * WDTK 0.10.0).
     * 
     * This bug is not critical as the extraneous serialized data is ignored by Wikibase.
     * 
     * @todo reenable once a later version is released
     */
    @Test(enabled = false)
    public void testSerializeStatements() throws IOException {
<<<<<<< HEAD
        TermedStatementEntityUpdate update = new ItemUpdateBuilder(existingSubject).addStatement(statement1).addStatement(statement2)
=======
        TermedStatementEntityUpdate update = new TermedStatementEntityUpdateBuilder(existingSubject).addStatement(statement1).addStatement(statement2)
>>>>>>> 032dc991
                .build();
        TestUtils.isSerializedTo(update, TestingData.jsonFromFile("updates/statement_groups.json"), ParsingUtilities.defaultWriter);
    }

    @Test
    public void testDeleteStatements() {
<<<<<<< HEAD
        TermedStatementEntityUpdate update = new ItemUpdateBuilder(existingSubject).deleteStatement(statement1)
=======
        TermedStatementEntityUpdate update = new TermedStatementEntityUpdateBuilder(existingSubject).deleteStatement(statement1)
>>>>>>> 032dc991
                .deleteStatement(statement2).build();
        assertEquals(Arrays.asList(statement1, statement2).stream().collect(Collectors.toSet()),
                update.getDeletedStatements());
    }

    @Test
    public void testMerge() {
<<<<<<< HEAD
        TermedStatementEntityUpdate updateA = new ItemUpdateBuilder(existingSubject).addStatement(statement1).build();
        TermedStatementEntityUpdate updateB = new ItemUpdateBuilder(existingSubject).addStatement(statement2).build();
=======
        TermedStatementEntityUpdate updateA = new TermedStatementEntityUpdateBuilder(existingSubject).addStatement(statement1).build();
        TermedStatementEntityUpdate updateB = new TermedStatementEntityUpdateBuilder(existingSubject).addStatement(statement2).build();
>>>>>>> 032dc991
        assertNotEquals(updateA, updateB);
        TermedStatementEntityUpdate merged = updateA.merge(updateB);
        assertEquals(statementGroups, merged.getAddedStatementGroups().stream().collect(Collectors.toSet()));
    }

    @Test
    public void testGroupBySubject() {
<<<<<<< HEAD
        TermedStatementEntityUpdate updateA = new ItemUpdateBuilder(newSubject).addStatement(statement1).build();
        TermedStatementEntityUpdate updateB = new ItemUpdateBuilder(sameNewSubject).addStatement(statement2).build();
        TermedStatementEntityUpdate updateC = new ItemUpdateBuilder(existingSubject).addLabel(label, true).build();
        TermedStatementEntityUpdate updateD = new ItemUpdateBuilder(matchedSubject).build();
=======
        TermedStatementEntityUpdate updateA = new TermedStatementEntityUpdateBuilder(newSubject).addStatement(statement1).build();
        TermedStatementEntityUpdate updateB = new TermedStatementEntityUpdateBuilder(sameNewSubject).addStatement(statement2).build();
        TermedStatementEntityUpdate updateC = new TermedStatementEntityUpdateBuilder(existingSubject).addLabel(label, true).build();
        TermedStatementEntityUpdate updateD = new TermedStatementEntityUpdateBuilder(matchedSubject).build();
>>>>>>> 032dc991
        Map<EntityIdValue, TermedStatementEntityUpdate> grouped = TermedStatementEntityUpdate
                .groupBySubject(Arrays.asList(updateA, updateB, updateC, updateD));
        TermedStatementEntityUpdate mergedUpdate = new TermedStatementEntityUpdateBuilder(newSubject).addStatement(statement1).addStatement(statement2)
                .build();
        Map<EntityIdValue, TermedStatementEntityUpdate> expected = new HashMap<>();
        expected.put(newSubject, mergedUpdate);
        expected.put(existingSubject, updateC);
        assertEquals(expected, grouped);
    }

    @Test
    public void testNormalizeTerms() {
        MonolingualTextValue aliasEn = Datamodel.makeMonolingualTextValue("alias", "en");
        MonolingualTextValue aliasFr = Datamodel.makeMonolingualTextValue("coucou", "fr");
        TermedStatementEntityUpdate updateA = new TermedStatementEntityUpdateBuilder(newSubject).addLabel(label, true).addAlias(aliasEn).addAlias(aliasFr)
                .build();
        assertFalse(updateA.isNull());
        TermedStatementEntityUpdate normalized = updateA.normalizeLabelsAndAliases();
        TermedStatementEntityUpdate expectedUpdate = new TermedStatementEntityUpdateBuilder(newSubject).addLabel(label, true).addAlias(aliasEn)
                .addLabel(aliasFr, true).build();
        assertEquals(expectedUpdate, normalized);
    }

    @Test
    public void testMergeLabels() {
        MonolingualTextValue label1 = Datamodel.makeMonolingualTextValue("first label", "en");
        MonolingualTextValue label2 = Datamodel.makeMonolingualTextValue("second label", "en");
        TermedStatementEntityUpdate update1 = new TermedStatementEntityUpdateBuilder(existingSubject).addLabel(label1, true).build();
        TermedStatementEntityUpdate update2 = new TermedStatementEntityUpdateBuilder(existingSubject).addLabel(label2, true).build();
        TermedStatementEntityUpdate merged = update1.merge(update2);
        assertEquals(Collections.singleton(label2), merged.getLabels());
    }

    @Test
    public void testMergeLabelsIfNew() {
        MonolingualTextValue label1 = Datamodel.makeMonolingualTextValue("first label", "en");
        MonolingualTextValue label2 = Datamodel.makeMonolingualTextValue("second label", "en");
        TermedStatementEntityUpdate update1 = new TermedStatementEntityUpdateBuilder(existingSubject).addLabel(label1, false).build();
        TermedStatementEntityUpdate update2 = new TermedStatementEntityUpdateBuilder(existingSubject).addLabel(label2, false).build();
        TermedStatementEntityUpdate merged = update1.merge(update2);
        assertEquals(Collections.singleton(label1), merged.getLabelsIfNew());
        assertEquals(Collections.emptySet(), merged.getLabels());
    }

    @Test
    public void testMergeLabelsIfNewOverriding() {
        MonolingualTextValue label1 = Datamodel.makeMonolingualTextValue("first label", "en");
        MonolingualTextValue label2 = Datamodel.makeMonolingualTextValue("second label", "en");
        TermedStatementEntityUpdate update1 = new TermedStatementEntityUpdateBuilder(existingSubject).addLabel(label1, true).build();
        TermedStatementEntityUpdate update2 = new TermedStatementEntityUpdateBuilder(existingSubject).addLabel(label2, false).build();
        TermedStatementEntityUpdate merged = update1.merge(update2);
        assertEquals(Collections.singleton(label1), merged.getLabels());
        assertEquals(Collections.emptySet(), merged.getLabelsIfNew());
    }

    @Test
    public void testMergeLabelsIfNewOverriding2() {
        MonolingualTextValue label1 = Datamodel.makeMonolingualTextValue("first label", "en");
        MonolingualTextValue label2 = Datamodel.makeMonolingualTextValue("second label", "en");
        TermedStatementEntityUpdate update1 = new TermedStatementEntityUpdateBuilder(existingSubject).addLabel(label1, false).build();
        TermedStatementEntityUpdate update2 = new TermedStatementEntityUpdateBuilder(existingSubject).addLabel(label2, true).build();
        TermedStatementEntityUpdate merged = update1.merge(update2);
        assertEquals(Collections.singleton(label2), merged.getLabels());
        assertEquals(Collections.emptySet(), merged.getLabelsIfNew());
    }

    @Test
    public void testMergeDescriptionsIfNew() {
        MonolingualTextValue description1 = Datamodel.makeMonolingualTextValue("first description", "en");
        MonolingualTextValue description2 = Datamodel.makeMonolingualTextValue("second description", "en");
        TermedStatementEntityUpdate update1 = new TermedStatementEntityUpdateBuilder(existingSubject).addDescription(description1, false).build();
        TermedStatementEntityUpdate update2 = new TermedStatementEntityUpdateBuilder(existingSubject).addDescription(description2, false).build();
        TermedStatementEntityUpdate merged = update1.merge(update2);
        assertEquals(Collections.singleton(description1), merged.getDescriptionsIfNew());
        assertEquals(Collections.emptySet(), merged.getDescriptions());
        assertFalse(merged.isEmpty());
    }

    @Test
    public void testMergeDescriptionsIfNewOverriding() {
        MonolingualTextValue description1 = Datamodel.makeMonolingualTextValue("first description", "en");
        MonolingualTextValue description2 = Datamodel.makeMonolingualTextValue("second description", "en");
        TermedStatementEntityUpdate update1 = new TermedStatementEntityUpdateBuilder(existingSubject).addDescription(description1, true).build();
        TermedStatementEntityUpdate update2 = new TermedStatementEntityUpdateBuilder(existingSubject).addDescription(description2, false).build();
        TermedStatementEntityUpdate merged = update1.merge(update2);
        assertEquals(Collections.singleton(description1), merged.getDescriptions());
        assertEquals(Collections.emptySet(), merged.getDescriptionsIfNew());
    }

    @Test
    public void testMergeDescriptionsIfNewOverriding2() {
        MonolingualTextValue description1 = Datamodel.makeMonolingualTextValue("first description", "en");
        MonolingualTextValue description2 = Datamodel.makeMonolingualTextValue("second description", "en");
        TermedStatementEntityUpdate update1 = new TermedStatementEntityUpdateBuilder(existingSubject).addDescription(description1, false).build();
        TermedStatementEntityUpdate update2 = new TermedStatementEntityUpdateBuilder(existingSubject).addDescription(description2, true).build();
        TermedStatementEntityUpdate merged = update1.merge(update2);
        assertEquals(Collections.singleton(description2), merged.getDescriptions());
        assertEquals(Collections.emptySet(), merged.getDescriptionsIfNew());
    }

    @Test
    public void testConstructOverridingLabels() {
        MonolingualTextValue label1 = Datamodel.makeMonolingualTextValue("first label", "en");
        MonolingualTextValue label2 = Datamodel.makeMonolingualTextValue("second label", "en");
<<<<<<< HEAD
        TermedStatementEntityUpdate update = new ItemUpdateBuilder(existingSubject)
                .addLabel(label1, false)
                .addLabel(label2, true)
                .build();
=======
        TermedStatementEntityUpdate update = new TermedStatementEntityUpdateBuilder(existingSubject)
        		.addLabel(label1, false)
        		.addLabel(label2, true)
        		.build();
>>>>>>> 032dc991
        assertEquals(Collections.singleton(label2), update.getLabels());
        assertEquals(Collections.emptySet(), update.getLabelsIfNew());
    }
}<|MERGE_RESOLUTION|>--- conflicted
+++ resolved
@@ -85,11 +85,7 @@
 
     @Test
     public void testIsNull() {
-<<<<<<< HEAD
-        TermedStatementEntityUpdate update = new ItemUpdateBuilder(existingSubject).build();
-=======
         TermedStatementEntityUpdate update = new TermedStatementEntityUpdateBuilder(existingSubject).build();
->>>>>>> 032dc991
         assertTrue(update.isNull());
         TermedStatementEntityUpdate update2 = new TermedStatementEntityUpdateBuilder(newSubject).build();
         assertFalse(update2.isNull());
@@ -97,11 +93,7 @@
 
     @Test
     public void testIsEmpty() {
-<<<<<<< HEAD
-        TermedStatementEntityUpdate update = new ItemUpdateBuilder(existingSubject).build();
-=======
         TermedStatementEntityUpdate update = new TermedStatementEntityUpdateBuilder(existingSubject).build();
->>>>>>> 032dc991
         assertTrue(update.isEmpty());
         TermedStatementEntityUpdate update2 = new TermedStatementEntityUpdateBuilder(newSubject).build();
         assertTrue(update2.isEmpty());
@@ -109,11 +101,7 @@
 
     @Test
     public void testIsNew() {
-<<<<<<< HEAD
-        TermedStatementEntityUpdate newUpdate = new ItemUpdateBuilder(newSubject).build();
-=======
         TermedStatementEntityUpdate newUpdate = new TermedStatementEntityUpdateBuilder(newSubject).build();
->>>>>>> 032dc991
         assertTrue(newUpdate.isNew());
         TermedStatementEntityUpdate update = new TermedStatementEntityUpdateBuilder(existingSubject).build();
         assertFalse(update.isNew());
@@ -121,11 +109,8 @@
 
     @Test
     public void testAddStatements() {
-<<<<<<< HEAD
-        TermedStatementEntityUpdate update = new ItemUpdateBuilder(existingSubject).addStatement(statement1).addStatement(statement2)
-=======
-        TermedStatementEntityUpdate update = new TermedStatementEntityUpdateBuilder(existingSubject).addStatement(statement1).addStatement(statement2)
->>>>>>> 032dc991
+        TermedStatementEntityUpdate update = new TermedStatementEntityUpdateBuilder(existingSubject).addStatement(statement1)
+                .addStatement(statement2)
                 .build();
         assertFalse(update.isNull());
         assertEquals(Arrays.asList(statement1, statement2), update.getAddedStatements());
@@ -142,22 +127,15 @@
      */
     @Test(enabled = false)
     public void testSerializeStatements() throws IOException {
-<<<<<<< HEAD
-        TermedStatementEntityUpdate update = new ItemUpdateBuilder(existingSubject).addStatement(statement1).addStatement(statement2)
-=======
-        TermedStatementEntityUpdate update = new TermedStatementEntityUpdateBuilder(existingSubject).addStatement(statement1).addStatement(statement2)
->>>>>>> 032dc991
+        TermedStatementEntityUpdate update = new TermedStatementEntityUpdateBuilder(existingSubject).addStatement(statement1)
+                .addStatement(statement2)
                 .build();
         TestUtils.isSerializedTo(update, TestingData.jsonFromFile("updates/statement_groups.json"), ParsingUtilities.defaultWriter);
     }
 
     @Test
     public void testDeleteStatements() {
-<<<<<<< HEAD
-        TermedStatementEntityUpdate update = new ItemUpdateBuilder(existingSubject).deleteStatement(statement1)
-=======
         TermedStatementEntityUpdate update = new TermedStatementEntityUpdateBuilder(existingSubject).deleteStatement(statement1)
->>>>>>> 032dc991
                 .deleteStatement(statement2).build();
         assertEquals(Arrays.asList(statement1, statement2).stream().collect(Collectors.toSet()),
                 update.getDeletedStatements());
@@ -165,13 +143,8 @@
 
     @Test
     public void testMerge() {
-<<<<<<< HEAD
-        TermedStatementEntityUpdate updateA = new ItemUpdateBuilder(existingSubject).addStatement(statement1).build();
-        TermedStatementEntityUpdate updateB = new ItemUpdateBuilder(existingSubject).addStatement(statement2).build();
-=======
         TermedStatementEntityUpdate updateA = new TermedStatementEntityUpdateBuilder(existingSubject).addStatement(statement1).build();
         TermedStatementEntityUpdate updateB = new TermedStatementEntityUpdateBuilder(existingSubject).addStatement(statement2).build();
->>>>>>> 032dc991
         assertNotEquals(updateA, updateB);
         TermedStatementEntityUpdate merged = updateA.merge(updateB);
         assertEquals(statementGroups, merged.getAddedStatementGroups().stream().collect(Collectors.toSet()));
@@ -179,20 +152,14 @@
 
     @Test
     public void testGroupBySubject() {
-<<<<<<< HEAD
-        TermedStatementEntityUpdate updateA = new ItemUpdateBuilder(newSubject).addStatement(statement1).build();
-        TermedStatementEntityUpdate updateB = new ItemUpdateBuilder(sameNewSubject).addStatement(statement2).build();
-        TermedStatementEntityUpdate updateC = new ItemUpdateBuilder(existingSubject).addLabel(label, true).build();
-        TermedStatementEntityUpdate updateD = new ItemUpdateBuilder(matchedSubject).build();
-=======
         TermedStatementEntityUpdate updateA = new TermedStatementEntityUpdateBuilder(newSubject).addStatement(statement1).build();
         TermedStatementEntityUpdate updateB = new TermedStatementEntityUpdateBuilder(sameNewSubject).addStatement(statement2).build();
         TermedStatementEntityUpdate updateC = new TermedStatementEntityUpdateBuilder(existingSubject).addLabel(label, true).build();
         TermedStatementEntityUpdate updateD = new TermedStatementEntityUpdateBuilder(matchedSubject).build();
->>>>>>> 032dc991
         Map<EntityIdValue, TermedStatementEntityUpdate> grouped = TermedStatementEntityUpdate
                 .groupBySubject(Arrays.asList(updateA, updateB, updateC, updateD));
-        TermedStatementEntityUpdate mergedUpdate = new TermedStatementEntityUpdateBuilder(newSubject).addStatement(statement1).addStatement(statement2)
+        TermedStatementEntityUpdate mergedUpdate = new TermedStatementEntityUpdateBuilder(newSubject).addStatement(statement1)
+                .addStatement(statement2)
                 .build();
         Map<EntityIdValue, TermedStatementEntityUpdate> expected = new HashMap<>();
         expected.put(newSubject, mergedUpdate);
@@ -204,11 +171,13 @@
     public void testNormalizeTerms() {
         MonolingualTextValue aliasEn = Datamodel.makeMonolingualTextValue("alias", "en");
         MonolingualTextValue aliasFr = Datamodel.makeMonolingualTextValue("coucou", "fr");
-        TermedStatementEntityUpdate updateA = new TermedStatementEntityUpdateBuilder(newSubject).addLabel(label, true).addAlias(aliasEn).addAlias(aliasFr)
+        TermedStatementEntityUpdate updateA = new TermedStatementEntityUpdateBuilder(newSubject).addLabel(label, true).addAlias(aliasEn)
+                .addAlias(aliasFr)
                 .build();
         assertFalse(updateA.isNull());
         TermedStatementEntityUpdate normalized = updateA.normalizeLabelsAndAliases();
-        TermedStatementEntityUpdate expectedUpdate = new TermedStatementEntityUpdateBuilder(newSubject).addLabel(label, true).addAlias(aliasEn)
+        TermedStatementEntityUpdate expectedUpdate = new TermedStatementEntityUpdateBuilder(newSubject).addLabel(label, true)
+                .addAlias(aliasEn)
                 .addLabel(aliasFr, true).build();
         assertEquals(expectedUpdate, normalized);
     }
@@ -260,8 +229,10 @@
     public void testMergeDescriptionsIfNew() {
         MonolingualTextValue description1 = Datamodel.makeMonolingualTextValue("first description", "en");
         MonolingualTextValue description2 = Datamodel.makeMonolingualTextValue("second description", "en");
-        TermedStatementEntityUpdate update1 = new TermedStatementEntityUpdateBuilder(existingSubject).addDescription(description1, false).build();
-        TermedStatementEntityUpdate update2 = new TermedStatementEntityUpdateBuilder(existingSubject).addDescription(description2, false).build();
+        TermedStatementEntityUpdate update1 = new TermedStatementEntityUpdateBuilder(existingSubject).addDescription(description1, false)
+                .build();
+        TermedStatementEntityUpdate update2 = new TermedStatementEntityUpdateBuilder(existingSubject).addDescription(description2, false)
+                .build();
         TermedStatementEntityUpdate merged = update1.merge(update2);
         assertEquals(Collections.singleton(description1), merged.getDescriptionsIfNew());
         assertEquals(Collections.emptySet(), merged.getDescriptions());
@@ -272,8 +243,10 @@
     public void testMergeDescriptionsIfNewOverriding() {
         MonolingualTextValue description1 = Datamodel.makeMonolingualTextValue("first description", "en");
         MonolingualTextValue description2 = Datamodel.makeMonolingualTextValue("second description", "en");
-        TermedStatementEntityUpdate update1 = new TermedStatementEntityUpdateBuilder(existingSubject).addDescription(description1, true).build();
-        TermedStatementEntityUpdate update2 = new TermedStatementEntityUpdateBuilder(existingSubject).addDescription(description2, false).build();
+        TermedStatementEntityUpdate update1 = new TermedStatementEntityUpdateBuilder(existingSubject).addDescription(description1, true)
+                .build();
+        TermedStatementEntityUpdate update2 = new TermedStatementEntityUpdateBuilder(existingSubject).addDescription(description2, false)
+                .build();
         TermedStatementEntityUpdate merged = update1.merge(update2);
         assertEquals(Collections.singleton(description1), merged.getDescriptions());
         assertEquals(Collections.emptySet(), merged.getDescriptionsIfNew());
@@ -283,8 +256,10 @@
     public void testMergeDescriptionsIfNewOverriding2() {
         MonolingualTextValue description1 = Datamodel.makeMonolingualTextValue("first description", "en");
         MonolingualTextValue description2 = Datamodel.makeMonolingualTextValue("second description", "en");
-        TermedStatementEntityUpdate update1 = new TermedStatementEntityUpdateBuilder(existingSubject).addDescription(description1, false).build();
-        TermedStatementEntityUpdate update2 = new TermedStatementEntityUpdateBuilder(existingSubject).addDescription(description2, true).build();
+        TermedStatementEntityUpdate update1 = new TermedStatementEntityUpdateBuilder(existingSubject).addDescription(description1, false)
+                .build();
+        TermedStatementEntityUpdate update2 = new TermedStatementEntityUpdateBuilder(existingSubject).addDescription(description2, true)
+                .build();
         TermedStatementEntityUpdate merged = update1.merge(update2);
         assertEquals(Collections.singleton(description2), merged.getDescriptions());
         assertEquals(Collections.emptySet(), merged.getDescriptionsIfNew());
@@ -294,17 +269,10 @@
     public void testConstructOverridingLabels() {
         MonolingualTextValue label1 = Datamodel.makeMonolingualTextValue("first label", "en");
         MonolingualTextValue label2 = Datamodel.makeMonolingualTextValue("second label", "en");
-<<<<<<< HEAD
-        TermedStatementEntityUpdate update = new ItemUpdateBuilder(existingSubject)
+        TermedStatementEntityUpdate update = new TermedStatementEntityUpdateBuilder(existingSubject)
                 .addLabel(label1, false)
                 .addLabel(label2, true)
                 .build();
-=======
-        TermedStatementEntityUpdate update = new TermedStatementEntityUpdateBuilder(existingSubject)
-        		.addLabel(label1, false)
-        		.addLabel(label2, true)
-        		.build();
->>>>>>> 032dc991
         assertEquals(Collections.singleton(label2), update.getLabels());
         assertEquals(Collections.emptySet(), update.getLabelsIfNew());
     }
