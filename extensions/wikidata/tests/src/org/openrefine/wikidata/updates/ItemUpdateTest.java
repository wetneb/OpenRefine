/*******************************************************************************
 * MIT License
 * 
 * Copyright (c) 2018 Antonin Delpeuch
 * 
 * Permission is hereby granted, free of charge, to any person obtaining a copy
 * of this software and associated documentation files (the "Software"), to deal
 * in the Software without restriction, including without limitation the rights
 * to use, copy, modify, merge, publish, distribute, sublicense, and/or sell
 * copies of the Software, and to permit persons to whom the Software is
 * furnished to do so, subject to the following conditions:
 * 
 * The above copyright notice and this permission notice shall be included in all
 * copies or substantial portions of the Software.
 * 
 * THE SOFTWARE IS PROVIDED "AS IS", WITHOUT WARRANTY OF ANY KIND, EXPRESS OR
 * IMPLIED, INCLUDING BUT NOT LIMITED TO THE WARRANTIES OF MERCHANTABILITY,
 * FITNESS FOR A PARTICULAR PURPOSE AND NONINFRINGEMENT. IN NO EVENT SHALL THE
 * AUTHORS OR COPYRIGHT HOLDERS BE LIABLE FOR ANY CLAIM, DAMAGES OR OTHER
 * LIABILITY, WHETHER IN AN ACTION OF CONTRACT, TORT OR OTHERWISE, ARISING FROM,
 * OUT OF OR IN CONNECTION WITH THE SOFTWARE OR THE USE OR OTHER DEALINGS IN THE
 * SOFTWARE.
 ******************************************************************************/

package org.openrefine.wikidata.updates;

import static org.testng.Assert.assertEquals;
import static org.testng.Assert.assertFalse;
import static org.testng.Assert.assertNotEquals;
import static org.testng.Assert.assertTrue;

import java.io.IOException;
import java.util.Arrays;
import java.util.Collections;
import java.util.HashMap;
import java.util.HashSet;
import java.util.Map;
import java.util.Set;
import java.util.stream.Collectors;

import org.testng.annotations.Test;
import org.wikidata.wdtk.datamodel.helpers.Datamodel;
import org.wikidata.wdtk.datamodel.interfaces.Claim;
import org.wikidata.wdtk.datamodel.interfaces.EntityIdValue;
import org.wikidata.wdtk.datamodel.interfaces.ItemIdValue;
import org.wikidata.wdtk.datamodel.interfaces.MonolingualTextValue;
import org.wikidata.wdtk.datamodel.interfaces.PropertyIdValue;
import org.wikidata.wdtk.datamodel.interfaces.Statement;
import org.wikidata.wdtk.datamodel.interfaces.StatementGroup;
import org.wikidata.wdtk.datamodel.interfaces.StatementRank;

import org.openrefine.util.ParsingUtilities;
import org.openrefine.util.TestUtils;
import org.openrefine.wikidata.testing.TestingData;

public class ItemUpdateTest {

    private ItemIdValue existingSubject = Datamodel.makeWikidataItemIdValue("Q34");
    private ItemIdValue newSubject = TestingData.makeNewItemIdValue(1234L, "new item");
    private ItemIdValue sameNewSubject = TestingData.makeNewItemIdValue(1234L, "other new item");
    private ItemIdValue matchedSubject = TestingData.makeMatchedItemIdValue("Q78", "well known item");

    private PropertyIdValue pid1 = Datamodel.makeWikidataPropertyIdValue("P348");
    private PropertyIdValue pid2 = Datamodel.makeWikidataPropertyIdValue("P52");
    private Claim claim1 = Datamodel.makeClaim(existingSubject, Datamodel.makeNoValueSnak(pid1),
            Collections.emptyList());
    private Claim claim2 = Datamodel.makeClaim(existingSubject, Datamodel.makeValueSnak(pid2, newSubject),
            Collections.emptyList());
    private Statement statement1 = Datamodel.makeStatement(claim1, Collections.emptyList(), StatementRank.NORMAL, "");
    private Statement statement2 = Datamodel.makeStatement(claim2, Collections.emptyList(), StatementRank.NORMAL, "");
    private MonolingualTextValue label = Datamodel.makeMonolingualTextValue("this is a label", "en");

    private Set<StatementGroup> statementGroups;

    public ItemUpdateTest() {
        statementGroups = new HashSet<>();
        statementGroups.add(Datamodel.makeStatementGroup(Collections.singletonList(statement1)));
        statementGroups.add(Datamodel.makeStatementGroup(Collections.singletonList(statement2)));
    }

    @Test(expectedExceptions = IllegalArgumentException.class)
    public void testCreateWithoutSubject() {
        new ItemUpdateBuilder(null);
    }

    @Test
    public void testIsNull() {
    	TermedStatementEntityUpdate update = new ItemUpdateBuilder(existingSubject).build();
        assertTrue(update.isNull());
        TermedStatementEntityUpdate update2 = new ItemUpdateBuilder(newSubject).build();
        assertFalse(update2.isNull());
    }

    @Test
    public void testIsEmpty() {
    	TermedStatementEntityUpdate update = new ItemUpdateBuilder(existingSubject).build();
        assertTrue(update.isEmpty());
        TermedStatementEntityUpdate update2 = new ItemUpdateBuilder(newSubject).build();
        assertTrue(update2.isEmpty());
    }

    @Test
    public void testIsNew() {
    	TermedStatementEntityUpdate newUpdate = new ItemUpdateBuilder(newSubject).build();
        assertTrue(newUpdate.isNew());
        TermedStatementEntityUpdate update = new ItemUpdateBuilder(existingSubject).build();
        assertFalse(update.isNew());
    }

    @Test
    public void testAddStatements() {
    	TermedStatementEntityUpdate update = new ItemUpdateBuilder(existingSubject).addStatement(statement1).addStatement(statement2)
                .build();
        assertFalse(update.isNull());
        assertEquals(Arrays.asList(statement1, statement2), update.getAddedStatements());
        assertEquals(statementGroups, update.getAddedStatementGroups().stream().collect(Collectors.toSet()));
    }

    /**
     * Test disabled because it fails due to https://github.com/Wikidata/Wikidata-Toolkit/issues/417 (not fixed as of
     * WDTK 0.10.0).
     * 
     * This bug is not critical as the extraneous serialized data is ignored by Wikibase.
     * 
     * @todo reenable once a later version is released
     */
    @Test(enabled = false)
    public void testSerializeStatements() throws IOException {
<<<<<<< HEAD
        ItemUpdate update = new ItemUpdateBuilder(existingSubject).addStatement(statement1).addStatement(statement2)
=======
    	TermedStatementEntityUpdate update = new ItemUpdateBuilder(existingSubject).addStatement(statement1).addStatement(statement2)
>>>>>>> d535a8ec
                .build();
        TestUtils.isSerializedTo(update, TestingData.jsonFromFile("updates/statement_groups.json"), ParsingUtilities.defaultWriter);
    }

    @Test
    public void testDeleteStatements() {
    	TermedStatementEntityUpdate update = new ItemUpdateBuilder(existingSubject).deleteStatement(statement1)
                .deleteStatement(statement2).build();
        assertEquals(Arrays.asList(statement1, statement2).stream().collect(Collectors.toSet()),
                update.getDeletedStatements());
    }

    @Test
    public void testMerge() {
    	TermedStatementEntityUpdate updateA = new ItemUpdateBuilder(existingSubject).addStatement(statement1).build();
    	TermedStatementEntityUpdate updateB = new ItemUpdateBuilder(existingSubject).addStatement(statement2).build();
        assertNotEquals(updateA, updateB);
        TermedStatementEntityUpdate merged = updateA.merge(updateB);
        assertEquals(statementGroups, merged.getAddedStatementGroups().stream().collect(Collectors.toSet()));
    }

    @Test
    public void testGroupBySubject() {
    	TermedStatementEntityUpdate updateA = new ItemUpdateBuilder(newSubject).addStatement(statement1).build();
    	TermedStatementEntityUpdate updateB = new ItemUpdateBuilder(sameNewSubject).addStatement(statement2).build();
        TermedStatementEntityUpdate updateC = new ItemUpdateBuilder(existingSubject).addLabel(label, true).build();
        TermedStatementEntityUpdate updateD = new ItemUpdateBuilder(matchedSubject).build();
        Map<EntityIdValue, TermedStatementEntityUpdate> grouped = TermedStatementEntityUpdate
                .groupBySubject(Arrays.asList(updateA, updateB, updateC, updateD));
        TermedStatementEntityUpdate mergedUpdate = new ItemUpdateBuilder(newSubject).addStatement(statement1).addStatement(statement2)
                .build();
        Map<EntityIdValue, TermedStatementEntityUpdate> expected = new HashMap<>();
        expected.put(newSubject, mergedUpdate);
        expected.put(existingSubject, updateC);
        assertEquals(expected, grouped);
    }

    @Test
    public void testNormalizeTerms() {
        MonolingualTextValue aliasEn = Datamodel.makeMonolingualTextValue("alias", "en");
        MonolingualTextValue aliasFr = Datamodel.makeMonolingualTextValue("coucou", "fr");
        TermedStatementEntityUpdate updateA = new ItemUpdateBuilder(newSubject).addLabel(label, true).addAlias(aliasEn).addAlias(aliasFr)
                .build();
        assertFalse(updateA.isNull());
        TermedStatementEntityUpdate normalized = updateA.normalizeLabelsAndAliases();
        TermedStatementEntityUpdate expectedUpdate = new ItemUpdateBuilder(newSubject).addLabel(label, true).addAlias(aliasEn)
                .addLabel(aliasFr, true).build();
        assertEquals(expectedUpdate, normalized);
    }

    @Test
    public void testMergeLabels() {
        MonolingualTextValue label1 = Datamodel.makeMonolingualTextValue("first label", "en");
        MonolingualTextValue label2 = Datamodel.makeMonolingualTextValue("second label", "en");
        TermedStatementEntityUpdate update1 = new ItemUpdateBuilder(existingSubject).addLabel(label1, true).build();
        TermedStatementEntityUpdate update2 = new ItemUpdateBuilder(existingSubject).addLabel(label2, true).build();
        TermedStatementEntityUpdate merged = update1.merge(update2);
        assertEquals(Collections.singleton(label2), merged.getLabels());
    }

    @Test
    public void testMergeLabelsIfNew() {
        MonolingualTextValue label1 = Datamodel.makeMonolingualTextValue("first label", "en");
        MonolingualTextValue label2 = Datamodel.makeMonolingualTextValue("second label", "en");
        TermedStatementEntityUpdate update1 = new ItemUpdateBuilder(existingSubject).addLabel(label1, false).build();
        TermedStatementEntityUpdate update2 = new ItemUpdateBuilder(existingSubject).addLabel(label2, false).build();
        TermedStatementEntityUpdate merged = update1.merge(update2);
        assertEquals(Collections.singleton(label1), merged.getLabelsIfNew());
        assertEquals(Collections.emptySet(), merged.getLabels());
    }

    @Test
    public void testMergeLabelsIfNewOverriding() {
        MonolingualTextValue label1 = Datamodel.makeMonolingualTextValue("first label", "en");
        MonolingualTextValue label2 = Datamodel.makeMonolingualTextValue("second label", "en");
        TermedStatementEntityUpdate update1 = new ItemUpdateBuilder(existingSubject).addLabel(label1, true).build();
        TermedStatementEntityUpdate update2 = new ItemUpdateBuilder(existingSubject).addLabel(label2, false).build();
        TermedStatementEntityUpdate merged = update1.merge(update2);
        assertEquals(Collections.singleton(label1), merged.getLabels());
        assertEquals(Collections.emptySet(), merged.getLabelsIfNew());
    }

    @Test
    public void testMergeLabelsIfNewOverriding2() {
        MonolingualTextValue label1 = Datamodel.makeMonolingualTextValue("first label", "en");
        MonolingualTextValue label2 = Datamodel.makeMonolingualTextValue("second label", "en");
        TermedStatementEntityUpdate update1 = new ItemUpdateBuilder(existingSubject).addLabel(label1, false).build();
        TermedStatementEntityUpdate update2 = new ItemUpdateBuilder(existingSubject).addLabel(label2, true).build();
        TermedStatementEntityUpdate merged = update1.merge(update2);
        assertEquals(Collections.singleton(label2), merged.getLabels());
        assertEquals(Collections.emptySet(), merged.getLabelsIfNew());
    }

    @Test
    public void testMergeDescriptionsIfNew() {
        MonolingualTextValue description1 = Datamodel.makeMonolingualTextValue("first description", "en");
        MonolingualTextValue description2 = Datamodel.makeMonolingualTextValue("second description", "en");
        TermedStatementEntityUpdate update1 = new ItemUpdateBuilder(existingSubject).addDescription(description1, false).build();
        TermedStatementEntityUpdate update2 = new ItemUpdateBuilder(existingSubject).addDescription(description2, false).build();
        TermedStatementEntityUpdate merged = update1.merge(update2);
        assertEquals(Collections.singleton(description1), merged.getDescriptionsIfNew());
        assertEquals(Collections.emptySet(), merged.getDescriptions());
        assertFalse(merged.isEmpty());
    }

    @Test
    public void testMergeDescriptionsIfNewOverriding() {
        MonolingualTextValue description1 = Datamodel.makeMonolingualTextValue("first description", "en");
        MonolingualTextValue description2 = Datamodel.makeMonolingualTextValue("second description", "en");
        TermedStatementEntityUpdate update1 = new ItemUpdateBuilder(existingSubject).addDescription(description1, true).build();
        TermedStatementEntityUpdate update2 = new ItemUpdateBuilder(existingSubject).addDescription(description2, false).build();
        TermedStatementEntityUpdate merged = update1.merge(update2);
        assertEquals(Collections.singleton(description1), merged.getDescriptions());
        assertEquals(Collections.emptySet(), merged.getDescriptionsIfNew());
    }

    @Test
    public void testMergeDescriptionsIfNewOverriding2() {
        MonolingualTextValue description1 = Datamodel.makeMonolingualTextValue("first description", "en");
        MonolingualTextValue description2 = Datamodel.makeMonolingualTextValue("second description", "en");
        TermedStatementEntityUpdate update1 = new ItemUpdateBuilder(existingSubject).addDescription(description1, false).build();
        TermedStatementEntityUpdate update2 = new ItemUpdateBuilder(existingSubject).addDescription(description2, true).build();
        TermedStatementEntityUpdate merged = update1.merge(update2);
        assertEquals(Collections.singleton(description2), merged.getDescriptions());
        assertEquals(Collections.emptySet(), merged.getDescriptionsIfNew());
    }

    @Test
    public void testConstructOverridingLabels() {
        MonolingualTextValue label1 = Datamodel.makeMonolingualTextValue("first label", "en");
        MonolingualTextValue label2 = Datamodel.makeMonolingualTextValue("second label", "en");
<<<<<<< HEAD
        ItemUpdate update = new ItemUpdateBuilder(existingSubject)
                .addLabel(label1, false)
                .addLabel(label2, true)
                .build();
=======
        TermedStatementEntityUpdate update = new ItemUpdateBuilder(existingSubject)
        		.addLabel(label1, false)
        		.addLabel(label2, true)
        		.build();
>>>>>>> d535a8ec
        assertEquals(Collections.singleton(label2), update.getLabels());
        assertEquals(Collections.emptySet(), update.getLabelsIfNew());
    }
}<|MERGE_RESOLUTION|>--- conflicted
+++ resolved
@@ -85,7 +85,7 @@
 
     @Test
     public void testIsNull() {
-    	TermedStatementEntityUpdate update = new ItemUpdateBuilder(existingSubject).build();
+        TermedStatementEntityUpdate update = new ItemUpdateBuilder(existingSubject).build();
         assertTrue(update.isNull());
         TermedStatementEntityUpdate update2 = new ItemUpdateBuilder(newSubject).build();
         assertFalse(update2.isNull());
@@ -93,7 +93,7 @@
 
     @Test
     public void testIsEmpty() {
-    	TermedStatementEntityUpdate update = new ItemUpdateBuilder(existingSubject).build();
+        TermedStatementEntityUpdate update = new ItemUpdateBuilder(existingSubject).build();
         assertTrue(update.isEmpty());
         TermedStatementEntityUpdate update2 = new ItemUpdateBuilder(newSubject).build();
         assertTrue(update2.isEmpty());
@@ -101,7 +101,7 @@
 
     @Test
     public void testIsNew() {
-    	TermedStatementEntityUpdate newUpdate = new ItemUpdateBuilder(newSubject).build();
+        TermedStatementEntityUpdate newUpdate = new ItemUpdateBuilder(newSubject).build();
         assertTrue(newUpdate.isNew());
         TermedStatementEntityUpdate update = new ItemUpdateBuilder(existingSubject).build();
         assertFalse(update.isNew());
@@ -109,7 +109,7 @@
 
     @Test
     public void testAddStatements() {
-    	TermedStatementEntityUpdate update = new ItemUpdateBuilder(existingSubject).addStatement(statement1).addStatement(statement2)
+        TermedStatementEntityUpdate update = new ItemUpdateBuilder(existingSubject).addStatement(statement1).addStatement(statement2)
                 .build();
         assertFalse(update.isNull());
         assertEquals(Arrays.asList(statement1, statement2), update.getAddedStatements());
@@ -126,18 +126,14 @@
      */
     @Test(enabled = false)
     public void testSerializeStatements() throws IOException {
-<<<<<<< HEAD
-        ItemUpdate update = new ItemUpdateBuilder(existingSubject).addStatement(statement1).addStatement(statement2)
-=======
-    	TermedStatementEntityUpdate update = new ItemUpdateBuilder(existingSubject).addStatement(statement1).addStatement(statement2)
->>>>>>> d535a8ec
+        TermedStatementEntityUpdate update = new ItemUpdateBuilder(existingSubject).addStatement(statement1).addStatement(statement2)
                 .build();
         TestUtils.isSerializedTo(update, TestingData.jsonFromFile("updates/statement_groups.json"), ParsingUtilities.defaultWriter);
     }
 
     @Test
     public void testDeleteStatements() {
-    	TermedStatementEntityUpdate update = new ItemUpdateBuilder(existingSubject).deleteStatement(statement1)
+        TermedStatementEntityUpdate update = new ItemUpdateBuilder(existingSubject).deleteStatement(statement1)
                 .deleteStatement(statement2).build();
         assertEquals(Arrays.asList(statement1, statement2).stream().collect(Collectors.toSet()),
                 update.getDeletedStatements());
@@ -145,8 +141,8 @@
 
     @Test
     public void testMerge() {
-    	TermedStatementEntityUpdate updateA = new ItemUpdateBuilder(existingSubject).addStatement(statement1).build();
-    	TermedStatementEntityUpdate updateB = new ItemUpdateBuilder(existingSubject).addStatement(statement2).build();
+        TermedStatementEntityUpdate updateA = new ItemUpdateBuilder(existingSubject).addStatement(statement1).build();
+        TermedStatementEntityUpdate updateB = new ItemUpdateBuilder(existingSubject).addStatement(statement2).build();
         assertNotEquals(updateA, updateB);
         TermedStatementEntityUpdate merged = updateA.merge(updateB);
         assertEquals(statementGroups, merged.getAddedStatementGroups().stream().collect(Collectors.toSet()));
@@ -154,8 +150,8 @@
 
     @Test
     public void testGroupBySubject() {
-    	TermedStatementEntityUpdate updateA = new ItemUpdateBuilder(newSubject).addStatement(statement1).build();
-    	TermedStatementEntityUpdate updateB = new ItemUpdateBuilder(sameNewSubject).addStatement(statement2).build();
+        TermedStatementEntityUpdate updateA = new ItemUpdateBuilder(newSubject).addStatement(statement1).build();
+        TermedStatementEntityUpdate updateB = new ItemUpdateBuilder(sameNewSubject).addStatement(statement2).build();
         TermedStatementEntityUpdate updateC = new ItemUpdateBuilder(existingSubject).addLabel(label, true).build();
         TermedStatementEntityUpdate updateD = new ItemUpdateBuilder(matchedSubject).build();
         Map<EntityIdValue, TermedStatementEntityUpdate> grouped = TermedStatementEntityUpdate
@@ -262,17 +258,10 @@
     public void testConstructOverridingLabels() {
         MonolingualTextValue label1 = Datamodel.makeMonolingualTextValue("first label", "en");
         MonolingualTextValue label2 = Datamodel.makeMonolingualTextValue("second label", "en");
-<<<<<<< HEAD
-        ItemUpdate update = new ItemUpdateBuilder(existingSubject)
+        TermedStatementEntityUpdate update = new ItemUpdateBuilder(existingSubject)
                 .addLabel(label1, false)
                 .addLabel(label2, true)
                 .build();
-=======
-        TermedStatementEntityUpdate update = new ItemUpdateBuilder(existingSubject)
-        		.addLabel(label1, false)
-        		.addLabel(label2, true)
-        		.build();
->>>>>>> d535a8ec
         assertEquals(Collections.singleton(label2), update.getLabels());
         assertEquals(Collections.emptySet(), update.getLabelsIfNew());
     }
