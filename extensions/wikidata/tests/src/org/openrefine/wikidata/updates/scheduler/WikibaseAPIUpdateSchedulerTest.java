/*******************************************************************************
 * MIT License
 * 
 * Copyright (c) 2018 Antonin Delpeuch
 * 
 * Permission is hereby granted, free of charge, to any person obtaining a copy
 * of this software and associated documentation files (the "Software"), to deal
 * in the Software without restriction, including without limitation the rights
 * to use, copy, modify, merge, publish, distribute, sublicense, and/or sell
 * copies of the Software, and to permit persons to whom the Software is
 * furnished to do so, subject to the following conditions:
 * 
 * The above copyright notice and this permission notice shall be included in all
 * copies or substantial portions of the Software.
 * 
 * THE SOFTWARE IS PROVIDED "AS IS", WITHOUT WARRANTY OF ANY KIND, EXPRESS OR
 * IMPLIED, INCLUDING BUT NOT LIMITED TO THE WARRANTIES OF MERCHANTABILITY,
 * FITNESS FOR A PARTICULAR PURPOSE AND NONINFRINGEMENT. IN NO EVENT SHALL THE
 * AUTHORS OR COPYRIGHT HOLDERS BE LIABLE FOR ANY CLAIM, DAMAGES OR OTHER
 * LIABILITY, WHETHER IN AN ACTION OF CONTRACT, TORT OR OTHERWISE, ARISING FROM,
 * OUT OF OR IN CONNECTION WITH THE SOFTWARE OR THE USE OR OTHER DEALINGS IN THE
 * SOFTWARE.
 ******************************************************************************/

package org.openrefine.wikidata.updates.scheduler;

import static org.testng.Assert.assertEquals;

import java.util.Arrays;
import java.util.List;

<<<<<<< HEAD
import org.testng.annotations.Test;

import org.openrefine.wikidata.updates.ItemUpdate;
=======
import org.openrefine.wikidata.updates.TermedStatementEntityUpdate;
>>>>>>> d535a8ec
import org.openrefine.wikidata.updates.ItemUpdateBuilder;

public class WikibaseAPIUpdateSchedulerTest extends UpdateSchedulerTest {

    @Test
    public void testOrderPreserved()
            throws ImpossibleSchedulingException {
    	TermedStatementEntityUpdate updateA = new ItemUpdateBuilder(existingIdA).addStatement(sAtoB).build();
    	TermedStatementEntityUpdate updateB = new ItemUpdateBuilder(existingIdB).addStatement(sBtoA).build();
        List<TermedStatementEntityUpdate> scheduled = schedule(updateA, updateB);
        assertEquals(Arrays.asList(updateA, updateB), scheduled);
    }

    @Test
    public void testUpdateIsNotSplit()
            throws ImpossibleSchedulingException {
    	TermedStatementEntityUpdate updateA = new ItemUpdateBuilder(existingIdA).addStatement(sAtoNewA).addStatement(sAtoNewB).build();
    	TermedStatementEntityUpdate newUpdateA = new ItemUpdateBuilder(newIdA).build();
    	TermedStatementEntityUpdate newUpdateB = new ItemUpdateBuilder(newIdB).build();
        List<TermedStatementEntityUpdate> scheduled = schedule(updateA);
        assertSetEquals(Arrays.asList(newUpdateA, newUpdateB, updateA), scheduled);
    }

    @Test
    public void testMixedUpdate()
            throws ImpossibleSchedulingException {
    	TermedStatementEntityUpdate updateA = new ItemUpdateBuilder(existingIdA).addStatement(sAtoNewA).addStatement(sAtoNewB)
                .addStatement(sAtoB).build();
    	TermedStatementEntityUpdate newUpdateA = new ItemUpdateBuilder(newIdA).addStatement(sNewAtoB).build();
    	TermedStatementEntityUpdate newUpdateB = new ItemUpdateBuilder(newIdB).build();
        List<TermedStatementEntityUpdate> scheduled = schedule(updateA, newUpdateA);
        assertEquals(Arrays.asList(newUpdateA, newUpdateB, updateA), scheduled);
    }

    @Override
    public UpdateScheduler getScheduler() {
        return new WikibaseAPIUpdateScheduler();
    }

}<|MERGE_RESOLUTION|>--- conflicted
+++ resolved
@@ -29,22 +29,18 @@
 import java.util.Arrays;
 import java.util.List;
 
-<<<<<<< HEAD
 import org.testng.annotations.Test;
 
-import org.openrefine.wikidata.updates.ItemUpdate;
-=======
+import org.openrefine.wikidata.updates.ItemUpdateBuilder;
 import org.openrefine.wikidata.updates.TermedStatementEntityUpdate;
->>>>>>> d535a8ec
-import org.openrefine.wikidata.updates.ItemUpdateBuilder;
 
 public class WikibaseAPIUpdateSchedulerTest extends UpdateSchedulerTest {
 
     @Test
     public void testOrderPreserved()
             throws ImpossibleSchedulingException {
-    	TermedStatementEntityUpdate updateA = new ItemUpdateBuilder(existingIdA).addStatement(sAtoB).build();
-    	TermedStatementEntityUpdate updateB = new ItemUpdateBuilder(existingIdB).addStatement(sBtoA).build();
+        TermedStatementEntityUpdate updateA = new ItemUpdateBuilder(existingIdA).addStatement(sAtoB).build();
+        TermedStatementEntityUpdate updateB = new ItemUpdateBuilder(existingIdB).addStatement(sBtoA).build();
         List<TermedStatementEntityUpdate> scheduled = schedule(updateA, updateB);
         assertEquals(Arrays.asList(updateA, updateB), scheduled);
     }
@@ -52,9 +48,9 @@
     @Test
     public void testUpdateIsNotSplit()
             throws ImpossibleSchedulingException {
-    	TermedStatementEntityUpdate updateA = new ItemUpdateBuilder(existingIdA).addStatement(sAtoNewA).addStatement(sAtoNewB).build();
-    	TermedStatementEntityUpdate newUpdateA = new ItemUpdateBuilder(newIdA).build();
-    	TermedStatementEntityUpdate newUpdateB = new ItemUpdateBuilder(newIdB).build();
+        TermedStatementEntityUpdate updateA = new ItemUpdateBuilder(existingIdA).addStatement(sAtoNewA).addStatement(sAtoNewB).build();
+        TermedStatementEntityUpdate newUpdateA = new ItemUpdateBuilder(newIdA).build();
+        TermedStatementEntityUpdate newUpdateB = new ItemUpdateBuilder(newIdB).build();
         List<TermedStatementEntityUpdate> scheduled = schedule(updateA);
         assertSetEquals(Arrays.asList(newUpdateA, newUpdateB, updateA), scheduled);
     }
@@ -62,10 +58,10 @@
     @Test
     public void testMixedUpdate()
             throws ImpossibleSchedulingException {
-    	TermedStatementEntityUpdate updateA = new ItemUpdateBuilder(existingIdA).addStatement(sAtoNewA).addStatement(sAtoNewB)
+        TermedStatementEntityUpdate updateA = new ItemUpdateBuilder(existingIdA).addStatement(sAtoNewA).addStatement(sAtoNewB)
                 .addStatement(sAtoB).build();
-    	TermedStatementEntityUpdate newUpdateA = new ItemUpdateBuilder(newIdA).addStatement(sNewAtoB).build();
-    	TermedStatementEntityUpdate newUpdateB = new ItemUpdateBuilder(newIdB).build();
+        TermedStatementEntityUpdate newUpdateA = new ItemUpdateBuilder(newIdA).addStatement(sNewAtoB).build();
+        TermedStatementEntityUpdate newUpdateB = new ItemUpdateBuilder(newIdB).build();
         List<TermedStatementEntityUpdate> scheduled = schedule(updateA, newUpdateA);
         assertEquals(Arrays.asList(newUpdateA, newUpdateB, updateA), scheduled);
     }
