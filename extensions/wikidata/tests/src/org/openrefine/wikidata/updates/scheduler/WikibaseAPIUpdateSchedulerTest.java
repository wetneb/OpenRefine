/*******************************************************************************
 * MIT License
 * 
 * Copyright (c) 2018 Antonin Delpeuch
 * 
 * Permission is hereby granted, free of charge, to any person obtaining a copy
 * of this software and associated documentation files (the "Software"), to deal
 * in the Software without restriction, including without limitation the rights
 * to use, copy, modify, merge, publish, distribute, sublicense, and/or sell
 * copies of the Software, and to permit persons to whom the Software is
 * furnished to do so, subject to the following conditions:
 * 
 * The above copyright notice and this permission notice shall be included in all
 * copies or substantial portions of the Software.
 * 
 * THE SOFTWARE IS PROVIDED "AS IS", WITHOUT WARRANTY OF ANY KIND, EXPRESS OR
 * IMPLIED, INCLUDING BUT NOT LIMITED TO THE WARRANTIES OF MERCHANTABILITY,
 * FITNESS FOR A PARTICULAR PURPOSE AND NONINFRINGEMENT. IN NO EVENT SHALL THE
 * AUTHORS OR COPYRIGHT HOLDERS BE LIABLE FOR ANY CLAIM, DAMAGES OR OTHER
 * LIABILITY, WHETHER IN AN ACTION OF CONTRACT, TORT OR OTHERWISE, ARISING FROM,
 * OUT OF OR IN CONNECTION WITH THE SOFTWARE OR THE USE OR OTHER DEALINGS IN THE
 * SOFTWARE.
 ******************************************************************************/

package org.openrefine.wikidata.updates.scheduler;

import static org.testng.Assert.assertEquals;

import java.util.Arrays;
import java.util.List;

<<<<<<< HEAD
=======
import org.openrefine.wikidata.updates.TermedStatementEntityUpdate;
import org.openrefine.wikidata.updates.TermedStatementEntityUpdateBuilder;
>>>>>>> 032dc991
import org.testng.annotations.Test;

import org.openrefine.wikidata.updates.ItemUpdateBuilder;
import org.openrefine.wikidata.updates.TermedStatementEntityUpdate;

public class WikibaseAPIUpdateSchedulerTest extends UpdateSchedulerTest {

    @Test
    public void testOrderPreserved()
            throws ImpossibleSchedulingException {
<<<<<<< HEAD
        TermedStatementEntityUpdate updateA = new ItemUpdateBuilder(existingIdA).addStatement(sAtoB).build();
        TermedStatementEntityUpdate updateB = new ItemUpdateBuilder(existingIdB).addStatement(sBtoA).build();
=======
        TermedStatementEntityUpdate updateA = new TermedStatementEntityUpdateBuilder(existingIdA).addStatement(sAtoB).build();
        TermedStatementEntityUpdate updateB = new TermedStatementEntityUpdateBuilder(existingIdB).addStatement(sBtoA).build();
>>>>>>> 032dc991
        List<TermedStatementEntityUpdate> scheduled = schedule(updateA, updateB);
        assertEquals(Arrays.asList(updateA, updateB), scheduled);
    }

    @Test
    public void testUpdateIsNotSplit()
            throws ImpossibleSchedulingException {
<<<<<<< HEAD
        TermedStatementEntityUpdate updateA = new ItemUpdateBuilder(existingIdA).addStatement(sAtoNewA).addStatement(sAtoNewB).build();
        TermedStatementEntityUpdate newUpdateA = new ItemUpdateBuilder(newIdA).build();
        TermedStatementEntityUpdate newUpdateB = new ItemUpdateBuilder(newIdB).build();
=======
        TermedStatementEntityUpdate updateA = new TermedStatementEntityUpdateBuilder(existingIdA).addStatement(sAtoNewA).addStatement(sAtoNewB).build();
        TermedStatementEntityUpdate newUpdateA = new TermedStatementEntityUpdateBuilder(newIdA).build();
        TermedStatementEntityUpdate newUpdateB = new TermedStatementEntityUpdateBuilder(newIdB).build();
>>>>>>> 032dc991
        List<TermedStatementEntityUpdate> scheduled = schedule(updateA);
        assertSetEquals(Arrays.asList(newUpdateA, newUpdateB, updateA), scheduled);
    }

    @Test
    public void testMixedUpdate()
            throws ImpossibleSchedulingException {
<<<<<<< HEAD
        TermedStatementEntityUpdate updateA = new ItemUpdateBuilder(existingIdA).addStatement(sAtoNewA).addStatement(sAtoNewB)
                .addStatement(sAtoB).build();
        TermedStatementEntityUpdate newUpdateA = new ItemUpdateBuilder(newIdA).addStatement(sNewAtoB).build();
        TermedStatementEntityUpdate newUpdateB = new ItemUpdateBuilder(newIdB).build();
=======
        TermedStatementEntityUpdate updateA = new TermedStatementEntityUpdateBuilder(existingIdA).addStatement(sAtoNewA).addStatement(sAtoNewB)
                .addStatement(sAtoB).build();
        TermedStatementEntityUpdate newUpdateA = new TermedStatementEntityUpdateBuilder(newIdA).addStatement(sNewAtoB).build();
        TermedStatementEntityUpdate newUpdateB = new TermedStatementEntityUpdateBuilder(newIdB).build();
>>>>>>> 032dc991
        List<TermedStatementEntityUpdate> scheduled = schedule(updateA, newUpdateA);
        assertEquals(Arrays.asList(newUpdateA, newUpdateB, updateA), scheduled);
    }

    @Override
    public UpdateScheduler getScheduler() {
        return new WikibaseAPIUpdateScheduler();
    }

}<|MERGE_RESOLUTION|>--- conflicted
+++ resolved
@@ -29,28 +29,18 @@
 import java.util.Arrays;
 import java.util.List;
 
-<<<<<<< HEAD
-=======
+import org.testng.annotations.Test;
+
 import org.openrefine.wikidata.updates.TermedStatementEntityUpdate;
 import org.openrefine.wikidata.updates.TermedStatementEntityUpdateBuilder;
->>>>>>> 032dc991
-import org.testng.annotations.Test;
-
-import org.openrefine.wikidata.updates.ItemUpdateBuilder;
-import org.openrefine.wikidata.updates.TermedStatementEntityUpdate;
 
 public class WikibaseAPIUpdateSchedulerTest extends UpdateSchedulerTest {
 
     @Test
     public void testOrderPreserved()
             throws ImpossibleSchedulingException {
-<<<<<<< HEAD
-        TermedStatementEntityUpdate updateA = new ItemUpdateBuilder(existingIdA).addStatement(sAtoB).build();
-        TermedStatementEntityUpdate updateB = new ItemUpdateBuilder(existingIdB).addStatement(sBtoA).build();
-=======
         TermedStatementEntityUpdate updateA = new TermedStatementEntityUpdateBuilder(existingIdA).addStatement(sAtoB).build();
         TermedStatementEntityUpdate updateB = new TermedStatementEntityUpdateBuilder(existingIdB).addStatement(sBtoA).build();
->>>>>>> 032dc991
         List<TermedStatementEntityUpdate> scheduled = schedule(updateA, updateB);
         assertEquals(Arrays.asList(updateA, updateB), scheduled);
     }
@@ -58,15 +48,10 @@
     @Test
     public void testUpdateIsNotSplit()
             throws ImpossibleSchedulingException {
-<<<<<<< HEAD
-        TermedStatementEntityUpdate updateA = new ItemUpdateBuilder(existingIdA).addStatement(sAtoNewA).addStatement(sAtoNewB).build();
-        TermedStatementEntityUpdate newUpdateA = new ItemUpdateBuilder(newIdA).build();
-        TermedStatementEntityUpdate newUpdateB = new ItemUpdateBuilder(newIdB).build();
-=======
-        TermedStatementEntityUpdate updateA = new TermedStatementEntityUpdateBuilder(existingIdA).addStatement(sAtoNewA).addStatement(sAtoNewB).build();
+        TermedStatementEntityUpdate updateA = new TermedStatementEntityUpdateBuilder(existingIdA).addStatement(sAtoNewA)
+                .addStatement(sAtoNewB).build();
         TermedStatementEntityUpdate newUpdateA = new TermedStatementEntityUpdateBuilder(newIdA).build();
         TermedStatementEntityUpdate newUpdateB = new TermedStatementEntityUpdateBuilder(newIdB).build();
->>>>>>> 032dc991
         List<TermedStatementEntityUpdate> scheduled = schedule(updateA);
         assertSetEquals(Arrays.asList(newUpdateA, newUpdateB, updateA), scheduled);
     }
@@ -74,17 +59,11 @@
     @Test
     public void testMixedUpdate()
             throws ImpossibleSchedulingException {
-<<<<<<< HEAD
-        TermedStatementEntityUpdate updateA = new ItemUpdateBuilder(existingIdA).addStatement(sAtoNewA).addStatement(sAtoNewB)
-                .addStatement(sAtoB).build();
-        TermedStatementEntityUpdate newUpdateA = new ItemUpdateBuilder(newIdA).addStatement(sNewAtoB).build();
-        TermedStatementEntityUpdate newUpdateB = new ItemUpdateBuilder(newIdB).build();
-=======
-        TermedStatementEntityUpdate updateA = new TermedStatementEntityUpdateBuilder(existingIdA).addStatement(sAtoNewA).addStatement(sAtoNewB)
+        TermedStatementEntityUpdate updateA = new TermedStatementEntityUpdateBuilder(existingIdA).addStatement(sAtoNewA)
+                .addStatement(sAtoNewB)
                 .addStatement(sAtoB).build();
         TermedStatementEntityUpdate newUpdateA = new TermedStatementEntityUpdateBuilder(newIdA).addStatement(sNewAtoB).build();
         TermedStatementEntityUpdate newUpdateB = new TermedStatementEntityUpdateBuilder(newIdB).build();
->>>>>>> 032dc991
         List<TermedStatementEntityUpdate> scheduled = schedule(updateA, newUpdateA);
         assertEquals(Arrays.asList(newUpdateA, newUpdateB, updateA), scheduled);
     }
