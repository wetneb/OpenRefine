/*******************************************************************************
 * MIT License
 * 
 * Copyright (c) 2018 Antonin Delpeuch
 * 
 * Permission is hereby granted, free of charge, to any person obtaining a copy
 * of this software and associated documentation files (the "Software"), to deal
 * in the Software without restriction, including without limitation the rights
 * to use, copy, modify, merge, publish, distribute, sublicense, and/or sell
 * copies of the Software, and to permit persons to whom the Software is
 * furnished to do so, subject to the following conditions:
 * 
 * The above copyright notice and this permission notice shall be included in all
 * copies or substantial portions of the Software.
 * 
 * THE SOFTWARE IS PROVIDED "AS IS", WITHOUT WARRANTY OF ANY KIND, EXPRESS OR
 * IMPLIED, INCLUDING BUT NOT LIMITED TO THE WARRANTIES OF MERCHANTABILITY,
 * FITNESS FOR A PARTICULAR PURPOSE AND NONINFRINGEMENT. IN NO EVENT SHALL THE
 * AUTHORS OR COPYRIGHT HOLDERS BE LIABLE FOR ANY CLAIM, DAMAGES OR OTHER
 * LIABILITY, WHETHER IN AN ACTION OF CONTRACT, TORT OR OTHERWISE, ARISING FROM,
 * OUT OF OR IN CONNECTION WITH THE SOFTWARE OR THE USE OR OTHER DEALINGS IN THE
 * SOFTWARE.
 ******************************************************************************/
package org.openrefine.wikidata.schema;

import static org.testng.Assert.assertEquals;
import static org.testng.Assert.assertNull;

import java.io.Serializable;
import java.util.List;
import java.util.stream.Collectors;

import org.openrefine.RefineTest;
import org.openrefine.model.GridState;
import org.openrefine.model.IndexedRow;
import org.openrefine.model.Row;
import org.testng.annotations.BeforeMethod;
import org.testng.annotations.Test;

public class ExpressionContextTest extends RefineTest {

    GridState grid = null;
    List<Row> rows = null;

    @BeforeMethod
    public void setUp() {
        grid = createGrid(new String[] { "a","b" },
        		new Serializable[][] {{"c", null},{"d","e"}});
        rows = grid.collectRows().stream().map(IndexedRow::getRow).collect(Collectors.toList());
    }

    @Test
    public void testGetCellByColumnName() {
<<<<<<< HEAD
        ExpressionContext ctxt = new ExpressionContext("foo:", 1, rows.get(1), grid.getColumnModel(), null);
=======
        ExpressionContext ctxt = new ExpressionContext("foo:", "https://www.wikidata.org/w/api.php", 1, project.rows.get(1), project.columnModel, null);
>>>>>>> 8eabec1e
        assertEquals("e", ctxt.getCellByName("b").value);
    }

    @Test
    public void testNonExistentColumn() {
<<<<<<< HEAD
        ExpressionContext ctxt = new ExpressionContext("foo:", 1, rows.get(1), grid.getColumnModel(), null);
=======
        ExpressionContext ctxt = new ExpressionContext("foo:", "https://www.wikidata.org/w/api.php", 1, project.rows.get(1), project.columnModel, null);
>>>>>>> 8eabec1e
        assertNull(ctxt.getCellByName("auie"));
    }

    @Test
    public void testGetRowId() {
<<<<<<< HEAD
        ExpressionContext ctxt = new ExpressionContext("foo:", 1, rows.get(1), grid.getColumnModel(), null);
=======
        ExpressionContext ctxt = new ExpressionContext("foo:", "https://www.wikidata.org/w/api.php", 1, project.rows.get(1), project.columnModel, null);
>>>>>>> 8eabec1e
        assertEquals(1, ctxt.getRowId());
    }
}<|MERGE_RESOLUTION|>--- conflicted
+++ resolved
@@ -51,31 +51,19 @@
 
     @Test
     public void testGetCellByColumnName() {
-<<<<<<< HEAD
-        ExpressionContext ctxt = new ExpressionContext("foo:", 1, rows.get(1), grid.getColumnModel(), null);
-=======
-        ExpressionContext ctxt = new ExpressionContext("foo:", "https://www.wikidata.org/w/api.php", 1, project.rows.get(1), project.columnModel, null);
->>>>>>> 8eabec1e
+        ExpressionContext ctxt = new ExpressionContext("foo:", "https://www.wikidata.org/w/api.php", 1, rows.get(1), grid.getColumnModel(), null);
         assertEquals("e", ctxt.getCellByName("b").value);
     }
 
     @Test
     public void testNonExistentColumn() {
-<<<<<<< HEAD
-        ExpressionContext ctxt = new ExpressionContext("foo:", 1, rows.get(1), grid.getColumnModel(), null);
-=======
-        ExpressionContext ctxt = new ExpressionContext("foo:", "https://www.wikidata.org/w/api.php", 1, project.rows.get(1), project.columnModel, null);
->>>>>>> 8eabec1e
+        ExpressionContext ctxt = new ExpressionContext("foo:", "https://www.wikidata.org/w/api.php", 1, rows.get(1), grid.getColumnModel(), null);
         assertNull(ctxt.getCellByName("auie"));
     }
 
     @Test
     public void testGetRowId() {
-<<<<<<< HEAD
-        ExpressionContext ctxt = new ExpressionContext("foo:", 1, rows.get(1), grid.getColumnModel(), null);
-=======
-        ExpressionContext ctxt = new ExpressionContext("foo:", "https://www.wikidata.org/w/api.php", 1, project.rows.get(1), project.columnModel, null);
->>>>>>> 8eabec1e
+        ExpressionContext ctxt = new ExpressionContext("foo:", "https://www.wikidata.org/w/api.php", 1, rows.get(1), grid.getColumnModel(), null);
         assertEquals(1, ctxt.getRowId());
     }
 }