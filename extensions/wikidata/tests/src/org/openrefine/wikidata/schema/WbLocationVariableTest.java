/*******************************************************************************
 * MIT License
 * 
 * Copyright (c) 2018 Antonin Delpeuch
 * 
 * Permission is hereby granted, free of charge, to any person obtaining a copy
 * of this software and associated documentation files (the "Software"), to deal
 * in the Software without restriction, including without limitation the rights
 * to use, copy, modify, merge, publish, distribute, sublicense, and/or sell
 * copies of the Software, and to permit persons to whom the Software is
 * furnished to do so, subject to the following conditions:
 * 
 * The above copyright notice and this permission notice shall be included in all
 * copies or substantial portions of the Software.
 * 
 * THE SOFTWARE IS PROVIDED "AS IS", WITHOUT WARRANTY OF ANY KIND, EXPRESS OR
 * IMPLIED, INCLUDING BUT NOT LIMITED TO THE WARRANTIES OF MERCHANTABILITY,
 * FITNESS FOR A PARTICULAR PURPOSE AND NONINFRINGEMENT. IN NO EVENT SHALL THE
 * AUTHORS OR COPYRIGHT HOLDERS BE LIABLE FOR ANY CLAIM, DAMAGES OR OTHER
 * LIABILITY, WHETHER IN AN ACTION OF CONTRACT, TORT OR OTHERWISE, ARISING FROM,
 * OUT OF OR IN CONNECTION WITH THE SOFTWARE OR THE USE OR OTHER DEALINGS IN THE
 * SOFTWARE.
 ******************************************************************************/

package org.openrefine.wikidata.schema;

import org.testng.annotations.Test;
import org.wikidata.wdtk.datamodel.helpers.Datamodel;
import org.wikidata.wdtk.datamodel.interfaces.GlobeCoordinatesValue;

<<<<<<< HEAD
import org.openrefine.wikidata.testing.JacksonSerializationTest;
=======
import com.google.refine.model.Cell;
>>>>>>> 5c891e6a

public class WbLocationVariableTest extends WbVariableTest<GlobeCoordinatesValue> {

    @Override
    public WbVariableExpr<GlobeCoordinatesValue> initVariableExpr() {
        return new WbLocationVariable();
    }

    @Test
    public void testWithSlash() {
        evaluatesTo(Datamodel.makeGlobeCoordinatesValue(1.234, 5.678, WbLocationConstant.defaultPrecision,
                GlobeCoordinatesValue.GLOBE_EARTH), "1.234/5.678");
    }

    @Test
    public void testWithComma() {
        evaluatesTo(Datamodel.makeGlobeCoordinatesValue(1.234, 5.678, WbLocationConstant.defaultPrecision,
                GlobeCoordinatesValue.GLOBE_EARTH), "1.234,5.678");
    }

    @Test
    public void testWhitespace() {
        evaluatesTo(Datamodel.makeGlobeCoordinatesValue(1.234, 5.678, WbLocationConstant.defaultPrecision,
                GlobeCoordinatesValue.GLOBE_EARTH), "  1.234, 5.678");
    }

    @Test
    public void testOnlyOneValue() {
        isSkipped("1.2348");
    }

    @Test
    public void testEmpty() {
        isSkipped("");
    }
    
    @Test
    public void testNullStringValue() {
        isSkipped((String) null);
    }
    
    public void testNullCell() {
        isSkipped((Cell) null);
    }

    @Test
    public void testSerialize() {
        JacksonSerializationTest.canonicalSerialization(WbExpression.class, variable,
                "{\"type\":\"wblocationvariable\",\"columnName\":\"column A\"}");
    }
}<|MERGE_RESOLUTION|>--- conflicted
+++ resolved
@@ -28,11 +28,8 @@
 import org.wikidata.wdtk.datamodel.helpers.Datamodel;
 import org.wikidata.wdtk.datamodel.interfaces.GlobeCoordinatesValue;
 
-<<<<<<< HEAD
+import org.openrefine.model.Cell;
 import org.openrefine.wikidata.testing.JacksonSerializationTest;
-=======
-import com.google.refine.model.Cell;
->>>>>>> 5c891e6a
 
 public class WbLocationVariableTest extends WbVariableTest<GlobeCoordinatesValue> {
 
@@ -68,12 +65,12 @@
     public void testEmpty() {
         isSkipped("");
     }
-    
+
     @Test
     public void testNullStringValue() {
         isSkipped((String) null);
     }
-    
+
     public void testNullCell() {
         isSkipped((Cell) null);
     }
