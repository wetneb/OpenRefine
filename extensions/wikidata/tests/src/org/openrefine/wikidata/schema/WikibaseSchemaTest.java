/*******************************************************************************
 * MIT License
 * 
 * Copyright (c) 2018 Antonin Delpeuch
 * 
 * Permission is hereby granted, free of charge, to any person obtaining a copy
 * of this software and associated documentation files (the "Software"), to deal
 * in the Software without restriction, including without limitation the rights
 * to use, copy, modify, merge, publish, distribute, sublicense, and/or sell
 * copies of the Software, and to permit persons to whom the Software is
 * furnished to do so, subject to the following conditions:
 * 
 * The above copyright notice and this permission notice shall be included in all
 * copies or substantial portions of the Software.
 * 
 * THE SOFTWARE IS PROVIDED "AS IS", WITHOUT WARRANTY OF ANY KIND, EXPRESS OR
 * IMPLIED, INCLUDING BUT NOT LIMITED TO THE WARRANTIES OF MERCHANTABILITY,
 * FITNESS FOR A PARTICULAR PURPOSE AND NONINFRINGEMENT. IN NO EVENT SHALL THE
 * AUTHORS OR COPYRIGHT HOLDERS BE LIABLE FOR ANY CLAIM, DAMAGES OR OTHER
 * LIABILITY, WHETHER IN AN ACTION OF CONTRACT, TORT OR OTHERWISE, ARISING FROM,
 * OUT OF OR IN CONNECTION WITH THE SOFTWARE OR THE USE OR OTHER DEALINGS IN THE
 * SOFTWARE.
 ******************************************************************************/
package org.openrefine.wikidata.schema;

import static org.testng.Assert.assertEquals;

import java.io.IOException;
import java.io.Serializable;
import java.util.ArrayList;
import java.util.Arrays;
import java.util.Collections;
import java.util.List;

import org.openrefine.RefineTest;
import org.openrefine.browsing.Engine;
import org.openrefine.browsing.EngineConfig;
import org.openrefine.browsing.facets.FacetConfigResolver;
import org.openrefine.browsing.facets.TextSearchFacet.TextSearchFacetConfig;
import org.openrefine.model.GridState;
import org.openrefine.util.ParsingUtilities;
import org.openrefine.util.TestUtils;
import org.openrefine.wikidata.testing.TestingData;
<<<<<<< HEAD
import org.openrefine.wikidata.updates.ItemUpdate;
=======
import org.openrefine.wikidata.testing.WikidataRefineTest;
import org.openrefine.wikidata.updates.TermedStatementEntityUpdate;
>>>>>>> d535a8ec
import org.openrefine.wikidata.updates.ItemUpdateBuilder;
import org.testng.annotations.BeforeMethod;
import org.testng.annotations.Test;
import org.wikidata.wdtk.datamodel.helpers.Datamodel;
import org.wikidata.wdtk.datamodel.interfaces.Claim;
import org.wikidata.wdtk.datamodel.interfaces.ItemIdValue;
import org.wikidata.wdtk.datamodel.interfaces.PropertyIdValue;
import org.wikidata.wdtk.datamodel.interfaces.Snak;
import org.wikidata.wdtk.datamodel.interfaces.SnakGroup;
import org.wikidata.wdtk.datamodel.interfaces.Statement;
import org.wikidata.wdtk.datamodel.interfaces.StatementRank;
import org.wikidata.wdtk.datamodel.interfaces.StringValue;
import org.wikidata.wdtk.datamodel.interfaces.TimeValue;
import org.wikidata.wdtk.wikibaseapi.ApiConnection;

public class WikibaseSchemaTest extends RefineTest {

    private ItemIdValue qid1 = Datamodel.makeWikidataItemIdValue("Q1377");
    private ItemIdValue qid2 = Datamodel.makeWikidataItemIdValue("Q865528");
    private TimeValue date1 = Datamodel.makeTimeValue(1919, (byte) 0, (byte) 0, (byte) 0, (byte) 0, (byte) 0, (byte) 9,
            (byte) 0, (byte) 0, (byte) 0, TimeValue.CM_GREGORIAN_PRO);
    private TimeValue date2 = Datamodel.makeTimeValue(1965, (byte) 0, (byte) 0, (byte) 0, (byte) 0, (byte) 0, (byte) 9,
            (byte) 0, (byte) 0, (byte) 0, TimeValue.CM_GREGORIAN_PRO);
    private StringValue url = Datamodel.makeStringValue("http://www.ljubljana-slovenia.com/university-ljubljana");
    private PropertyIdValue inceptionPid = Datamodel.makeWikidataPropertyIdValue("P571");
    private PropertyIdValue refPid = Datamodel.makeWikidataPropertyIdValue("P854");
    private PropertyIdValue retrievedPid = Datamodel.makeWikidataPropertyIdValue("P813");
    private Snak refSnak = Datamodel.makeValueSnak(refPid, url);
    private Snak retrievedSnak = Datamodel.makeValueSnak(retrievedPid,
            Datamodel.makeTimeValue(2018, (byte) 2, (byte) 28, (byte) 0, (byte) 0, (byte) 0, (byte) 11,
                    (byte) 0, (byte) 0, (byte) 0, TimeValue.CM_GREGORIAN_PRO));
    private Snak mainSnak1 = Datamodel.makeValueSnak(inceptionPid, date1);
    private Snak mainSnak2 = Datamodel.makeValueSnak(inceptionPid, date2);
    private Claim claim1 = Datamodel.makeClaim(qid1, mainSnak1, Collections.emptyList());
    private Claim claim2 = Datamodel.makeClaim(qid2, mainSnak2, Collections.emptyList());
    private SnakGroup refSnakGroup = Datamodel.makeSnakGroup(Collections.singletonList(refSnak));
    private SnakGroup retrievedSnakGroup = Datamodel.makeSnakGroup(Collections.singletonList(retrievedSnak));
    private Statement statement1 = Datamodel.makeStatement(claim1,
            Collections.singletonList(Datamodel.makeReference(Arrays.asList(refSnakGroup, retrievedSnakGroup))),
            StatementRank.NORMAL, "");
    private Statement statement2 = Datamodel.makeStatement(claim2,
            Collections.singletonList(Datamodel.makeReference(Collections.singletonList(retrievedSnakGroup))),
            StatementRank.NORMAL, "");

    private GridState grid;

    @BeforeMethod
    public void setUpProject() {
        grid = this.createGrid(
        		new String[] { "subject", "inception", "reference" },
        		new Serializable[][] {
			{TestingData.makeMatchedCell("Q1377", "University of Ljubljana"), "1919", "http://www.ljubljana-slovenia.com/university-ljubljana" },
			{TestingData.makeMatchedCell("Q865528", "University of Warwick"), "1965", ""}});
        FacetConfigResolver.registerFacetConfig("core", "text", TextSearchFacetConfig.class);
    }

    @Test
    public void testSerialize()
            throws IOException {
        String serialized = TestingData.jsonFromFile("schema/history_of_medicine.json");
        WikibaseSchema parsed = WikibaseSchema.reconstruct(serialized);
        TestUtils.isSerializedTo(parsed, TestingData.jsonFromFile("schema/history_of_medicine_normalized.json").toString(), ParsingUtilities.defaultWriter);
    }

    @Test
    public void testDeserialize()
            throws IOException {
        // this json file was generated by an earlier version of the software
        // it contains extra "type" fields that are now ignored.
        String serialized = TestingData.jsonFromFile("schema/roarmap.json");
        WikibaseSchema schema = WikibaseSchema.reconstruct(serialized);
        // Check that we fall back on Wikidata if no API endpoint was supplied
        assertEquals(schema.getMediaWikiApiEndpoint(), ApiConnection.URL_WIKIDATA_API);
    }

    @Test
    public void testEvaluate()
            throws IOException {
        String serialized = TestingData.jsonFromFile("schema/inception.json");
        WikibaseSchema schema = WikibaseSchema.reconstruct(serialized);
<<<<<<< HEAD
        Engine engine = new Engine(grid, EngineConfig.ALL_ROWS);
        List<ItemUpdate> updates = schema.evaluate(grid, engine);
        List<ItemUpdate> expected = new ArrayList<>();
        ItemUpdate update1 = new ItemUpdateBuilder(qid1).addStatement(statement1).build();
=======
        Engine engine = new Engine(project);
        List<TermedStatementEntityUpdate> updates = schema.evaluate(project, engine);
        List<TermedStatementEntityUpdate> expected = new ArrayList<>();
        TermedStatementEntityUpdate update1 = new ItemUpdateBuilder(qid1).addStatement(statement1).build();
>>>>>>> d535a8ec
        expected.add(update1);
        TermedStatementEntityUpdate update2 = new ItemUpdateBuilder(qid2).addStatement(statement2).build();
        expected.add(update2);
        assertEquals(expected, updates);
    }
    
    @Test(expectedExceptions = IOException.class)
    public void testDeserializeEmpty() throws IOException {
        String schemaJson = "{\"itemDocuments\":[{\"statementGroups\":[{\"statements\":[]}],"
                +"\"nameDescs\":[]}],\"siteIri\":\"http://www.wikidata.org/entity/\"}";
        WikibaseSchema.reconstruct(schemaJson);
    }

    @Test
    public void testEvaluateRespectsFacets()
            throws IOException {
        String serialized = TestingData.jsonFromFile("schema/inception.json");
        WikibaseSchema schema = WikibaseSchema.reconstruct(serialized);
        EngineConfig engineConfig = EngineConfig.reconstruct("{\n"
                + "      \"mode\": \"row-based\",\n" 
                + "      \"facets\": [\n"
                + "        {\n"
                + "          \"mode\": \"text\",\n"
                + "          \"invert\": false,\n"
                + "          \"caseSensitive\": false,\n"
                + "          \"query\": \"www\",\n"
                + "          \"name\": \"reference\",\n"
                + "          \"type\": \"text\",\n"
                + "          \"columnName\": \"reference\"\n"
                + "        }\n"
                + "      ]\n"
                + "    }");
<<<<<<< HEAD
        Engine engine = new Engine(grid, engineConfig);
        List<ItemUpdate> updates = schema.evaluate(grid, engine);
        List<ItemUpdate> expected = new ArrayList<>();
        ItemUpdate update1 = new ItemUpdateBuilder(qid1).addStatement(statement1).build();
=======
        engine.initializeFromConfig(engineConfig);
        List<TermedStatementEntityUpdate> updates = schema.evaluate(project, engine);
        List<TermedStatementEntityUpdate> expected = new ArrayList<>();
        TermedStatementEntityUpdate update1 = new ItemUpdateBuilder(qid1).addStatement(statement1).build();
>>>>>>> d535a8ec
        expected.add(update1);
        assertEquals(expected, updates);
    }

    @Test(expectedExceptions = UnsupportedOperationException.class)
    public void testUnmodifiableList() throws IOException {
        String serialized = TestingData.jsonFromFile("schema/inception.json");
        WikibaseSchema schema = WikibaseSchema.reconstruct(serialized);
        schema.getItemDocumentExpressions().clear();
    }
}<|MERGE_RESOLUTION|>--- conflicted
+++ resolved
@@ -41,12 +41,7 @@
 import org.openrefine.util.ParsingUtilities;
 import org.openrefine.util.TestUtils;
 import org.openrefine.wikidata.testing.TestingData;
-<<<<<<< HEAD
-import org.openrefine.wikidata.updates.ItemUpdate;
-=======
-import org.openrefine.wikidata.testing.WikidataRefineTest;
 import org.openrefine.wikidata.updates.TermedStatementEntityUpdate;
->>>>>>> d535a8ec
 import org.openrefine.wikidata.updates.ItemUpdateBuilder;
 import org.testng.annotations.BeforeMethod;
 import org.testng.annotations.Test;
@@ -127,17 +122,10 @@
             throws IOException {
         String serialized = TestingData.jsonFromFile("schema/inception.json");
         WikibaseSchema schema = WikibaseSchema.reconstruct(serialized);
-<<<<<<< HEAD
         Engine engine = new Engine(grid, EngineConfig.ALL_ROWS);
-        List<ItemUpdate> updates = schema.evaluate(grid, engine);
-        List<ItemUpdate> expected = new ArrayList<>();
-        ItemUpdate update1 = new ItemUpdateBuilder(qid1).addStatement(statement1).build();
-=======
-        Engine engine = new Engine(project);
-        List<TermedStatementEntityUpdate> updates = schema.evaluate(project, engine);
+        List<TermedStatementEntityUpdate> updates = schema.evaluate(grid, engine);
         List<TermedStatementEntityUpdate> expected = new ArrayList<>();
         TermedStatementEntityUpdate update1 = new ItemUpdateBuilder(qid1).addStatement(statement1).build();
->>>>>>> d535a8ec
         expected.add(update1);
         TermedStatementEntityUpdate update2 = new ItemUpdateBuilder(qid2).addStatement(statement2).build();
         expected.add(update2);
@@ -170,17 +158,12 @@
                 + "        }\n"
                 + "      ]\n"
                 + "    }");
-<<<<<<< HEAD
+
         Engine engine = new Engine(grid, engineConfig);
-        List<ItemUpdate> updates = schema.evaluate(grid, engine);
-        List<ItemUpdate> expected = new ArrayList<>();
-        ItemUpdate update1 = new ItemUpdateBuilder(qid1).addStatement(statement1).build();
-=======
-        engine.initializeFromConfig(engineConfig);
-        List<TermedStatementEntityUpdate> updates = schema.evaluate(project, engine);
+        List<TermedStatementEntityUpdate> updates = schema.evaluate(grid, engine);
         List<TermedStatementEntityUpdate> expected = new ArrayList<>();
         TermedStatementEntityUpdate update1 = new ItemUpdateBuilder(qid1).addStatement(statement1).build();
->>>>>>> d535a8ec
+
         expected.add(update1);
         assertEquals(expected, updates);
     }
