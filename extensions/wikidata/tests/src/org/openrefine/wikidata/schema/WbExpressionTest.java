--- conflicted
+++ resolved
@@ -28,19 +28,12 @@
 import java.util.ArrayList;
 import java.util.List;
 
-<<<<<<< HEAD
 import org.openrefine.RefineTest;
 import org.openrefine.model.Cell;
 import org.openrefine.model.ModelException;
 import org.openrefine.model.Project;
 import org.openrefine.model.Row;
 import org.openrefine.model.recon.Recon;
-=======
-import okhttp3.mockwebserver.Dispatcher;
-import okhttp3.mockwebserver.MockResponse;
-import okhttp3.mockwebserver.MockWebServer;
-import okhttp3.mockwebserver.RecordedRequest;
->>>>>>> 8eabec1e
 import org.openrefine.wikidata.qa.QAWarningStore;
 import org.openrefine.wikidata.schema.exceptions.SkipSchemaExpressionException;
 import org.openrefine.wikidata.testing.TestingData;
@@ -91,14 +84,9 @@
                 new Serializable[][] {
         	{"value A","value B","value C","value D","value E"}});
         warningStore = new QAWarningStore();
-<<<<<<< HEAD
         row = project.getCurrentGridState().getRow(0);
-        ctxt = new ExpressionContext("http://www.wikidata.org/entity/", 0,
+        ctxt = new ExpressionContext("http://www.wikidata.org/entity/", server.url("/w/api.php").toString(), 0,
         		row, project.getCurrentGridState().getColumnModel(), warningStore);
-=======
-        row = project.rows.get(0);
-        ctxt = new ExpressionContext("http://www.wikidata.org/entity/", server.url("/w/api.php").toString(), 0, row, project.columnModel, warningStore);
->>>>>>> 8eabec1e
     }
 
     /**
@@ -150,18 +138,14 @@
                 cells.add(cell);
             }
         }
-<<<<<<< HEAD
         setRow(new Row(cells));
     }
     
     public void setRow(Row row) {
     	this.row = row;
-        ctxt = new ExpressionContext("http://www.wikidata.org/entity/",0,
+        ctxt = new ExpressionContext("http://www.wikidata.org/entity/", server.url("/w/api.php").toString(), 0,
         		row, project.getCurrentGridState().getColumnModel(), warningStore);
 
-=======
-        ctxt = new ExpressionContext("http://www.wikidata.org/entity/", server.url("/w/api.php").toString(), 0, row, project.columnModel, warningStore);
->>>>>>> 8eabec1e
     }
 
     /**
