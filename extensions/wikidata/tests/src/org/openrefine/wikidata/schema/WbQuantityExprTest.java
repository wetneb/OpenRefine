/*******************************************************************************
 * MIT License
 * 
 * Copyright (c) 2018 Antonin Delpeuch
 * 
 * Permission is hereby granted, free of charge, to any person obtaining a copy
 * of this software and associated documentation files (the "Software"), to deal
 * in the Software without restriction, including without limitation the rights
 * to use, copy, modify, merge, publish, distribute, sublicense, and/or sell
 * copies of the Software, and to permit persons to whom the Software is
 * furnished to do so, subject to the following conditions:
 * 
 * The above copyright notice and this permission notice shall be included in all
 * copies or substantial portions of the Software.
 * 
 * THE SOFTWARE IS PROVIDED "AS IS", WITHOUT WARRANTY OF ANY KIND, EXPRESS OR
 * IMPLIED, INCLUDING BUT NOT LIMITED TO THE WARRANTIES OF MERCHANTABILITY,
 * FITNESS FOR A PARTICULAR PURPOSE AND NONINFRINGEMENT. IN NO EVENT SHALL THE
 * AUTHORS OR COPYRIGHT HOLDERS BE LIABLE FOR ANY CLAIM, DAMAGES OR OTHER
 * LIABILITY, WHETHER IN AN ACTION OF CONTRACT, TORT OR OTHERWISE, ARISING FROM,
 * OUT OF OR IN CONNECTION WITH THE SOFTWARE OR THE USE OR OTHER DEALINGS IN THE
 * SOFTWARE.
 ******************************************************************************/

package org.openrefine.wikidata.schema;

import static org.testng.Assert.assertEquals;

import java.math.BigDecimal;

import com.fasterxml.jackson.core.JsonProcessingException;
import org.testng.annotations.Test;
import org.wikidata.wdtk.datamodel.helpers.Datamodel;
import org.wikidata.wdtk.datamodel.interfaces.QuantityValue;

import org.openrefine.wikidata.schema.exceptions.SkipSchemaExpressionException;

public class WbQuantityExprTest extends WbExpressionTest<QuantityValue> {

    private WbQuantityExpr exprWithUnit = new WbQuantityExpr(new WbStringVariable("column A"),
            new WbItemVariable("column B"));
    private WbQuantityExpr exprWithoutUnit = new WbQuantityExpr(new WbStringVariable("column A"), null);

    @Test
    public void testWithoutUnit()
            throws SkipSchemaExpressionException {
        setRow("4.00");
        evaluatesTo(Datamodel.makeQuantityValue(new BigDecimal("4.00")), exprWithoutUnit);
    }

    @Test
    public void testOverflow() {
<<<<<<< HEAD
        setRow(14341937500d);
        evaluatesTo(Datamodel.makeQuantityValue(new BigDecimal("14341937500"), null, null, "1"), exprWithoutUnit);
=======
    	setRow(14341937500d);
    	evaluatesTo(Datamodel.makeQuantityValue(new BigDecimal("14341937500")), exprWithoutUnit);
>>>>>>> 8d06810a
    }

    @Test
    public void testInvalidAmountWithoutUnit() {
        setRow("hello");
        isSkipped(exprWithoutUnit);
    }

    @Test
    public void testWithUnit()
            throws SkipSchemaExpressionException {
        setRow("56.094", recon("Q42"));
        evaluatesTo(
                Datamodel.makeQuantityValue(new BigDecimal("56.094"), Datamodel.makeWikidataItemIdValue("Q42")),
                exprWithUnit);
    }

    @Test
    public void testInvalidAmountWithUnit()
            throws SkipSchemaExpressionException {
        setRow("invalid", recon("Q42"));
        isSkipped(exprWithUnit);
    }

    @Test
    public void testInvalidUnitWithAmount()
            throws SkipSchemaExpressionException {
        setRow("56.094", "not reconciled");
        isSkipped(exprWithUnit);
    }

    // for issue #341: https://github.com/Wikidata/Wikidata-Toolkit/issues/341
    @Test
    public void testExponent() throws SkipSchemaExpressionException, JsonProcessingException {
        setRow("38.4E+3", recon("Q42"));
        QuantityValue val = exprWithUnit.evaluate(ctxt);
        assertEquals("38400", val.getNumericValue().toString());
        assertEquals("38350", val.getLowerBound().toString());
        assertEquals("38450", val.getUpperBound().toString());
    }

}<|MERGE_RESOLUTION|>--- conflicted
+++ resolved
@@ -50,13 +50,8 @@
 
     @Test
     public void testOverflow() {
-<<<<<<< HEAD
         setRow(14341937500d);
-        evaluatesTo(Datamodel.makeQuantityValue(new BigDecimal("14341937500"), null, null, "1"), exprWithoutUnit);
-=======
-    	setRow(14341937500d);
-    	evaluatesTo(Datamodel.makeQuantityValue(new BigDecimal("14341937500")), exprWithoutUnit);
->>>>>>> 8d06810a
+        evaluatesTo(Datamodel.makeQuantityValue(new BigDecimal("14341937500")), exprWithoutUnit);
     }
 
     @Test
