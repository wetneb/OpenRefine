--- conflicted
+++ resolved
@@ -26,7 +26,6 @@
 
 import java.io.IOException;
 import java.util.ArrayList;
-import java.util.Collection;
 import java.util.Collections;
 import java.util.List;
 import java.util.Map;
@@ -34,14 +33,7 @@
 import java.util.Set;
 import java.util.stream.Collectors;
 
-<<<<<<< HEAD
-=======
 import org.apache.commons.lang.NotImplementedException;
-import org.openrefine.wikidata.schema.entityvalues.ReconEntityIdValue;
-import org.openrefine.wikidata.schema.exceptions.NewItemNotCreatedYetException;
-import org.openrefine.wikidata.updates.TermedStatementEntityUpdate;
-import org.openrefine.wikidata.updates.scheduler.WikibaseAPIUpdateScheduler;
->>>>>>> 032dc991
 import org.slf4j.Logger;
 import org.slf4j.LoggerFactory;
 import org.wikidata.wdtk.datamodel.helpers.Datamodel;
@@ -169,73 +161,60 @@
                 ReconEntityIdValue newCell = (ReconEntityIdValue) update.getItemId();
                 if (newCell instanceof ItemIdValue) {
                     update = update.normalizeLabelsAndAliases();
-	                ItemDocument itemDocument = Datamodel.makeItemDocument((ItemIdValue) update.getItemId(),
-	                        update.getLabels().stream().collect(Collectors.toList()),
-	                        update.getDescriptions().stream().collect(Collectors.toList()),
-	                        update.getAliases().stream().collect(Collectors.toList()), update.getAddedStatementGroups(),
-	                        Collections.emptyMap());
-
-	                ItemDocument createdDoc = editor.createItemDocument(itemDocument, summary, tags);
-	                library.setQid(newCell.getReconInternalId(), createdDoc.getEntityId().getId());
+                    ItemDocument itemDocument = Datamodel.makeItemDocument((ItemIdValue) update.getItemId(),
+                            update.getLabels().stream().collect(Collectors.toList()),
+                            update.getDescriptions().stream().collect(Collectors.toList()),
+                            update.getAliases().stream().collect(Collectors.toList()), update.getAddedStatementGroups(),
+                            Collections.emptyMap());
+
+                    ItemDocument createdDoc = editor.createItemDocument(itemDocument, summary, tags);
+                    library.setQid(newCell.getReconInternalId(), createdDoc.getEntityId().getId());
                 } else if (newCell instanceof MediaInfoIdValue) {
                     update = update.normalizeLabelsAndAliases();
                     throw new NotImplementedException();
                 }
             } else {
                 // Existing item
-<<<<<<< HEAD
-                ItemDocument currentDocument = (ItemDocument) currentDocs.get(update.getItemId().getId());
-                List<MonolingualTextValue> labels = update.getLabels().stream().collect(Collectors.toList());
-                labels.addAll(update.getLabelsIfNew().stream()
-                        .filter(label -> !currentDocument.getLabels().containsKey(label.getLanguageCode())).collect(Collectors.toList()));
-                List<MonolingualTextValue> descriptions = update.getDescriptions().stream().collect(Collectors.toList());
-                descriptions.addAll(update.getDescriptionsIfNew().stream()
-                        .filter(desc -> !currentDocument.getDescriptions().containsKey(desc.getLanguageCode()))
-                        .collect(Collectors.toList()));
-                editor.updateTermsStatements(currentDocument,
-                        labels,
-                        descriptions,
-                        update.getAliases().stream().collect(Collectors.toList()),
-                        new ArrayList<MonolingualTextValue>(),
-                        update.getAddedStatements().stream().collect(Collectors.toList()),
-                        update.getDeletedStatements().stream().collect(Collectors.toList()),
-                        summary, tags);
-=======
                 EntityIdValue newCell = (EntityIdValue) update.getItemId();
                 if (newCell instanceof ItemIdValue) {
-	                ItemDocument currentDocument = (ItemDocument) currentDocs.get(update.getItemId().getId());
-	                List<MonolingualTextValue> labels = update.getLabels().stream().collect(Collectors.toList());
-	                labels.addAll(update.getLabelsIfNew().stream()
-	                      .filter(label -> !currentDocument.getLabels().containsKey(label.getLanguageCode())).collect(Collectors.toList()));
-	                List<MonolingualTextValue> descriptions = update.getDescriptions().stream().collect(Collectors.toList());
-	                descriptions.addAll(update.getDescriptionsIfNew().stream()
-	                        .filter(desc -> !currentDocument.getDescriptions().containsKey(desc.getLanguageCode())).collect(Collectors.toList()));
-	                Set<MonolingualTextValue> aliases = update.getAliases();
-	                Map<String, List<MonolingualTextValue>> aliasesMap = aliases.stream()
-	                        .collect(Collectors.groupingBy(MonolingualTextValue::getLanguageCode));
-	                Map<String, AliasUpdate> aliasMap = aliasesMap.entrySet().stream()
-	                        .collect(Collectors.toMap(Entry::getKey, e -> Datamodel.makeAliasUpdate(e.getValue(), Collections.emptyList())));
-	                editor.editEntityDocument(Datamodel.makeItemUpdate((ItemIdValue) update.getItemId(),
+                    ItemDocument currentDocument = (ItemDocument) currentDocs.get(update.getItemId().getId());
+                    List<MonolingualTextValue> labels = update.getLabels().stream().collect(Collectors.toList());
+                    labels.addAll(update.getLabelsIfNew().stream()
+                            .filter(label -> !currentDocument.getLabels().containsKey(label.getLanguageCode()))
+                            .collect(Collectors.toList()));
+                    List<MonolingualTextValue> descriptions = update.getDescriptions().stream().collect(Collectors.toList());
+                    descriptions.addAll(update.getDescriptionsIfNew().stream()
+                            .filter(desc -> !currentDocument.getDescriptions().containsKey(desc.getLanguageCode()))
+                            .collect(Collectors.toList()));
+                    Set<MonolingualTextValue> aliases = update.getAliases();
+                    Map<String, List<MonolingualTextValue>> aliasesMap = aliases.stream()
+                            .collect(Collectors.groupingBy(MonolingualTextValue::getLanguageCode));
+                    Map<String, AliasUpdate> aliasMap = aliasesMap.entrySet().stream()
+                            .collect(
+                                    Collectors.toMap(Entry::getKey, e -> Datamodel.makeAliasUpdate(e.getValue(), Collections.emptyList())));
+                    editor.editEntityDocument(Datamodel.makeItemUpdate((ItemIdValue) update.getItemId(),
                             currentDocument.getRevisionId(),
                             Datamodel.makeTermUpdate(labels, Collections.emptyList()),
                             Datamodel.makeTermUpdate(descriptions, Collections.emptyList()),
                             aliasMap,
-                            Datamodel.makeStatementUpdate(update.getAddedStatements(), update.getDeletedStatements(), Collections.emptyList()),
+                            Datamodel.makeStatementUpdate(update.getAddedStatements(), update.getDeletedStatements(),
+                                    Collections.emptyList()),
                             Collections.emptyList(), Collections.emptyList()),
                             false, summary, tags);
                 } else if (newCell instanceof MediaInfoIdValue) {
                     MediaInfoDocument currentDocument = (MediaInfoDocument) currentDocs.get(update.getItemId().getId());
-	                List<MonolingualTextValue> labels = update.getLabels().stream().collect(Collectors.toList());
-	                labels.addAll(update.getLabelsIfNew().stream()
-	                      .filter(label -> !currentDocument.getLabels().containsKey(label.getLanguageCode())).collect(Collectors.toList()));
-	                TermUpdate labelUpdate = Datamodel.makeTermUpdate(labels, Collections.emptyList());
-	                StatementUpdate statementUpdate = Datamodel.makeStatementUpdate(update.getAddedStatements(), update.getDeletedStatements(),
+                    List<MonolingualTextValue> labels = update.getLabels().stream().collect(Collectors.toList());
+                    labels.addAll(update.getLabelsIfNew().stream()
+                            .filter(label -> !currentDocument.getLabels().containsKey(label.getLanguageCode()))
+                            .collect(Collectors.toList()));
+                    TermUpdate labelUpdate = Datamodel.makeTermUpdate(labels, Collections.emptyList());
+                    StatementUpdate statementUpdate = Datamodel.makeStatementUpdate(update.getAddedStatements(),
+                            update.getDeletedStatements(),
                             Collections.emptyList());
-	                MediaInfoUpdate updatesCollection = Datamodel.makeMediaInfoUpdate((MediaInfoIdValue) update.getItemId(),
+                    MediaInfoUpdate updatesCollection = Datamodel.makeMediaInfoUpdate((MediaInfoIdValue) update.getItemId(),
                             currentDocument.getRevisionId(), labelUpdate, statementUpdate);
-	                editor.editEntityDocument(updatesCollection, false, summary, tags);
+                    editor.editEntityDocument(updatesCollection, false, summary, tags);
                 }
->>>>>>> 032dc991
             }
         } catch (MediaWikiApiErrorException e) {
             // TODO find a way to report these errors to the user in a nice way
