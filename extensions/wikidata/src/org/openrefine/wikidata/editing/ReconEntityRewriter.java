--- conflicted
+++ resolved
@@ -28,15 +28,6 @@
 import java.util.Set;
 import java.util.stream.Collectors;
 
-<<<<<<< HEAD
-=======
-import org.openrefine.wikidata.schema.entityvalues.ReconEntityIdValue;
-import org.openrefine.wikidata.schema.entityvalues.ReconItemIdValue;
-import org.openrefine.wikidata.schema.entityvalues.ReconMediaInfoIdValue;
-import org.openrefine.wikidata.schema.entityvalues.ReconPropertyIdValue;
-import org.openrefine.wikidata.schema.exceptions.NewItemNotCreatedYetException;
-import org.openrefine.wikidata.updates.TermedStatementEntityUpdate;
->>>>>>> d535a8ec
 import org.wikidata.wdtk.datamodel.helpers.Datamodel;
 import org.wikidata.wdtk.datamodel.helpers.DatamodelConverter;
 import org.wikidata.wdtk.datamodel.implementation.DataObjectFactoryImpl;
@@ -48,17 +39,14 @@
 import org.wikidata.wdtk.datamodel.interfaces.Statement;
 
 import org.openrefine.wikidata.schema.entityvalues.ReconItemIdValue;
+import org.openrefine.wikidata.schema.entityvalues.ReconMediaInfoIdValue;
+import org.openrefine.wikidata.schema.entityvalues.ReconPropertyIdValue;
 import org.openrefine.wikidata.schema.exceptions.NewItemNotCreatedYetException;
-import org.openrefine.wikidata.updates.ItemUpdate;
+import org.openrefine.wikidata.updates.TermedStatementEntityUpdate;
 
 /**
-<<<<<<< HEAD
- * A class that rewrites an {@link ItemUpdate}, replacing reconciled entity id values by their concrete values after
- * creation of all the new items involved.
-=======
- * A class that rewrites an {@link TermedStatementEntityUpdate}, replacing reconciled entity id
- * values by their concrete values after creation of all the new items involved.
->>>>>>> d535a8ec
+ * A class that rewrites an {@link TermedStatementEntityUpdate}, replacing reconciled entity id values by their concrete
+ * values after creation of all the new items involved.
  *
  * If an item has not been created yet, an {@link IllegalArgumentException} will be raised.
  *
@@ -71,9 +59,8 @@
  */
 public class ReconEntityRewriter extends DatamodelConverter {
 
-<<<<<<< HEAD
     private final NewItemLibrary library;
-    private final ItemIdValue subject;
+    private final EntityIdValue subject;
 
     protected static final String notCreatedYetMessage = "Trying to rewrite an update where a new item was not created yet.";
 
@@ -85,15 +72,11 @@
      * @param subject
      *            the subject id of the entity to rewrite
      */
-    public ReconEntityRewriter(NewItemLibrary library, ItemIdValue subject) {
+    public ReconEntityRewriter(NewItemLibrary library, EntityIdValue subject) {
         super(new DataObjectFactoryImpl());
         this.library = library;
         this.subject = subject;
     }
-=======
-	private final NewItemLibrary library;
-	private final EntityIdValue subject;
->>>>>>> d535a8ec
 
     @Override
     public ItemIdValue copy(ItemIdValue value) {
@@ -103,7 +86,7 @@
                 String newId = library.getQid(recon.getReconInternalId());
                 if (newId == null) {
                     if (subject.equals(recon)) {
-                        return subject;
+                        return (ItemIdValue) subject;
                     } else {
                         throw new MissingEntityIdFound(recon);
                     }
@@ -114,7 +97,43 @@
         return super.copy(value);
     }
 
-<<<<<<< HEAD
+    public MediaInfoIdValue copy(MediaInfoIdValue value) {
+        if (value instanceof ReconMediaInfoIdValue) {
+            ReconMediaInfoIdValue recon = (ReconMediaInfoIdValue) value;
+            if (recon.isNew()) {
+                String newId = library.getQid(recon.getReconInternalId());
+                if (newId == null) {
+                    if (subject.equals(recon)) {
+                        return (MediaInfoIdValue) subject;
+                    } else {
+                        throw new MissingEntityIdFound(recon);
+                    }
+                }
+                return Datamodel.makeMediaInfoIdValue(newId, recon.getRecon().identifierSpace);
+            }
+        }
+        return (MediaInfoIdValue) super.copy((ItemIdValue) value);
+    }
+
+    @Override
+    public PropertyIdValue copy(PropertyIdValue value) {
+        if (value instanceof ReconPropertyIdValue) {
+            ReconPropertyIdValue recon = (ReconPropertyIdValue) value;
+            if (recon.isNew()) {
+                String newId = library.getQid(recon.getReconInternalId());
+                if (newId == null) {
+                    if (subject.equals(recon)) {
+                        return (PropertyIdValue) subject;
+                    } else {
+                        throw new MissingEntityIdFound(recon);
+                    }
+                }
+                return Datamodel.makePropertyIdValue(newId, recon.getRecon().identifierSpace);
+            }
+        }
+        return super.copy((PropertyIdValue) value);
+    }
+
     /**
      * Rewrite an update, replacing references to all entities already created by their fresh identifiers. The subject
      * id might not have been created already, in which case it will be left untouched. All the other entities need to
@@ -126,9 +145,9 @@
      * @throws NewItemNotCreatedYetException
      *             if any non-subject entity had not been created yet
      */
-    public ItemUpdate rewrite(ItemUpdate update) throws NewItemNotCreatedYetException {
+    public TermedStatementEntityUpdate rewrite(TermedStatementEntityUpdate update) throws NewItemNotCreatedYetException {
         try {
-            ItemIdValue subject = copy(update.getItemId());
+            EntityIdValue subject = (EntityIdValue) copyValue(update.getItemId());
             Set<MonolingualTextValue> labels = update.getLabels().stream().map(l -> copy(l)).collect(Collectors.toSet());
             Set<MonolingualTextValue> labelsIfNew = update.getLabelsIfNew().stream().map(l -> copy(l)).collect(Collectors.toSet());
             Set<MonolingualTextValue> descriptions = update.getDescriptions().stream().map(l -> copy(l))
@@ -140,8 +159,8 @@
                     .collect(Collectors.toList());
             Set<Statement> deletedStatements = update.getDeletedStatements().stream().map(l -> copy(l))
                     .collect(Collectors.toSet());
-            return new ItemUpdate(subject, addedStatements, deletedStatements, labels, labelsIfNew, descriptions, descriptionsIfNew,
-                    aliases);
+            return new TermedStatementEntityUpdate(subject, addedStatements, deletedStatements, labels, labelsIfNew, descriptions,
+                    descriptionsIfNew, aliases);
         } catch (MissingEntityIdFound e) {
             throw new NewItemNotCreatedYetException(e.value);
         }
@@ -154,111 +173,6 @@
 
         private static final long serialVersionUID = 1L;
         protected EntityIdValue value;
-=======
-	/**
-	 * Constructor. Sets up a rewriter which uses the provided library to look up
-	 * qids of new items.
-	 *
-	 * @param library
-	 *      the collection of items already created
-	 * @param subject
-	 *      the subject id of the entity to rewrite
-	 */
-	public ReconEntityRewriter(NewItemLibrary library, EntityIdValue subject) {
-		super(new DataObjectFactoryImpl());
-		this.library = library;
-		this.subject = subject;
-	}
-
-	@Override
-	public ItemIdValue copy(ItemIdValue value) {
-		if (value instanceof ReconItemIdValue) {
-			ReconItemIdValue recon = (ReconItemIdValue) value;
-			if (recon.isNew()) {
-				String newId = library.getQid(recon.getReconInternalId());
-				if (newId == null) {
-					if (subject.equals(recon)) {
-						return (ItemIdValue) subject;
-					} else {
-						throw new MissingEntityIdFound(recon);
-					}
-				}
-				return Datamodel.makeItemIdValue(newId, recon.getRecon().identifierSpace);
-			}
-		}
-		return super.copy(value);
-	}
-
-	public MediaInfoIdValue copy(MediaInfoIdValue value) {
-		if (value instanceof ReconMediaInfoIdValue) {
-			ReconMediaInfoIdValue recon = (ReconMediaInfoIdValue) value;
-			if (recon.isNew()) {
-				String newId = library.getQid(recon.getReconInternalId());
-				if (newId == null) {
-					if (subject.equals(recon)) {
-						return (MediaInfoIdValue) subject;
-					} else {
-						throw new MissingEntityIdFound(recon);
-					}
-				}
-				return Datamodel.makeMediaInfoIdValue(newId, recon.getRecon().identifierSpace);
-			}
-		}
-		return (MediaInfoIdValue) super.copy((ItemIdValue) value);
-	}
-	
-	@Override
-	public PropertyIdValue copy(PropertyIdValue value) {
-		if (value instanceof ReconPropertyIdValue) {
-			ReconPropertyIdValue recon = (ReconPropertyIdValue) value;
-			if (recon.isNew()) {
-				String newId = library.getQid(recon.getReconInternalId());
-				if (newId == null) {
-					if (subject.equals(recon)) {
-						return (PropertyIdValue) subject;
-					} else {
-						throw new MissingEntityIdFound(recon);
-					}
-				}
-				return Datamodel.makePropertyIdValue(newId, recon.getRecon().identifierSpace);
-			}
-		}
-		return super.copy((PropertyIdValue) value);
-	}
-
-	/**
-	 * Rewrite an update, replacing references to all entities already
-	 * created by their fresh identifiers. The subject id might not have been
-	 * created already, in which case it will be left untouched. All the other
-	 * entities need to have been created already.
-	 *
-	 * @param update
-	 *      the update to rewrite
-	 * @return
-	 *      the rewritten update
-	 * @throws NewItemNotCreatedYetException
-	 *      if any non-subject entity had not been created yet
-	 */
-	public TermedStatementEntityUpdate rewrite(TermedStatementEntityUpdate update) throws NewItemNotCreatedYetException {
-		try {
-			EntityIdValue subject = (EntityIdValue) copyValue(update.getItemId());
-			Set<MonolingualTextValue> labels = update.getLabels().stream().map(l -> copy(l)).collect(Collectors.toSet());
-			Set<MonolingualTextValue> labelsIfNew = update.getLabelsIfNew().stream().map(l -> copy(l)).collect(Collectors.toSet());
-			Set<MonolingualTextValue> descriptions = update.getDescriptions().stream().map(l -> copy(l))
-					.collect(Collectors.toSet());
-			Set<MonolingualTextValue> descriptionsIfNew = update.getDescriptionsIfNew().stream().map(l -> copy(l))
-					.collect(Collectors.toSet());
-			Set<MonolingualTextValue> aliases = update.getAliases().stream().map(l -> copy(l)).collect(Collectors.toSet());
-			List<Statement> addedStatements = update.getAddedStatements().stream().map(l -> copy(l))
-					.collect(Collectors.toList());
-			Set<Statement> deletedStatements = update.getDeletedStatements().stream().map(l -> copy(l))
-					.collect(Collectors.toSet());
-			return new TermedStatementEntityUpdate(subject, addedStatements, deletedStatements, labels, labelsIfNew, descriptions, descriptionsIfNew, aliases);
-		} catch(MissingEntityIdFound e) {
-			throw new NewItemNotCreatedYetException(e.value);
-		}
-	}
->>>>>>> d535a8ec
 
         public MissingEntityIdFound(EntityIdValue missing) {
             this.value = missing;
