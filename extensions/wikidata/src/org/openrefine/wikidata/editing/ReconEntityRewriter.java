/*******************************************************************************
 * MIT License
 *
 * Copyright (c) 2018 Antonin Delpeuch
 *
 * Permission is hereby granted, free of charge, to any person obtaining a copy
 * of this software and associated documentation files (the "Software"), to deal
 * in the Software without restriction, including without limitation the rights
 * to use, copy, modify, merge, publish, distribute, sublicense, and/or sell
 * copies of the Software, and to permit persons to whom the Software is
 * furnished to do so, subject to the following conditions:
 *
 * The above copyright notice and this permission notice shall be included in all
 * copies or substantial portions of the Software.
 *
 * THE SOFTWARE IS PROVIDED "AS IS", WITHOUT WARRANTY OF ANY KIND, EXPRESS OR
 * IMPLIED, INCLUDING BUT NOT LIMITED TO THE WARRANTIES OF MERCHANTABILITY,
 * FITNESS FOR A PARTICULAR PURPOSE AND NONINFRINGEMENT. IN NO EVENT SHALL THE
 * AUTHORS OR COPYRIGHT HOLDERS BE LIABLE FOR ANY CLAIM, DAMAGES OR OTHER
 * LIABILITY, WHETHER IN AN ACTION OF CONTRACT, TORT OR OTHERWISE, ARISING FROM,
 * OUT OF OR IN CONNECTION WITH THE SOFTWARE OR THE USE OR OTHER DEALINGS IN THE
 * SOFTWARE.
 ******************************************************************************/

package org.openrefine.wikidata.editing;

import java.util.List;
import java.util.Set;
import java.util.stream.Collectors;

import org.wikidata.wdtk.datamodel.helpers.Datamodel;
import org.wikidata.wdtk.datamodel.helpers.DatamodelConverter;
import org.wikidata.wdtk.datamodel.implementation.DataObjectFactoryImpl;
import org.wikidata.wdtk.datamodel.interfaces.EntityIdValue;
import org.wikidata.wdtk.datamodel.interfaces.ItemIdValue;
import org.wikidata.wdtk.datamodel.interfaces.MediaInfoIdValue;
import org.wikidata.wdtk.datamodel.interfaces.MonolingualTextValue;
import org.wikidata.wdtk.datamodel.interfaces.PropertyIdValue;
import org.wikidata.wdtk.datamodel.interfaces.Statement;

import org.openrefine.wikidata.schema.entityvalues.ReconItemIdValue;
import org.openrefine.wikidata.schema.entityvalues.ReconMediaInfoIdValue;
import org.openrefine.wikidata.schema.entityvalues.ReconPropertyIdValue;
import org.openrefine.wikidata.schema.exceptions.NewItemNotCreatedYetException;
import org.openrefine.wikidata.updates.TermedStatementEntityUpdate;

/**
 * A class that rewrites an {@link TermedStatementEntityUpdate}, replacing reconciled entity id values by their concrete
 * values after creation of all the new items involved.
 *
 * If an item has not been created yet, an {@link IllegalArgumentException} will be raised.
 *
 * The subject is treated as a special case: it is returned unchanged. This is because it is guaranteed not to appear in
 * the update (but it does appear in the datamodel representation as the subject is passed around to the Claim objects
 * its document contains).
 *
 * @author Antonin Delpeuch
 *
 */
public class ReconEntityRewriter extends DatamodelConverter {

<<<<<<< HEAD
    private final NewItemLibrary library;
    private final EntityIdValue subject;

    protected static final String notCreatedYetMessage = "Trying to rewrite an update where a new item was not created yet.";

    /**
     * Constructor. Sets up a rewriter which uses the provided library to look up qids of new items.
     *
     * @param library
     *            the collection of items already created
     * @param subject
     *            the subject id of the entity to rewrite
     */
    public ReconEntityRewriter(NewItemLibrary library, EntityIdValue subject) {
        super(new DataObjectFactoryImpl());
        this.library = library;
        this.subject = subject;
    }

    @Override
    public ItemIdValue copy(ItemIdValue value) {
        if (value instanceof ReconItemIdValue) {
            ReconItemIdValue recon = (ReconItemIdValue) value;
            if (recon.isNew()) {
                String newId = library.getQid(recon.getReconInternalId());
                if (newId == null) {
                    if (subject.equals(recon)) {
                        return (ItemIdValue) subject;
                    } else {
                        throw new MissingEntityIdFound(recon);
                    }
                }
                return Datamodel.makeItemIdValue(newId, recon.getRecon().identifierSpace);
            }
        }
        return super.copy(value);
    }

    public MediaInfoIdValue copy(MediaInfoIdValue value) {
        if (value instanceof ReconMediaInfoIdValue) {
            ReconMediaInfoIdValue recon = (ReconMediaInfoIdValue) value;
            if (recon.isNew()) {
                String newId = library.getQid(recon.getReconInternalId());
                if (newId == null) {
                    if (subject.equals(recon)) {
                        return (MediaInfoIdValue) subject;
                    } else {
                        throw new MissingEntityIdFound(recon);
                    }
                }
                return Datamodel.makeMediaInfoIdValue(newId, recon.getRecon().identifierSpace);
            }
        }
        return (MediaInfoIdValue) super.copy((ItemIdValue) value);
    }

    @Override
    public PropertyIdValue copy(PropertyIdValue value) {
        if (value instanceof ReconPropertyIdValue) {
            ReconPropertyIdValue recon = (ReconPropertyIdValue) value;
            if (recon.isNew()) {
                String newId = library.getQid(recon.getReconInternalId());
                if (newId == null) {
                    if (subject.equals(recon)) {
                        return (PropertyIdValue) subject;
                    } else {
                        throw new MissingEntityIdFound(recon);
                    }
                }
                return Datamodel.makePropertyIdValue(newId, recon.getRecon().identifierSpace);
            }
        }
        return super.copy((PropertyIdValue) value);
    }

    /**
     * Rewrite an update, replacing references to all entities already created by their fresh identifiers. The subject
     * id might not have been created already, in which case it will be left untouched. All the other entities need to
     * have been created already.
     *
     * @param update
     *            the update to rewrite
     * @return the rewritten update
     * @throws NewItemNotCreatedYetException
     *             if any non-subject entity had not been created yet
     */
    public TermedStatementEntityUpdate rewrite(TermedStatementEntityUpdate update) throws NewItemNotCreatedYetException {
        try {
            EntityIdValue subject = (EntityIdValue) copyValue(update.getItemId());
            Set<MonolingualTextValue> labels = update.getLabels().stream().map(l -> copy(l)).collect(Collectors.toSet());
            Set<MonolingualTextValue> labelsIfNew = update.getLabelsIfNew().stream().map(l -> copy(l)).collect(Collectors.toSet());
            Set<MonolingualTextValue> descriptions = update.getDescriptions().stream().map(l -> copy(l))
                    .collect(Collectors.toSet());
            Set<MonolingualTextValue> descriptionsIfNew = update.getDescriptionsIfNew().stream().map(l -> copy(l))
                    .collect(Collectors.toSet());
            Set<MonolingualTextValue> aliases = update.getAliases().stream().map(l -> copy(l)).collect(Collectors.toSet());
            List<Statement> addedStatements = update.getAddedStatements().stream().map(l -> copy(l))
                    .collect(Collectors.toList());
            Set<Statement> deletedStatements = update.getDeletedStatements().stream().map(l -> copy(l))
                    .collect(Collectors.toSet());
            return new TermedStatementEntityUpdate(subject, addedStatements, deletedStatements, labels, labelsIfNew, descriptions,
                    descriptionsIfNew, aliases);
        } catch (MissingEntityIdFound e) {
            throw new NewItemNotCreatedYetException(e.value);
        }
    }

    /**
     * Unchecked version of {@class NewItemNotCreatedYetException}, for internal use only.
     */
    protected static class MissingEntityIdFound extends Error {

        private static final long serialVersionUID = 1L;
        protected EntityIdValue value;

        public MissingEntityIdFound(EntityIdValue missing) {
            this.value = missing;
        }
    }
=======
	private final NewItemLibrary library;
	private final EntityIdValue subject;

	protected static final String notCreatedYetMessage = "Trying to rewrite an update where a new item was not created yet.";

	/**
	 * Constructor. Sets up a rewriter which uses the provided library to look up
	 * qids of new items.
	 *
	 * @param library
	 *      the collection of items already created
	 * @param subject
	 *      the subject id of the entity to rewrite
	 */
	public ReconEntityRewriter(NewItemLibrary library, EntityIdValue subject) {
		super(new DataObjectFactoryImpl());
		this.library = library;
		this.subject = subject;
	}

	@Override
	public ItemIdValue copy(ItemIdValue value) {
		if (value instanceof ReconItemIdValue) {
			ReconItemIdValue recon = (ReconItemIdValue) value;
			if (recon.isNew()) {
				String newId = library.getQid(recon.getReconInternalId());
				if (newId == null) {
					if (subject.equals(recon)) {
						return (ItemIdValue) subject;
					} else {
						throw new MissingEntityIdFound(recon);
					}
				}
				return Datamodel.makeItemIdValue(newId, recon.getRecon().identifierSpace);
			}
		}
		return super.copy(value);
	}

	public MediaInfoIdValue copy(MediaInfoIdValue value) {
		if (value instanceof ReconMediaInfoIdValue) {
			ReconMediaInfoIdValue recon = (ReconMediaInfoIdValue) value;
			if (recon.isNew()) {
				String newId = library.getQid(recon.getReconInternalId());
				if (newId == null) {
					if (subject.equals(recon)) {
						return (MediaInfoIdValue) subject;
					} else {
						throw new MissingEntityIdFound(recon);
					}
				}
				return Datamodel.makeMediaInfoIdValue(newId, recon.getRecon().identifierSpace);
			}
		}
		return super.copy((MediaInfoIdValue) value);
	}
	
	@Override
	public PropertyIdValue copy(PropertyIdValue value) {
		if (value instanceof ReconPropertyIdValue) {
			ReconPropertyIdValue recon = (ReconPropertyIdValue) value;
			if (recon.isNew()) {
				String newId = library.getQid(recon.getReconInternalId());
				if (newId == null) {
					if (subject.equals(recon)) {
						return (PropertyIdValue) subject;
					} else {
						throw new MissingEntityIdFound(recon);
					}
				}
				return Datamodel.makePropertyIdValue(newId, recon.getRecon().identifierSpace);
			}
		}
		return super.copy((PropertyIdValue) value);
	}

	/**
	 * Rewrite an update, replacing references to all entities already
	 * created by their fresh identifiers. The subject id might not have been
	 * created already, in which case it will be left untouched. All the other
	 * entities need to have been created already.
	 *
	 * @param update
	 *      the update to rewrite
	 * @return
	 *      the rewritten update
	 * @throws NewItemNotCreatedYetException
	 *      if any non-subject entity had not been created yet
	 */
	public TermedStatementEntityUpdate rewrite(TermedStatementEntityUpdate update) throws NewItemNotCreatedYetException {
		try {
			EntityIdValue subject = (EntityIdValue) copyValue(update.getItemId());
			Set<MonolingualTextValue> labels = update.getLabels().stream().map(l -> copy(l)).collect(Collectors.toSet());
			Set<MonolingualTextValue> labelsIfNew = update.getLabelsIfNew().stream().map(l -> copy(l)).collect(Collectors.toSet());
			Set<MonolingualTextValue> descriptions = update.getDescriptions().stream().map(l -> copy(l))
					.collect(Collectors.toSet());
			Set<MonolingualTextValue> descriptionsIfNew = update.getDescriptionsIfNew().stream().map(l -> copy(l))
					.collect(Collectors.toSet());
			Set<MonolingualTextValue> aliases = update.getAliases().stream().map(l -> copy(l)).collect(Collectors.toSet());
			List<Statement> addedStatements = update.getAddedStatements().stream().map(l -> copy(l))
					.collect(Collectors.toList());
			Set<Statement> deletedStatements = update.getDeletedStatements().stream().map(l -> copy(l))
					.collect(Collectors.toSet());
			return new TermedStatementEntityUpdate(subject, addedStatements, deletedStatements, labels, labelsIfNew, descriptions, descriptionsIfNew, aliases);
		} catch(MissingEntityIdFound e) {
			throw new NewItemNotCreatedYetException(e.value);
		}
	}

	/**
	 * Unchecked version of {@class NewItemNotCreatedYetException}, for internal use only.
	 */
	protected static class MissingEntityIdFound extends Error {
		private static final long serialVersionUID = 1L;
		protected EntityIdValue value;
		public MissingEntityIdFound(EntityIdValue missing) {
			this.value = missing;
		}
	}
>>>>>>> 032dc991

}<|MERGE_RESOLUTION|>--- conflicted
+++ resolved
@@ -59,7 +59,6 @@
  */
 public class ReconEntityRewriter extends DatamodelConverter {
 
-<<<<<<< HEAD
     private final NewItemLibrary library;
     private final EntityIdValue subject;
 
@@ -113,7 +112,7 @@
                 return Datamodel.makeMediaInfoIdValue(newId, recon.getRecon().identifierSpace);
             }
         }
-        return (MediaInfoIdValue) super.copy((ItemIdValue) value);
+        return super.copy((MediaInfoIdValue) value);
     }
 
     @Override
@@ -179,126 +178,5 @@
             this.value = missing;
         }
     }
-=======
-	private final NewItemLibrary library;
-	private final EntityIdValue subject;
-
-	protected static final String notCreatedYetMessage = "Trying to rewrite an update where a new item was not created yet.";
-
-	/**
-	 * Constructor. Sets up a rewriter which uses the provided library to look up
-	 * qids of new items.
-	 *
-	 * @param library
-	 *      the collection of items already created
-	 * @param subject
-	 *      the subject id of the entity to rewrite
-	 */
-	public ReconEntityRewriter(NewItemLibrary library, EntityIdValue subject) {
-		super(new DataObjectFactoryImpl());
-		this.library = library;
-		this.subject = subject;
-	}
-
-	@Override
-	public ItemIdValue copy(ItemIdValue value) {
-		if (value instanceof ReconItemIdValue) {
-			ReconItemIdValue recon = (ReconItemIdValue) value;
-			if (recon.isNew()) {
-				String newId = library.getQid(recon.getReconInternalId());
-				if (newId == null) {
-					if (subject.equals(recon)) {
-						return (ItemIdValue) subject;
-					} else {
-						throw new MissingEntityIdFound(recon);
-					}
-				}
-				return Datamodel.makeItemIdValue(newId, recon.getRecon().identifierSpace);
-			}
-		}
-		return super.copy(value);
-	}
-
-	public MediaInfoIdValue copy(MediaInfoIdValue value) {
-		if (value instanceof ReconMediaInfoIdValue) {
-			ReconMediaInfoIdValue recon = (ReconMediaInfoIdValue) value;
-			if (recon.isNew()) {
-				String newId = library.getQid(recon.getReconInternalId());
-				if (newId == null) {
-					if (subject.equals(recon)) {
-						return (MediaInfoIdValue) subject;
-					} else {
-						throw new MissingEntityIdFound(recon);
-					}
-				}
-				return Datamodel.makeMediaInfoIdValue(newId, recon.getRecon().identifierSpace);
-			}
-		}
-		return super.copy((MediaInfoIdValue) value);
-	}
-	
-	@Override
-	public PropertyIdValue copy(PropertyIdValue value) {
-		if (value instanceof ReconPropertyIdValue) {
-			ReconPropertyIdValue recon = (ReconPropertyIdValue) value;
-			if (recon.isNew()) {
-				String newId = library.getQid(recon.getReconInternalId());
-				if (newId == null) {
-					if (subject.equals(recon)) {
-						return (PropertyIdValue) subject;
-					} else {
-						throw new MissingEntityIdFound(recon);
-					}
-				}
-				return Datamodel.makePropertyIdValue(newId, recon.getRecon().identifierSpace);
-			}
-		}
-		return super.copy((PropertyIdValue) value);
-	}
-
-	/**
-	 * Rewrite an update, replacing references to all entities already
-	 * created by their fresh identifiers. The subject id might not have been
-	 * created already, in which case it will be left untouched. All the other
-	 * entities need to have been created already.
-	 *
-	 * @param update
-	 *      the update to rewrite
-	 * @return
-	 *      the rewritten update
-	 * @throws NewItemNotCreatedYetException
-	 *      if any non-subject entity had not been created yet
-	 */
-	public TermedStatementEntityUpdate rewrite(TermedStatementEntityUpdate update) throws NewItemNotCreatedYetException {
-		try {
-			EntityIdValue subject = (EntityIdValue) copyValue(update.getItemId());
-			Set<MonolingualTextValue> labels = update.getLabels().stream().map(l -> copy(l)).collect(Collectors.toSet());
-			Set<MonolingualTextValue> labelsIfNew = update.getLabelsIfNew().stream().map(l -> copy(l)).collect(Collectors.toSet());
-			Set<MonolingualTextValue> descriptions = update.getDescriptions().stream().map(l -> copy(l))
-					.collect(Collectors.toSet());
-			Set<MonolingualTextValue> descriptionsIfNew = update.getDescriptionsIfNew().stream().map(l -> copy(l))
-					.collect(Collectors.toSet());
-			Set<MonolingualTextValue> aliases = update.getAliases().stream().map(l -> copy(l)).collect(Collectors.toSet());
-			List<Statement> addedStatements = update.getAddedStatements().stream().map(l -> copy(l))
-					.collect(Collectors.toList());
-			Set<Statement> deletedStatements = update.getDeletedStatements().stream().map(l -> copy(l))
-					.collect(Collectors.toSet());
-			return new TermedStatementEntityUpdate(subject, addedStatements, deletedStatements, labels, labelsIfNew, descriptions, descriptionsIfNew, aliases);
-		} catch(MissingEntityIdFound e) {
-			throw new NewItemNotCreatedYetException(e.value);
-		}
-	}
-
-	/**
-	 * Unchecked version of {@class NewItemNotCreatedYetException}, for internal use only.
-	 */
-	protected static class MissingEntityIdFound extends Error {
-		private static final long serialVersionUID = 1L;
-		protected EntityIdValue value;
-		public MissingEntityIdFound(EntityIdValue missing) {
-			this.value = missing;
-		}
-	}
->>>>>>> 032dc991
 
 }