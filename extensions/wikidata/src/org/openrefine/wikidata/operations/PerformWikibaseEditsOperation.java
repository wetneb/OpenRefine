--- conflicted
+++ resolved
@@ -83,14 +83,12 @@
 
     static final Logger logger = LoggerFactory.getLogger(PerformWikibaseEditsOperation.class);
     
-<<<<<<< HEAD
     static final String description = "Perform Wikibase edits";
     static final protected String changeDataId = "newEntities";
-=======
+    
     // only used for backwards compatibility, these things are configurable through
     // the manifest now.
     static final private String WIKIDATA_EDITGROUPS_URL_SCHEMA = "([[:toollabs:editgroups/b/OR/${batch_id}|details]])";
->>>>>>> 5c891e6a
 
     @JsonProperty("summary")
     private String summary;
@@ -133,17 +131,14 @@
     @Override
     public Process createProcess(History history, ProcessManager processManager)
             throws Exception {
-<<<<<<< HEAD
         GridState currentGridState = history.getCurrentGridState();
-		return new PerformEditsProcess(history, processManager, currentGridState, createEngine(currentGridState), summary);
-=======
-        return new PerformEditsProcess(
-                project,
-                createEngine(project),
-                getBriefDescription(project),
-                editGroupsUrlSchema,
-                summary);
->>>>>>> 5c891e6a
+		return new PerformEditsProcess(
+				history,
+				processManager,
+				currentGridState,
+				createEngine(currentGridState),
+				editGroupsUrlSchema,
+				summary);
     }
 
     static public class PerformWikibaseEditsChange implements Change {
@@ -190,11 +185,7 @@
         protected List<String> _tags;
         protected final long _historyEntryID;
 
-<<<<<<< HEAD
-        protected PerformEditsProcess(History history, ProcessManager processManager, GridState grid, Engine engine, String summary) {
-=======
-        protected PerformEditsProcess(Project project, Engine engine, String description, String editGroupsUrlSchema, String summary) {
->>>>>>> 5c891e6a
+        protected PerformEditsProcess(History history, ProcessManager processManager, GridState grid, Engine engine, String editGroupsUrlSchema, String summary) {
             super(description);
             this._history = history;
             this._processManager = processManager;
