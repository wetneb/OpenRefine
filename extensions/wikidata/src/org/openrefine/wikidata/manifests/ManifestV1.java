
<<<<<<< HEAD
package org.openrefine.wikidata.manifests;

=======
import java.util.Arrays;
>>>>>>> 032dc991
import java.util.HashMap;
import java.util.Iterator;
import java.util.List;
import java.util.Map;

<<<<<<< HEAD
=======
import org.wikidata.wdtk.datamodel.interfaces.EntityIdValue;

>>>>>>> 032dc991
import com.fasterxml.jackson.databind.JsonNode;

public class ManifestV1 implements Manifest {

    private String version;
    private String name;
    private String siteIri;
    private int maxlag;
    private String instanceOfPid;
    private String subclassOfPid;
    private String mediaWikiApiEndpoint;
    private String reconServiceEndpoint;
    private String editGroupsUrlSchema;

    private Map<String, String> constraintsRelatedIdMap = new HashMap<>();

    public ManifestV1(JsonNode manifest) {
        version = manifest.path("version").textValue();

        JsonNode mediawiki = manifest.path("mediawiki");
        name = mediawiki.path("name").textValue();
        mediaWikiApiEndpoint = mediawiki.path("api").textValue();

        JsonNode wikibase = manifest.path("wikibase");
        siteIri = wikibase.path("site_iri").textValue();
        maxlag = wikibase.path("maxlag").intValue();
        JsonNode properties = wikibase.path("properties");
        instanceOfPid = properties.path("instance_of").textValue();
        subclassOfPid = properties.path("subclass_of").textValue();

        JsonNode constraints = wikibase.path("constraints");
        Iterator<Map.Entry<String, JsonNode>> fields = constraints.fields();
        while (fields.hasNext()) {
            Map.Entry<String, JsonNode> entry = fields.next();
            String name = entry.getKey();
            String value = entry.getValue().textValue();
            constraintsRelatedIdMap.put(name, value);
        }

        JsonNode reconciliation = manifest.path("reconciliation");
        reconServiceEndpoint = reconciliation.path("endpoint").textValue();

        JsonNode editGroups = manifest.path("editgroups");
        editGroupsUrlSchema = editGroups.path("url_schema").textValue();
    }

    @Override
    public String getVersion() {
        return version;
    }

    @Override
    public String getName() {
        return name;
    }

    @Override
    public String getSiteIri() {
        return siteIri;
    }

    @Override
    public int getMaxlag() {
        return maxlag;
    }

    @Override
    public String getInstanceOfPid() {
        return instanceOfPid;
    }

    @Override
    public String getSubclassOfPid() {
        return subclassOfPid;
    }

    @Override
    public String getMediaWikiApiEndpoint() {
        return mediaWikiApiEndpoint;
    }

    @Override
    public String getReconServiceEndpoint() {
        return reconServiceEndpoint;
    }

    @Override
    public String getConstraintsRelatedId(String name) {
        return constraintsRelatedIdMap.get(name);
    }

    @Override
    public String getEditGroupsUrlSchema() {
        return editGroupsUrlSchema;
    }

	@Override
	public String getReconServiceEndpoint(String entityType) {
		if (ITEM_TYPE.equals(entityType)) {
			return reconServiceEndpoint;
		}
		return null;
	}

	@Override
	public String getEntityTypeSiteIri(String entityType) {
		if (ITEM_TYPE.equals(entityType) || PROPERTY_TYPE.equals(entityType)) {
			return siteIri;
		}
		return null;
	}
	
	@Override
	public String getMediaWikiApiEndpoint(String entityType) {
		return getMediaWikiApiEndpoint();
	}

	@Override
	public List<String> getAvailableEntityTypes() {
		return Arrays.asList(ITEM_TYPE, PROPERTY_TYPE);
	}

}<|MERGE_RESOLUTION|>--- conflicted
+++ resolved
@@ -1,20 +1,12 @@
 
-<<<<<<< HEAD
 package org.openrefine.wikidata.manifests;
 
-=======
 import java.util.Arrays;
->>>>>>> 032dc991
 import java.util.HashMap;
 import java.util.Iterator;
 import java.util.List;
 import java.util.Map;
 
-<<<<<<< HEAD
-=======
-import org.wikidata.wdtk.datamodel.interfaces.EntityIdValue;
-
->>>>>>> 032dc991
 import com.fasterxml.jackson.databind.JsonNode;
 
 public class ManifestV1 implements Manifest {
@@ -111,30 +103,30 @@
         return editGroupsUrlSchema;
     }
 
-	@Override
-	public String getReconServiceEndpoint(String entityType) {
-		if (ITEM_TYPE.equals(entityType)) {
-			return reconServiceEndpoint;
-		}
-		return null;
-	}
+    @Override
+    public String getReconServiceEndpoint(String entityType) {
+        if (ITEM_TYPE.equals(entityType)) {
+            return reconServiceEndpoint;
+        }
+        return null;
+    }
 
-	@Override
-	public String getEntityTypeSiteIri(String entityType) {
-		if (ITEM_TYPE.equals(entityType) || PROPERTY_TYPE.equals(entityType)) {
-			return siteIri;
-		}
-		return null;
-	}
-	
-	@Override
-	public String getMediaWikiApiEndpoint(String entityType) {
-		return getMediaWikiApiEndpoint();
-	}
+    @Override
+    public String getEntityTypeSiteIri(String entityType) {
+        if (ITEM_TYPE.equals(entityType) || PROPERTY_TYPE.equals(entityType)) {
+            return siteIri;
+        }
+        return null;
+    }
 
-	@Override
-	public List<String> getAvailableEntityTypes() {
-		return Arrays.asList(ITEM_TYPE, PROPERTY_TYPE);
-	}
+    @Override
+    public String getMediaWikiApiEndpoint(String entityType) {
+        return getMediaWikiApiEndpoint();
+    }
+
+    @Override
+    public List<String> getAvailableEntityTypes() {
+        return Arrays.asList(ITEM_TYPE, PROPERTY_TYPE);
+    }
 
 }