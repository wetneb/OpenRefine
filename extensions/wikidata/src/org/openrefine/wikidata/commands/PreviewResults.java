
package org.openrefine.wikidata.commands;

import java.util.List;

<<<<<<< HEAD
=======
import org.openrefine.wikidata.qa.QAWarning;
import org.openrefine.wikidata.qa.QAWarning.Severity;
import org.openrefine.wikidata.updates.TermedStatementEntityUpdate;

>>>>>>> d535a8ec
import com.fasterxml.jackson.annotation.JsonProperty;
import com.fasterxml.jackson.core.JsonProcessingException;
import com.fasterxml.jackson.databind.ObjectMapper;

import org.openrefine.wikidata.qa.QAWarning;
import org.openrefine.wikidata.qa.QAWarning.Severity;
import org.openrefine.wikidata.updates.ItemUpdate;

public class PreviewResults {

    protected List<QAWarning> warnings;
    protected Severity maxSeverity;
    protected int nbWarnings;
    protected int editCount;
<<<<<<< HEAD
    protected List<ItemUpdate> editsPreview;

=======
    protected List<TermedStatementEntityUpdate> editsPreview;
    
>>>>>>> d535a8ec
    @JsonProperty("warnings")
    public List<QAWarning> getWarnings() {
        return warnings;
    }

    @JsonProperty("max_severity")
    public Severity getMaxSeverity() {
        return maxSeverity;
    }

    @JsonProperty("nb_warnings")
    public int getNbWarnings() {
        return nbWarnings;
    }

    @JsonProperty("edit_count")
    public int getEditCount() {
        return editCount;
    }

    @JsonProperty("edits_preview")
<<<<<<< HEAD
    public List<ItemUpdate> getEditsPreview() {
        return editsPreview;
=======
    public List<TermedStatementEntityUpdate> getEditsPreview() {
    	return editsPreview;
>>>>>>> d535a8ec
    }

    protected PreviewResults(
            List<QAWarning> warnings,
            Severity maxSeverity,
            int nbWarnings,
            int editCount,
            List<TermedStatementEntityUpdate> editsPreview) {
        this.warnings = warnings;
        this.maxSeverity = maxSeverity;
        this.nbWarnings = nbWarnings;
        this.editCount = editCount;
        this.editsPreview = editsPreview;
    }

    @Override
    public String toString() {
        try {
            ObjectMapper mapper = new ObjectMapper();
            return mapper.writeValueAsString(this);
        } catch (JsonProcessingException e) {
            return super.toString();
        }
    }
}<|MERGE_RESOLUTION|>--- conflicted
+++ resolved
@@ -3,20 +3,13 @@
 
 import java.util.List;
 
-<<<<<<< HEAD
-=======
-import org.openrefine.wikidata.qa.QAWarning;
-import org.openrefine.wikidata.qa.QAWarning.Severity;
-import org.openrefine.wikidata.updates.TermedStatementEntityUpdate;
-
->>>>>>> d535a8ec
 import com.fasterxml.jackson.annotation.JsonProperty;
 import com.fasterxml.jackson.core.JsonProcessingException;
 import com.fasterxml.jackson.databind.ObjectMapper;
 
 import org.openrefine.wikidata.qa.QAWarning;
 import org.openrefine.wikidata.qa.QAWarning.Severity;
-import org.openrefine.wikidata.updates.ItemUpdate;
+import org.openrefine.wikidata.updates.TermedStatementEntityUpdate;
 
 public class PreviewResults {
 
@@ -24,13 +17,8 @@
     protected Severity maxSeverity;
     protected int nbWarnings;
     protected int editCount;
-<<<<<<< HEAD
-    protected List<ItemUpdate> editsPreview;
+    protected List<TermedStatementEntityUpdate> editsPreview;
 
-=======
-    protected List<TermedStatementEntityUpdate> editsPreview;
-    
->>>>>>> d535a8ec
     @JsonProperty("warnings")
     public List<QAWarning> getWarnings() {
         return warnings;
@@ -52,13 +40,8 @@
     }
 
     @JsonProperty("edits_preview")
-<<<<<<< HEAD
-    public List<ItemUpdate> getEditsPreview() {
+    public List<TermedStatementEntityUpdate> getEditsPreview() {
         return editsPreview;
-=======
-    public List<TermedStatementEntityUpdate> getEditsPreview() {
-    	return editsPreview;
->>>>>>> d535a8ec
     }
 
     protected PreviewResults(
