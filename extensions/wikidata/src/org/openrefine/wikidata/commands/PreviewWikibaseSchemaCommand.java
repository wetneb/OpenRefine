/*******************************************************************************
 * MIT License
 *
 * Copyright (c) 2018 Antonin Delpeuch
 *
 * Permission is hereby granted, free of charge, to any person obtaining a copy
 * of this software and associated documentation files (the "Software"), to deal
 * in the Software without restriction, including without limitation the rights
 * to use, copy, modify, merge, publish, distribute, sublicense, and/or sell
 * copies of the Software, and to permit persons to whom the Software is
 * furnished to do so, subject to the following conditions:
 *
 * The above copyright notice and this permission notice shall be included in all
 * copies or substantial portions of the Software.
 *
 * THE SOFTWARE IS PROVIDED "AS IS", WITHOUT WARRANTY OF ANY KIND, EXPRESS OR
 * IMPLIED, INCLUDING BUT NOT LIMITED TO THE WARRANTIES OF MERCHANTABILITY,
 * FITNESS FOR A PARTICULAR PURPOSE AND NONINFRINGEMENT. IN NO EVENT SHALL THE
 * AUTHORS OR COPYRIGHT HOLDERS BE LIABLE FOR ANY CLAIM, DAMAGES OR OTHER
 * LIABILITY, WHETHER IN AN ACTION OF CONTRACT, TORT OR OTHERWISE, ARISING FROM,
 * OUT OF OR IN CONNECTION WITH THE SOFTWARE OR THE USE OR OTHER DEALINGS IN THE
 * SOFTWARE.
 ******************************************************************************/

package org.openrefine.wikidata.commands;

import static org.openrefine.wikidata.commands.CommandUtilities.respondError;

import java.io.IOException;
import java.util.List;
import java.util.stream.Collectors;

import javax.servlet.ServletException;
import javax.servlet.http.HttpServletRequest;
import javax.servlet.http.HttpServletResponse;

<<<<<<< HEAD
import org.openrefine.browsing.Engine;
import org.openrefine.commands.Command;
import org.openrefine.model.Project;
=======
import org.openrefine.wikidata.manifests.Manifest;
import org.openrefine.wikidata.manifests.ManifestException;
import org.openrefine.wikidata.manifests.ManifestParser;
>>>>>>> 8eabec1e
import org.openrefine.wikidata.qa.EditInspector;
import org.openrefine.wikidata.qa.QAWarningStore;
import org.openrefine.wikidata.schema.WikibaseSchema;
import org.openrefine.wikidata.updates.ItemUpdate;
import org.openrefine.wikidata.updates.scheduler.WikibaseAPIUpdateScheduler;

public class PreviewWikibaseSchemaCommand extends Command {

    /**
     * This command uses POST but is left CSRF-unprotected since it does not incur a side effect or state change in the
     * backend. The reason why it uses POST is to make sure large schemas and engines can be passed as parameters.
     */

    @Override
    public void doPost(HttpServletRequest request, HttpServletResponse response)
            throws ServletException, IOException {

        try {
            Project project = getProject(request);

            response.setCharacterEncoding("UTF-8");
            response.setHeader("Content-Type", "application/json");

            String schemaJson = request.getParameter("schema");

            WikibaseSchema schema = null;
            if (schemaJson != null) {
                try {
                    schema = WikibaseSchema.reconstruct(schemaJson);
                } catch (IOException e) {
                    respondError(response, "Wikibase schema could not be parsed.");
                    return;
                }
            } else {
                schema = (WikibaseSchema) project.getCurrentGridState().getOverlayModels().get("wikibaseSchema");
            }
            if (schema == null) {
                respondError(response, "No Wikibase schema provided.");
                return;
            }

            Manifest manifest = null;
            String manifestJson = request.getParameter("manifest");
            if (manifestJson != null) {
                try {
                    manifest = ManifestParser.parse(manifestJson);
                } catch (ManifestException e) {
                    respondError(response, "Wikibase manifest could not be parsed. Error message: " + e.getMessage());
                    return;
                }
            }
            if (manifest == null) {
                respondError(response, "No Wikibase manifest provided.");
                return;
            }

            QAWarningStore warningStore = new QAWarningStore();

            // Evaluate project
            Engine engine = getEngine(request, project);
            List<ItemUpdate> editBatch = schema.evaluate(project.getCurrentGridState(), engine, warningStore);

            // Inspect the edits and generate warnings
<<<<<<< HEAD
            EditInspector inspector = new EditInspector(warningStore);
            inspector.inspect(editBatch);

=======
            EditInspector inspector = new EditInspector(warningStore, manifest);
            inspector.inspect(editBatch, schema);
            
>>>>>>> 8eabec1e
            // Dump the first 10 edits, scheduled with the default scheduler
            WikibaseAPIUpdateScheduler scheduler = new WikibaseAPIUpdateScheduler();
            List<ItemUpdate> nonNullEdits = scheduler.schedule(editBatch).stream()
                    .filter(e -> !e.isNull())
                    .collect(Collectors.toList());
            List<ItemUpdate> firstEdits = nonNullEdits.stream()
                    .limit(10)
                    .collect(Collectors.toList());

            PreviewResults previewResults = new PreviewResults(
                    warningStore.getWarnings(),
                    warningStore.getMaxSeverity(),
                    warningStore.getNbWarnings(),
                    nonNullEdits.size(), firstEdits);
            respondJSON(response, previewResults);
        } catch (Exception e) {
            respondException(response, e);
        }
    }
}<|MERGE_RESOLUTION|>--- conflicted
+++ resolved
@@ -34,15 +34,12 @@
 import javax.servlet.http.HttpServletRequest;
 import javax.servlet.http.HttpServletResponse;
 
-<<<<<<< HEAD
 import org.openrefine.browsing.Engine;
 import org.openrefine.commands.Command;
 import org.openrefine.model.Project;
-=======
 import org.openrefine.wikidata.manifests.Manifest;
 import org.openrefine.wikidata.manifests.ManifestException;
 import org.openrefine.wikidata.manifests.ManifestParser;
->>>>>>> 8eabec1e
 import org.openrefine.wikidata.qa.EditInspector;
 import org.openrefine.wikidata.qa.QAWarningStore;
 import org.openrefine.wikidata.schema.WikibaseSchema;
@@ -106,15 +103,9 @@
             List<ItemUpdate> editBatch = schema.evaluate(project.getCurrentGridState(), engine, warningStore);
 
             // Inspect the edits and generate warnings
-<<<<<<< HEAD
-            EditInspector inspector = new EditInspector(warningStore);
-            inspector.inspect(editBatch);
-
-=======
             EditInspector inspector = new EditInspector(warningStore, manifest);
             inspector.inspect(editBatch, schema);
-            
->>>>>>> 8eabec1e
+
             // Dump the first 10 edits, scheduled with the default scheduler
             WikibaseAPIUpdateScheduler scheduler = new WikibaseAPIUpdateScheduler();
             List<ItemUpdate> nonNullEdits = scheduler.schedule(editBatch).stream()
