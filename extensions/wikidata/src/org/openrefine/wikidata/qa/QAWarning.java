/*******************************************************************************
 * MIT License
 * 
 * Copyright (c) 2018 Antonin Delpeuch
 * 
 * Permission is hereby granted, free of charge, to any person obtaining a copy
 * of this software and associated documentation files (the "Software"), to deal
 * in the Software without restriction, including without limitation the rights
 * to use, copy, modify, merge, publish, distribute, sublicense, and/or sell
 * copies of the Software, and to permit persons to whom the Software is
 * furnished to do so, subject to the following conditions:
 * 
 * The above copyright notice and this permission notice shall be included in all
 * copies or substantial portions of the Software.
 * 
 * THE SOFTWARE IS PROVIDED "AS IS", WITHOUT WARRANTY OF ANY KIND, EXPRESS OR
 * IMPLIED, INCLUDING BUT NOT LIMITED TO THE WARRANTIES OF MERCHANTABILITY,
 * FITNESS FOR A PARTICULAR PURPOSE AND NONINFRINGEMENT. IN NO EVENT SHALL THE
 * AUTHORS OR COPYRIGHT HOLDERS BE LIABLE FOR ANY CLAIM, DAMAGES OR OTHER
 * LIABILITY, WHETHER IN AN ACTION OF CONTRACT, TORT OR OTHERWISE, ARISING FROM,
 * OUT OF OR IN CONNECTION WITH THE SOFTWARE OR THE USE OR OTHER DEALINGS IN THE
 * SOFTWARE.
 ******************************************************************************/

package org.openrefine.wikidata.qa;

<<<<<<< HEAD
import java.util.HashMap;
import java.util.Map;
import java.util.Map.Entry;

=======
>>>>>>> 8eabec1e
import com.fasterxml.jackson.annotation.JsonIgnore;
import com.fasterxml.jackson.annotation.JsonInclude;
import com.fasterxml.jackson.annotation.JsonProperty;
import org.jsoup.helper.Validate;
<<<<<<< HEAD
=======

import java.util.HashMap;
import java.util.Map;
import java.util.Map.Entry;
>>>>>>> 8eabec1e

/**
 * A class to represent a QA warning emitted by the Wikidata schema This could probably be reused at a broader scale,
 * for instance for Data Package validation.
 * 
 * @author Antonin Delpeuch
 *
 */
public class QAWarning implements Comparable<QAWarning> {

    public enum Severity {
        INFO, // We just report something to the user but it is probably fine
        WARNING, // Edits that look wrong but in some cases they are actually fine
        IMPORTANT, // There is almost surely something wrong about the edit but in rare cases we
                   // might want to allow it
        CRITICAL, // We should never edit if there is a critical issue
    }

    /// The type of QA warning emitted
    private final String type;
    // The key for aggregation of other QA warnings together - this specializes the
    // id
    private final String bucketId;
    // The severity of the issue
    private final Severity severity;
    // The number of times this issue was found
    private final int count;
    // Other details about the warning, that can be displayed to the user
    private final Map<String, Object> properties;

    public QAWarning(String type, String bucketId, Severity severity, int count) {
        Validate.notNull(type);
        this.type = type;
        this.bucketId = bucketId;
        Validate.notNull(severity);
        this.severity = severity;
        this.count = count;
        this.properties = new HashMap<>();
    }

    /**
     * @return the full key for aggregation of QA warnings
     */
    @JsonIgnore
    public String getAggregationId() {
        if (this.bucketId != null) {
            return this.type + "_" + this.bucketId;
        } else {
            return this.type;
        }
    }

    /**
     * Aggregates another QA warning of the same aggregation id.
     * 
     * @param other
     */
    public QAWarning aggregate(QAWarning other) {
        assert other.getAggregationId().equals(getAggregationId());
        int newCount = count + other.getCount();
        Severity newSeverity = severity;
        if (other.getSeverity().compareTo(severity) > 0) {
            newSeverity = other.getSeverity();
        }
        QAWarning merged = new QAWarning(getType(), getBucketId(), newSeverity, newCount);
        for (Entry<String, Object> entry : properties.entrySet()) {
            merged.setProperty(entry.getKey(), entry.getValue());
        }
        for (Entry<String, Object> entry : other.getProperties().entrySet()) {
            merged.setProperty(entry.getKey(), entry.getValue());
        }
        return merged;
    }

    /**
     * Sets a property of the QA warning, to be used by the front-end for display.
     * 
     * @param key:
     *            the name of the property
     * @param value
     *            should be Jackson-serializable
     */
    public void setProperty(String key, Object value) {
        this.properties.put(key, value);
    }

    @JsonProperty("type")
    public String getType() {
        return type;
    }

    @JsonProperty("bucketId")
    public String getBucketId() {
        return bucketId;
    }

    @JsonProperty("severity")
    public Severity getSeverity() {
        return severity;
    }

    @JsonProperty("count")
    public int getCount() {
        return count;
    }

    @JsonProperty("properties")
    @JsonInclude(JsonInclude.Include.NON_EMPTY)
    public Map<String, Object> getProperties() {
        return properties;
    }

    /**
     * Warnings are sorted by decreasing severity.
     */
    @Override
    public int compareTo(QAWarning other) {
        return -severity.compareTo(other.getSeverity());
    }

    @Override
    public boolean equals(Object other) {
        if (!(other instanceof QAWarning)) {
            return false;
        }
        QAWarning otherWarning = (QAWarning) other;
        return type.equals(otherWarning.getType()) && bucketId.equals(otherWarning.getBucketId())
                && severity.equals(otherWarning.getSeverity()) && count == otherWarning.getCount()
                && properties.equals(otherWarning.getProperties());
    }
}<|MERGE_RESOLUTION|>--- conflicted
+++ resolved
@@ -24,24 +24,14 @@
 
 package org.openrefine.wikidata.qa;
 
-<<<<<<< HEAD
 import java.util.HashMap;
 import java.util.Map;
 import java.util.Map.Entry;
 
-=======
->>>>>>> 8eabec1e
 import com.fasterxml.jackson.annotation.JsonIgnore;
 import com.fasterxml.jackson.annotation.JsonInclude;
 import com.fasterxml.jackson.annotation.JsonProperty;
 import org.jsoup.helper.Validate;
-<<<<<<< HEAD
-=======
-
-import java.util.HashMap;
-import java.util.Map;
-import java.util.Map.Entry;
->>>>>>> 8eabec1e
 
 /**
  * A class to represent a QA warning emitted by the Wikidata schema This could probably be reused at a broader scale,
