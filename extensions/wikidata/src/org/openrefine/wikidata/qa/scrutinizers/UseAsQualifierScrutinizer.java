--- conflicted
+++ resolved
@@ -6,7 +6,6 @@
 import java.util.List;
 import java.util.Map;
 
-import org.wikidata.wdtk.datamodel.helpers.Datamodel;
 import org.wikidata.wdtk.datamodel.interfaces.PropertyIdValue;
 import org.wikidata.wdtk.datamodel.interfaces.Snak;
 import org.wikidata.wdtk.datamodel.interfaces.SnakGroup;
@@ -35,22 +34,14 @@
             this.itemList = new ArrayList<>();
             for (SnakGroup group : specs) {
                 for (Snak snak : group.getSnaks()) {
-<<<<<<< HEAD
+                    if (!(snak instanceof ValueSnak)) {
+                        continue;
+                    }
                     if (group.getProperty().getId().equals(property)) {
-                        pid = (PropertyIdValue) snak.getValue();
+                        pid = (PropertyIdValue) ((ValueSnak) snak).getValue();
                     }
                     if (group.getProperty().getId().equals(itemOfPropertyConstraintPid)) {
-                        this.itemList.add(snak.getValue());
-=======
-                    if (! (snak instanceof ValueSnak)) {
-                        continue;
-                    }
-                    if (group.getProperty().getId().equals(property)){
-                        pid = (PropertyIdValue) ((ValueSnak)snak).getValue();
-                    }
-                    if (group.getProperty().getId().equals(itemOfPropertyConstraintPid)){
-                        this.itemList.add(((ValueSnak)snak).getValue());
->>>>>>> 8d06810a
+                        this.itemList.add(((ValueSnak) snak).getValue());
                     }
                 }
             }
@@ -73,27 +64,19 @@
             Map<PropertyIdValue, List<Value>> qualifiersMap = new HashMap<>();
             List<SnakGroup> qualifiersList = statement.getClaim().getQualifiers();
 
-<<<<<<< HEAD
             for (SnakGroup qualifier : qualifiersList) {
-                PropertyIdValue qualifierPid = Datamodel.makeWikidataPropertyIdValue(qualifier.getProperty().getId());
-                List<Value> itemList;
-                for (Snak snak : qualifier.getSnaks()) {
-                    if (qualifiersMap.containsKey(qualifierPid)) {
-=======
-            for(SnakGroup qualifier : qualifiersList) {
                 PropertyIdValue qualifierPid = qualifier.getProperty();
                 List<Value> itemList;
                 for (Snak snak : qualifier.getSnaks()) {
                     if (!(snak instanceof ValueSnak)) {
                         continue;
                     }
-                    if (qualifiersMap.containsKey(qualifierPid)){
->>>>>>> 8d06810a
+                    if (qualifiersMap.containsKey(qualifierPid)) {
                         itemList = qualifiersMap.get(qualifierPid);
                     } else {
                         itemList = new ArrayList<>();
                     }
-                    itemList.add(((ValueSnak)snak).getValue());
+                    itemList.add(((ValueSnak) snak).getValue());
                     qualifiersMap.put(qualifierPid, itemList);
                 }
             }
