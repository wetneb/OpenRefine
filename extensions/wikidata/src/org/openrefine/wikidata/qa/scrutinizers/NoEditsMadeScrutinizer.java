--- conflicted
+++ resolved
@@ -32,14 +32,11 @@
 
     private boolean nonNullUpdateSeen = false;
 
-<<<<<<< HEAD
-=======
     @Override
     public boolean prepareDependencies() {
         return true;
     }
 
->>>>>>> 8eabec1e
     @Override
     public void batchIsBeginning() {
         nonNullUpdateSeen = false;
