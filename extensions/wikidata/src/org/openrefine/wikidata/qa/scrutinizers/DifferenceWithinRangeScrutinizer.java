
package org.openrefine.wikidata.qa.scrutinizers;

import java.util.HashMap;
import java.util.List;
import java.util.Map;

import org.wikidata.wdtk.datamodel.interfaces.PropertyIdValue;
import org.wikidata.wdtk.datamodel.interfaces.QuantityValue;
import org.wikidata.wdtk.datamodel.interfaces.SnakGroup;
import org.wikidata.wdtk.datamodel.interfaces.Statement;
import org.wikidata.wdtk.datamodel.interfaces.TimeValue;
import org.wikidata.wdtk.datamodel.interfaces.Value;

import org.openrefine.wikidata.qa.QAWarning;
import org.openrefine.wikidata.updates.ItemUpdate;

public class DifferenceWithinRangeScrutinizer extends EditScrutinizer {

    public static final String type = "difference-of-the-properties-is-not-within-the-specified-range";
    public String differenceWithinRangeConstraintQid;
    public String differenceWithinRangeConstraintPid;
    public String minimumValuePid;
    public String maximumValuePid;

    class DifferenceWithinRangeConstraint {

        PropertyIdValue lowerPropertyIdValue;
        QuantityValue minRangeValue, maxRangeValue;

        DifferenceWithinRangeConstraint(Statement statement) {
            List<SnakGroup> specs = statement.getClaim().getQualifiers();
            if (specs != null) {
                List<Value> lowerValueProperty = findValues(specs, differenceWithinRangeConstraintPid);
                List<Value> minValue = findValues(specs, minimumValuePid);
                List<Value> maxValue = findValues(specs, maximumValuePid);
                if (!lowerValueProperty.isEmpty()) {
                    lowerPropertyIdValue = (PropertyIdValue) lowerValueProperty.get(0);
                }
                if (!minValue.isEmpty()) {
                    minRangeValue = (QuantityValue) minValue.get(0);
                }
                if (!maxValue.isEmpty()) {
                    maxRangeValue = (QuantityValue) maxValue.get(0);
                }
            }
        }
    }

    @Override
    public boolean prepareDependencies() {
        differenceWithinRangeConstraintQid = getConstraintsRelatedId("difference_within_range_constraint_qid");
        differenceWithinRangeConstraintPid = getConstraintsRelatedId("property_pid");
        minimumValuePid = getConstraintsRelatedId("minimum_value_pid");
        maximumValuePid = getConstraintsRelatedId("maximum_value_pid");
        return _fetcher != null && differenceWithinRangeConstraintQid != null && differenceWithinRangeConstraintPid != null
                && minimumValuePid != null && maximumValuePid != null;
    }

    @Override
    public void scrutinize(ItemUpdate update) {
        Map<PropertyIdValue, Value> propertyIdValueValueMap = new HashMap<>();
<<<<<<< HEAD
        for (Statement statement : update.getAddedStatements()) {
            PropertyIdValue pid = statement.getClaim().getMainSnak().getPropertyId();
            Value value = statement.getClaim().getMainSnak().getValue();
            propertyIdValueValueMap.put(pid, value);
=======
        for (Statement statement : update.getAddedStatements()){
            Snak mainSnak = statement.getClaim().getMainSnak();
            if (mainSnak instanceof ValueSnak) {
                PropertyIdValue pid = mainSnak.getPropertyId();
                Value value = ((ValueSnak)mainSnak).getValue();
                propertyIdValueValueMap.put(pid, value);
            }
>>>>>>> 8d06810a
        }

        for (PropertyIdValue propertyId : propertyIdValueValueMap.keySet()) {
            List<Statement> statementList = _fetcher.getConstraintsByType(propertyId, differenceWithinRangeConstraintQid);
            if (!statementList.isEmpty()) {
                DifferenceWithinRangeConstraint constraint = new DifferenceWithinRangeConstraint(statementList.get(0));
                PropertyIdValue lowerPropertyId = constraint.lowerPropertyIdValue;
                QuantityValue minRangeValue = constraint.minRangeValue;
                QuantityValue maxRangeValue = constraint.maxRangeValue;

                if (propertyIdValueValueMap.containsKey(lowerPropertyId)) {
                    Value startingValue = propertyIdValueValueMap.get(lowerPropertyId);
                    Value endingValue = propertyIdValueValueMap.get(propertyId);
                    if (startingValue instanceof TimeValue && endingValue instanceof TimeValue) {
                        TimeValue lowerDate = (TimeValue) startingValue;
                        TimeValue upperDate = (TimeValue) endingValue;

                        long differenceInYears = upperDate.getYear() - lowerDate.getYear();
                        long differenceInMonths = upperDate.getMonth() - lowerDate.getMonth();
                        long differenceInDays = upperDate.getMonth() - lowerDate.getMonth();

                        if (minRangeValue != null && (differenceInYears < minRangeValue.getNumericValue().longValue()
                                || differenceInYears == 0 && differenceInMonths < 0
                                || differenceInYears == 0 && differenceInMonths == 0 && differenceInDays < 0)) {
                            QAWarning issue = new QAWarning(type, propertyId.getId(), QAWarning.Severity.WARNING, 1);
                            issue.setProperty("source_entity", lowerPropertyId);
                            issue.setProperty("target_entity", propertyId);
                            issue.setProperty("min_value", minRangeValue.getNumericValue());
                            if (maxRangeValue != null) {
                                issue.setProperty("max_value", maxRangeValue.getNumericValue());
                            } else {
                                issue.setProperty("max_value", null);
                            }
                            issue.setProperty("example_entity", update.getItemId());
                            addIssue(issue);
                        }

                        if (maxRangeValue != null && differenceInYears > maxRangeValue.getNumericValue().longValue()) {
                            QAWarning issue = new QAWarning(type, propertyId.getId(), QAWarning.Severity.WARNING, 1);
                            issue.setProperty("source_entity", lowerPropertyId);
                            issue.setProperty("target_entity", propertyId);
                            if (minRangeValue != null) {
                                issue.setProperty("min_value", minRangeValue.getNumericValue());
                            } else {
                                issue.setProperty("min_value", null);
                            }
                            issue.setProperty("max_value", maxRangeValue.getNumericValue());
                            issue.setProperty("example_entity", update.getItemId());
                            addIssue(issue);
                        }
                    }
                }

            }
        }

    }
}<|MERGE_RESOLUTION|>--- conflicted
+++ resolved
@@ -7,10 +7,12 @@
 
 import org.wikidata.wdtk.datamodel.interfaces.PropertyIdValue;
 import org.wikidata.wdtk.datamodel.interfaces.QuantityValue;
+import org.wikidata.wdtk.datamodel.interfaces.Snak;
 import org.wikidata.wdtk.datamodel.interfaces.SnakGroup;
 import org.wikidata.wdtk.datamodel.interfaces.Statement;
 import org.wikidata.wdtk.datamodel.interfaces.TimeValue;
 import org.wikidata.wdtk.datamodel.interfaces.Value;
+import org.wikidata.wdtk.datamodel.interfaces.ValueSnak;
 
 import org.openrefine.wikidata.qa.QAWarning;
 import org.openrefine.wikidata.updates.ItemUpdate;
@@ -60,20 +62,13 @@
     @Override
     public void scrutinize(ItemUpdate update) {
         Map<PropertyIdValue, Value> propertyIdValueValueMap = new HashMap<>();
-<<<<<<< HEAD
         for (Statement statement : update.getAddedStatements()) {
-            PropertyIdValue pid = statement.getClaim().getMainSnak().getPropertyId();
-            Value value = statement.getClaim().getMainSnak().getValue();
-            propertyIdValueValueMap.put(pid, value);
-=======
-        for (Statement statement : update.getAddedStatements()){
             Snak mainSnak = statement.getClaim().getMainSnak();
             if (mainSnak instanceof ValueSnak) {
                 PropertyIdValue pid = mainSnak.getPropertyId();
-                Value value = ((ValueSnak)mainSnak).getValue();
+                Value value = ((ValueSnak) mainSnak).getValue();
                 propertyIdValueValueMap.put(pid, value);
             }
->>>>>>> 8d06810a
         }
 
         for (PropertyIdValue propertyId : propertyIdValueValueMap.keySet()) {
