
package org.openrefine.wikidata.qa.scrutinizers;

<<<<<<< HEAD
import java.util.Set;

=======
import org.openrefine.wikidata.qa.QAWarning;
>>>>>>> 8eabec1e
import org.wikidata.wdtk.datamodel.interfaces.EntityIdValue;
import org.wikidata.wdtk.datamodel.interfaces.PropertyIdValue;
import org.wikidata.wdtk.datamodel.interfaces.Snak;
import org.wikidata.wdtk.datamodel.interfaces.SnakGroup;
import org.wikidata.wdtk.datamodel.interfaces.Statement;
import org.wikidata.wdtk.datamodel.interfaces.Value;

<<<<<<< HEAD
import org.openrefine.wikidata.qa.QAWarning;

public class RestrictedValuesScrutinizer extends SnakScrutinizer {

    public static String type = "forbidden-value";
=======
import java.util.List;
import java.util.Set;
import java.util.stream.Collectors;


public class RestrictedValuesScrutinizer extends SnakScrutinizer {
    
    public static final String type = "forbidden-value";
    public String allowedValuesConstraintQid;
    public String allowedValuesConstraintPid;

    public String disallowedValuesConstraintQid;
    public String disallowedValuesConstraintPid;

    @Override
    public boolean prepareDependencies() {
        allowedValuesConstraintQid = getConstraintsRelatedId("one_of_constraint_qid");
        allowedValuesConstraintPid = getConstraintsRelatedId("item_of_property_constraint_pid");
        disallowedValuesConstraintQid = getConstraintsRelatedId("none_of_constraint_qid");
        disallowedValuesConstraintPid = getConstraintsRelatedId("item_of_property_constraint_pid");
        return _fetcher != null && allowedValuesConstraintQid != null && allowedValuesConstraintPid != null
                && disallowedValuesConstraintQid != null && disallowedValuesConstraintPid != null;
    }

    class AllowedValueConstraint {
        Set<Value> allowedValues;
        AllowedValueConstraint(Statement statement) {
            List<SnakGroup> specs = statement.getClaim().getQualifiers();
            if (specs != null) {
                List<Value> properties = findValues(specs, allowedValuesConstraintPid);
                allowedValues = properties.stream().collect(Collectors.toSet());
            }
        }
    }

    class DisallowedValueConstraint {
        Set<Value> disallowedValues;
        DisallowedValueConstraint(Statement statement) {
            List<SnakGroup> specs = statement.getClaim().getQualifiers();
            if (specs != null) {
                List<Value> properties = findValues(specs, disallowedValuesConstraintPid);
                disallowedValues = properties.stream().collect(Collectors.toSet());
            }
        }
    }
>>>>>>> 8eabec1e

    @Override
    public void scrutinize(Snak snak, EntityIdValue entityId, boolean added) {
        PropertyIdValue pid = snak.getPropertyId();
        Value value = snak.getValue();
<<<<<<< HEAD

        Set<Value> allowedValues = _fetcher.allowedValues(pid);
        Set<Value> disallowedValues = _fetcher.disallowedValues(pid);
        if ((allowedValues != null && !allowedValues.contains(value)) ||
                (disallowedValues != null && disallowedValues.contains(value))) {
=======
        List<Statement> allowedValueConstraintDefinitions = _fetcher.getConstraintsByType(pid, allowedValuesConstraintQid);
        List<Statement> disallowedValueConstraintDefinitions = _fetcher.getConstraintsByType(pid, disallowedValuesConstraintQid);
        Set<Value> allowedValues = null, disallowedValues = null;
        if (!allowedValueConstraintDefinitions.isEmpty()) {
            AllowedValueConstraint constraint = new AllowedValueConstraint(allowedValueConstraintDefinitions.get(0));
            allowedValues = constraint.allowedValues;
        }
        if (!disallowedValueConstraintDefinitions.isEmpty()) {
            DisallowedValueConstraint constraint = new DisallowedValueConstraint(disallowedValueConstraintDefinitions.get(0));
            disallowedValues = constraint.disallowedValues;
        }
        if((allowedValues != null && !allowedValues.contains(value)) ||
           (disallowedValues != null && disallowedValues.contains(value))) {
>>>>>>> 8eabec1e
            QAWarning issue = new QAWarning(type, pid.getId(), QAWarning.Severity.IMPORTANT, 1);
            issue.setProperty("property_entity", pid);
            issue.setProperty("example_value_entity", value);
            issue.setProperty("example_subject_entity", entityId);
            addIssue(issue);
        }
    }
}<|MERGE_RESOLUTION|>--- conflicted
+++ resolved
@@ -1,12 +1,10 @@
 
 package org.openrefine.wikidata.qa.scrutinizers;
 
-<<<<<<< HEAD
+import java.util.List;
 import java.util.Set;
+import java.util.stream.Collectors;
 
-=======
-import org.openrefine.wikidata.qa.QAWarning;
->>>>>>> 8eabec1e
 import org.wikidata.wdtk.datamodel.interfaces.EntityIdValue;
 import org.wikidata.wdtk.datamodel.interfaces.PropertyIdValue;
 import org.wikidata.wdtk.datamodel.interfaces.Snak;
@@ -14,20 +12,10 @@
 import org.wikidata.wdtk.datamodel.interfaces.Statement;
 import org.wikidata.wdtk.datamodel.interfaces.Value;
 
-<<<<<<< HEAD
 import org.openrefine.wikidata.qa.QAWarning;
 
 public class RestrictedValuesScrutinizer extends SnakScrutinizer {
 
-    public static String type = "forbidden-value";
-=======
-import java.util.List;
-import java.util.Set;
-import java.util.stream.Collectors;
-
-
-public class RestrictedValuesScrutinizer extends SnakScrutinizer {
-    
     public static final String type = "forbidden-value";
     public String allowedValuesConstraintQid;
     public String allowedValuesConstraintPid;
@@ -46,7 +34,9 @@
     }
 
     class AllowedValueConstraint {
+
         Set<Value> allowedValues;
+
         AllowedValueConstraint(Statement statement) {
             List<SnakGroup> specs = statement.getClaim().getQualifiers();
             if (specs != null) {
@@ -57,7 +47,9 @@
     }
 
     class DisallowedValueConstraint {
+
         Set<Value> disallowedValues;
+
         DisallowedValueConstraint(Statement statement) {
             List<SnakGroup> specs = statement.getClaim().getQualifiers();
             if (specs != null) {
@@ -66,19 +58,11 @@
             }
         }
     }
->>>>>>> 8eabec1e
 
     @Override
     public void scrutinize(Snak snak, EntityIdValue entityId, boolean added) {
         PropertyIdValue pid = snak.getPropertyId();
         Value value = snak.getValue();
-<<<<<<< HEAD
-
-        Set<Value> allowedValues = _fetcher.allowedValues(pid);
-        Set<Value> disallowedValues = _fetcher.disallowedValues(pid);
-        if ((allowedValues != null && !allowedValues.contains(value)) ||
-                (disallowedValues != null && disallowedValues.contains(value))) {
-=======
         List<Statement> allowedValueConstraintDefinitions = _fetcher.getConstraintsByType(pid, allowedValuesConstraintQid);
         List<Statement> disallowedValueConstraintDefinitions = _fetcher.getConstraintsByType(pid, disallowedValuesConstraintQid);
         Set<Value> allowedValues = null, disallowedValues = null;
@@ -90,9 +74,8 @@
             DisallowedValueConstraint constraint = new DisallowedValueConstraint(disallowedValueConstraintDefinitions.get(0));
             disallowedValues = constraint.disallowedValues;
         }
-        if((allowedValues != null && !allowedValues.contains(value)) ||
-           (disallowedValues != null && disallowedValues.contains(value))) {
->>>>>>> 8eabec1e
+        if ((allowedValues != null && !allowedValues.contains(value)) ||
+                (disallowedValues != null && disallowedValues.contains(value))) {
             QAWarning issue = new QAWarning(type, pid.getId(), QAWarning.Severity.IMPORTANT, 1);
             issue.setProperty("property_entity", pid);
             issue.setProperty("example_value_entity", value);
