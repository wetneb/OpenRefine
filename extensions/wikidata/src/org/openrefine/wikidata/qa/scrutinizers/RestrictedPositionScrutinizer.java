--- conflicted
+++ resolved
@@ -24,13 +24,10 @@
 
 package org.openrefine.wikidata.qa.scrutinizers;
 
-<<<<<<< HEAD
 import java.util.Iterator;
+import java.util.List;
 
-=======
-import org.openrefine.wikidata.qa.QAWarning;
 import org.wikidata.wdtk.datamodel.helpers.Datamodel;
->>>>>>> 8eabec1e
 import org.wikidata.wdtk.datamodel.interfaces.EntityIdValue;
 import org.wikidata.wdtk.datamodel.interfaces.ItemIdValue;
 import org.wikidata.wdtk.datamodel.interfaces.PropertyIdValue;
@@ -39,9 +36,6 @@
 import org.wikidata.wdtk.datamodel.interfaces.SnakGroup;
 import org.wikidata.wdtk.datamodel.interfaces.Statement;
 import org.wikidata.wdtk.datamodel.interfaces.Value;
-
-import java.util.Iterator;
-import java.util.List;
 
 import org.openrefine.wikidata.qa.QAWarning;
 
@@ -69,7 +63,9 @@
     }
 
     class RestrictedPositionConstraint {
+
         boolean isAllowedAsValue, isAllowedAsQualifier, isAllowedAsReference;
+
         RestrictedPositionConstraint(Statement statement) {
             List<SnakGroup> specs = statement.getClaim().getQualifiers();
             if (specs != null) {
@@ -79,7 +75,7 @@
                 List<Value> snakValues = findValues(specs, scopeConstraintPid);
                 isAllowedAsValue = snakValues.contains(targetValue);
                 isAllowedAsQualifier = snakValues.contains(targetQualifier);
-                isAllowedAsReference =  snakValues.contains(targetReference);
+                isAllowedAsReference = snakValues.contains(targetReference);
             }
         }
     }
@@ -118,14 +114,6 @@
     }
 
     public boolean positionAllowed(PropertyIdValue pid, SnakPosition position) {
-<<<<<<< HEAD
-        if (position.equals(SnakPosition.MAINSNAK)) {
-            return _fetcher.allowedAsValue(pid);
-        } else if (position.equals(SnakPosition.QUALIFIER)) {
-            return _fetcher.allowedAsQualifier(pid);
-        } else if (position.equals(SnakPosition.REFERENCE)) {
-            return _fetcher.allowedAsReference(pid);
-=======
         List<Statement> constraintDefinitions = _fetcher.getConstraintsByType(pid, scopeConstraintQid);
         if (!constraintDefinitions.isEmpty()) {
             RestrictedPositionConstraint constraint = new RestrictedPositionConstraint(constraintDefinitions.get(0));
@@ -136,7 +124,6 @@
             } else if (position.equals(SnakPosition.REFERENCE)) {
                 return constraint.isAllowedAsReference;
             }
->>>>>>> 8eabec1e
         }
         return true;
     }
