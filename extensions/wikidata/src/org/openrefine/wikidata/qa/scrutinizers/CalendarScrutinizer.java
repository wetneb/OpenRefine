--- conflicted
+++ resolved
@@ -10,14 +10,13 @@
 public class CalendarScrutinizer extends ValueScrutinizer {
 
     public static final String earlyGregorianDateType = "early-gregorian-date";
-<<<<<<< HEAD
 
     public static final TimeValue earliestGregorian = Datamodel.makeTimeValue(
             1582, (byte) 10, (byte) 15, (byte) 0, (byte) 0, (byte) 0, (byte) 11, 0, 0, 0, TimeValue.CM_GREGORIAN_PRO);
 
     @Override
     public void scrutinize(Value value) {
-        if (TimeValue.class.isInstance(value)) {
+        if (value instanceof TimeValue) {
             TimeValue time = (TimeValue) value;
             if (time.getPreferredCalendarModel().equals(earliestGregorian.getPreferredCalendarModel()) &&
                     time.getPrecision() >= 10 &&
@@ -31,30 +30,9 @@
             }
         }
     }
-=======
-	
-	public static final TimeValue earliestGregorian = Datamodel.makeTimeValue(
-			1582, (byte)10, (byte)15, (byte)0, (byte)0, (byte)0, (byte)11, 0, 0, 0, TimeValue.CM_GREGORIAN_PRO);
 
-	@Override
-	public void scrutinize(Value value) {
-		if(value instanceof TimeValue) {
-			TimeValue time = (TimeValue)value;
-			if(time.getPreferredCalendarModel().equals(earliestGregorian.getPreferredCalendarModel()) &&
-			   time.getPrecision() >= 10 &&
-			  (time.getYear() < earliestGregorian.getYear() ||
-			   time.getYear() == earliestGregorian.getYear() && time.getMonth() < earliestGregorian.getMonth() ||
-			   time.getYear() == earliestGregorian.getYear() && time.getMonth() == earliestGregorian.getMonth() && time.getDay() < earliestGregorian.getDay())) {
-				QAWarning warning = new QAWarning(earlyGregorianDateType, null, QAWarning.Severity.WARNING, 1);
-		        warning.setProperty("example_year", Long.toString(time.getYear()));
-		        addIssue(warning);
-			}
-		}
-	}
->>>>>>> 8eabec1e
-
-	@Override
-	public boolean prepareDependencies() {
-		return true;
-	}
+    @Override
+    public boolean prepareDependencies() {
+        return true;
+    }
 }