/*******************************************************************************
 * MIT License
 * 
 * Copyright (c) 2018 Antonin Delpeuch
 * 
 * Permission is hereby granted, free of charge, to any person obtaining a copy
 * of this software and associated documentation files (the "Software"), to deal
 * in the Software without restriction, including without limitation the rights
 * to use, copy, modify, merge, publish, distribute, sublicense, and/or sell
 * copies of the Software, and to permit persons to whom the Software is
 * furnished to do so, subject to the following conditions:
 * 
 * The above copyright notice and this permission notice shall be included in all
 * copies or substantial portions of the Software.
 * 
 * THE SOFTWARE IS PROVIDED "AS IS", WITHOUT WARRANTY OF ANY KIND, EXPRESS OR
 * IMPLIED, INCLUDING BUT NOT LIMITED TO THE WARRANTIES OF MERCHANTABILITY,
 * FITNESS FOR A PARTICULAR PURPOSE AND NONINFRINGEMENT. IN NO EVENT SHALL THE
 * AUTHORS OR COPYRIGHT HOLDERS BE LIABLE FOR ANY CLAIM, DAMAGES OR OTHER
 * LIABILITY, WHETHER IN AN ACTION OF CONTRACT, TORT OR OTHERWISE, ARISING FROM,
 * OUT OF OR IN CONNECTION WITH THE SOFTWARE OR THE USE OR OTHER DEALINGS IN THE
 * SOFTWARE.
 ******************************************************************************/

package org.openrefine.wikidata.qa.scrutinizers;

<<<<<<< HEAD
import java.util.HashMap;
import java.util.HashSet;
import java.util.List;
import java.util.Map;
import java.util.Set;
import java.util.regex.Pattern;

=======
import org.openrefine.wikidata.qa.QAWarning;
import org.slf4j.Logger;
import org.slf4j.LoggerFactory;
>>>>>>> 5c891e6a
import org.wikidata.wdtk.datamodel.interfaces.EntityIdValue;
import org.wikidata.wdtk.datamodel.interfaces.PropertyIdValue;
import org.wikidata.wdtk.datamodel.interfaces.Snak;
import org.wikidata.wdtk.datamodel.interfaces.SnakGroup;
import org.wikidata.wdtk.datamodel.interfaces.Statement;
import org.wikidata.wdtk.datamodel.interfaces.StringValue;
import org.wikidata.wdtk.datamodel.interfaces.Value;

<<<<<<< HEAD
import org.openrefine.wikidata.qa.QAWarning;
=======
import java.util.HashMap;
import java.util.HashSet;
import java.util.List;
import java.util.Map;
import java.util.Set;
import java.util.regex.Pattern;
import java.util.regex.PatternSyntaxException;
>>>>>>> 5c891e6a

/**
 * A scrutinizer that detects incorrect formats in text values (mostly identifiers).
 * 
 * @author Antonin Delpeuch
 *
 */
public class FormatScrutinizer extends SnakScrutinizer {

    private static final Logger logger = LoggerFactory.getLogger(FormatScrutinizer.class);

    public static final String type = "add-statements-with-invalid-format";
    public String formatConstraintQid;
    public String formatRegexPid;

    private Map<PropertyIdValue, Set<Pattern>> _patterns;

    class FormatConstraint {

        String regularExpressionFormat = null;

        FormatConstraint(Statement statement) {
            List<SnakGroup> constraint = statement.getClaim().getQualifiers();
            if (constraint != null) {
                List<Value> regexes = findValues(constraint, formatRegexPid);
                if (!regexes.isEmpty()) {
                    regularExpressionFormat = ((StringValue) regexes.get(0)).getString();
                }
            }
        }
    }

    public FormatScrutinizer() {
        _patterns = new HashMap<>();
    }

    @Override
    public boolean prepareDependencies() {
        formatConstraintQid = getConstraintsRelatedId("format_constraint_qid");
        formatRegexPid = getConstraintsRelatedId("format_as_a_regular_expression_pid");
        return _fetcher != null && formatConstraintQid != null && formatRegexPid != null;
    }

    /**
     * Loads the regex for a property and compiles it to a pattern (this is cached upstream, plus we are doing it only
     * once per property and batch).
     * 
     * @param pid
     *            the id of the property to fetch the constraints for
     * @return
     */
    protected Set<Pattern> getPattern(PropertyIdValue pid) {
        if (_patterns.containsKey(pid)) {
            return _patterns.get(pid);
        } else {
            List<Statement> statementList = _fetcher.getConstraintsByType(pid, formatConstraintQid);
            Set<Pattern> patterns = new HashSet<>();
            for (Statement statement : statementList) {
                FormatConstraint constraint = new FormatConstraint(statement);
                String regex = constraint.regularExpressionFormat;
                Pattern pattern = null;
                if (regex != null) {
                    try {
                        pattern = Pattern.compile(regex);
                        patterns.add(pattern);
                    } catch(PatternSyntaxException e) {
                        logger.info(String.format("Ignoring invalid format constraint for property %s. Regex %s is invalid: %s",
                                pid.getId(), regex, e.getMessage()));
                    }
                }
            }
            _patterns.put(pid, patterns);
            return patterns;
        }
    }

    @Override
    public void scrutinize(Snak snak, EntityIdValue entityId, boolean added) {
        if (snak.getValue() instanceof StringValue) {
            String value = ((StringValue) snak.getValue()).getString();
            PropertyIdValue pid = snak.getPropertyId();
            Set<Pattern> patterns = getPattern(pid);
            for (Pattern pattern : patterns) {
                if (!pattern.matcher(value).matches()) {
                    if (added) {
                        QAWarning issue = new QAWarning(type, pid.getId(), QAWarning.Severity.IMPORTANT, 1);
                        issue.setProperty("property_entity", pid);
                        issue.setProperty("regex", pattern.toString());
                        issue.setProperty("example_value", value);
                        issue.setProperty("example_item_entity", entityId);
                        addIssue(issue);
                    } else {
                        info("remove-statements-with-invalid-format");
                    }
                }
            }
        }

    }

}<|MERGE_RESOLUTION|>--- conflicted
+++ resolved
@@ -24,19 +24,16 @@
 
 package org.openrefine.wikidata.qa.scrutinizers;
 
-<<<<<<< HEAD
 import java.util.HashMap;
 import java.util.HashSet;
 import java.util.List;
 import java.util.Map;
 import java.util.Set;
 import java.util.regex.Pattern;
+import java.util.regex.PatternSyntaxException;
 
-=======
-import org.openrefine.wikidata.qa.QAWarning;
 import org.slf4j.Logger;
 import org.slf4j.LoggerFactory;
->>>>>>> 5c891e6a
 import org.wikidata.wdtk.datamodel.interfaces.EntityIdValue;
 import org.wikidata.wdtk.datamodel.interfaces.PropertyIdValue;
 import org.wikidata.wdtk.datamodel.interfaces.Snak;
@@ -45,17 +42,7 @@
 import org.wikidata.wdtk.datamodel.interfaces.StringValue;
 import org.wikidata.wdtk.datamodel.interfaces.Value;
 
-<<<<<<< HEAD
 import org.openrefine.wikidata.qa.QAWarning;
-=======
-import java.util.HashMap;
-import java.util.HashSet;
-import java.util.List;
-import java.util.Map;
-import java.util.Set;
-import java.util.regex.Pattern;
-import java.util.regex.PatternSyntaxException;
->>>>>>> 5c891e6a
 
 /**
  * A scrutinizer that detects incorrect formats in text values (mostly identifiers).
@@ -121,7 +108,7 @@
                     try {
                         pattern = Pattern.compile(regex);
                         patterns.add(pattern);
-                    } catch(PatternSyntaxException e) {
+                    } catch (PatternSyntaxException e) {
                         logger.info(String.format("Ignoring invalid format constraint for property %s. Regex %s is invalid: %s",
                                 pid.getId(), regex, e.getMessage()));
                     }
