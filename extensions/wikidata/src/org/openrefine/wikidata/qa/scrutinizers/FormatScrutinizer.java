/*******************************************************************************
 * MIT License
 * 
 * Copyright (c) 2018 Antonin Delpeuch
 * 
 * Permission is hereby granted, free of charge, to any person obtaining a copy
 * of this software and associated documentation files (the "Software"), to deal
 * in the Software without restriction, including without limitation the rights
 * to use, copy, modify, merge, publish, distribute, sublicense, and/or sell
 * copies of the Software, and to permit persons to whom the Software is
 * furnished to do so, subject to the following conditions:
 * 
 * The above copyright notice and this permission notice shall be included in all
 * copies or substantial portions of the Software.
 * 
 * THE SOFTWARE IS PROVIDED "AS IS", WITHOUT WARRANTY OF ANY KIND, EXPRESS OR
 * IMPLIED, INCLUDING BUT NOT LIMITED TO THE WARRANTIES OF MERCHANTABILITY,
 * FITNESS FOR A PARTICULAR PURPOSE AND NONINFRINGEMENT. IN NO EVENT SHALL THE
 * AUTHORS OR COPYRIGHT HOLDERS BE LIABLE FOR ANY CLAIM, DAMAGES OR OTHER
 * LIABILITY, WHETHER IN AN ACTION OF CONTRACT, TORT OR OTHERWISE, ARISING FROM,
 * OUT OF OR IN CONNECTION WITH THE SOFTWARE OR THE USE OR OTHER DEALINGS IN THE
 * SOFTWARE.
 ******************************************************************************/

package org.openrefine.wikidata.qa.scrutinizers;

<<<<<<< HEAD
import java.util.HashMap;
import java.util.Map;
import java.util.regex.Pattern;

=======
import org.openrefine.wikidata.qa.QAWarning;
>>>>>>> 8eabec1e
import org.wikidata.wdtk.datamodel.interfaces.EntityIdValue;
import org.wikidata.wdtk.datamodel.interfaces.PropertyIdValue;
import org.wikidata.wdtk.datamodel.interfaces.Snak;
import org.wikidata.wdtk.datamodel.interfaces.SnakGroup;
import org.wikidata.wdtk.datamodel.interfaces.Statement;
import org.wikidata.wdtk.datamodel.interfaces.StringValue;
import org.wikidata.wdtk.datamodel.interfaces.Value;

import java.util.HashMap;
import java.util.HashSet;
import java.util.List;
import java.util.Map;
import java.util.Set;
import java.util.regex.Pattern;

import org.openrefine.wikidata.qa.QAWarning;

/**
 * A scrutinizer that detects incorrect formats in text values (mostly identifiers).
 * 
 * @author Antonin Delpeuch
 *
 */
public class FormatScrutinizer extends SnakScrutinizer {

    public static final String type = "add-statements-with-invalid-format";
    public String formatConstraintQid;
    public String formatRegexPid;

    private Map<PropertyIdValue, Set<Pattern>> _patterns;

    class FormatConstraint {
        String regularExpressionFormat = null;

        FormatConstraint(Statement statement) {
            List<SnakGroup> constraint = statement.getClaim().getQualifiers();
            if (constraint != null) {
                List<Value> regexes = findValues(constraint, formatRegexPid);
                if (!regexes.isEmpty()) {
                    regularExpressionFormat = ((StringValue) regexes.get(0)).getString();
                }
            }
        }
    }
    public FormatScrutinizer() {
        _patterns = new HashMap<>();
    }

    @Override
    public boolean prepareDependencies() {
        formatConstraintQid = getConstraintsRelatedId("format_constraint_qid");
        formatRegexPid = getConstraintsRelatedId("format_as_a_regular_expression_pid");
        return _fetcher != null && formatConstraintQid != null && formatRegexPid != null;
    }

    /**
     * Loads the regex for a property and compiles it to a pattern (this is cached upstream, plus we are doing it only
     * once per property and batch).
     * 
     * @param pid
     *            the id of the property to fetch the constraints for
     * @return
     */
    protected Set<Pattern> getPattern(PropertyIdValue pid) {
        if (_patterns.containsKey(pid)) {
            return _patterns.get(pid);
        } else {
            List<Statement> statementList = _fetcher.getConstraintsByType(pid, formatConstraintQid);
            Set<Pattern> patterns = new HashSet<>();
            for (Statement statement: statementList) {
                FormatConstraint constraint = new FormatConstraint(statement);
                String regex = constraint.regularExpressionFormat;
                Pattern pattern = null;
                if (regex != null) {
                    pattern = Pattern.compile(regex);
                }
                patterns.add(pattern);
            }
            _patterns.put(pid, patterns);
            return patterns;
        }
    }

    @Override
    public void scrutinize(Snak snak, EntityIdValue entityId, boolean added) {
        if (snak.getValue() instanceof StringValue) {
            String value = ((StringValue) snak.getValue()).getString();
            PropertyIdValue pid = snak.getPropertyId();
            Set<Pattern> patterns = getPattern(pid);
            for (Pattern pattern : patterns) {
                if (!pattern.matcher(value).matches()) {
                    if (added) {
                        QAWarning issue = new QAWarning(type, pid.getId(), QAWarning.Severity.IMPORTANT, 1);
                        issue.setProperty("property_entity", pid);
                        issue.setProperty("regex", pattern.toString());
                        issue.setProperty("example_value", value);
                        issue.setProperty("example_item_entity", entityId);
                        addIssue(issue);
                    } else {
                        info("remove-statements-with-invalid-format");
                    }
                }
            }
        }

    }

}<|MERGE_RESOLUTION|>--- conflicted
+++ resolved
@@ -24,14 +24,13 @@
 
 package org.openrefine.wikidata.qa.scrutinizers;
 
-<<<<<<< HEAD
 import java.util.HashMap;
+import java.util.HashSet;
+import java.util.List;
 import java.util.Map;
+import java.util.Set;
 import java.util.regex.Pattern;
 
-=======
-import org.openrefine.wikidata.qa.QAWarning;
->>>>>>> 8eabec1e
 import org.wikidata.wdtk.datamodel.interfaces.EntityIdValue;
 import org.wikidata.wdtk.datamodel.interfaces.PropertyIdValue;
 import org.wikidata.wdtk.datamodel.interfaces.Snak;
@@ -39,13 +38,6 @@
 import org.wikidata.wdtk.datamodel.interfaces.Statement;
 import org.wikidata.wdtk.datamodel.interfaces.StringValue;
 import org.wikidata.wdtk.datamodel.interfaces.Value;
-
-import java.util.HashMap;
-import java.util.HashSet;
-import java.util.List;
-import java.util.Map;
-import java.util.Set;
-import java.util.regex.Pattern;
 
 import org.openrefine.wikidata.qa.QAWarning;
 
@@ -64,6 +56,7 @@
     private Map<PropertyIdValue, Set<Pattern>> _patterns;
 
     class FormatConstraint {
+
         String regularExpressionFormat = null;
 
         FormatConstraint(Statement statement) {
@@ -76,6 +69,7 @@
             }
         }
     }
+
     public FormatScrutinizer() {
         _patterns = new HashMap<>();
     }
@@ -101,7 +95,7 @@
         } else {
             List<Statement> statementList = _fetcher.getConstraintsByType(pid, formatConstraintQid);
             Set<Pattern> patterns = new HashSet<>();
-            for (Statement statement: statementList) {
+            for (Statement statement : statementList) {
                 FormatConstraint constraint = new FormatConstraint(statement);
                 String regex = constraint.regularExpressionFormat;
                 Pattern pattern = null;
