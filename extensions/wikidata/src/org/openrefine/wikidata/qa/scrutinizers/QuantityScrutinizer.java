
package org.openrefine.wikidata.qa.scrutinizers;

import java.util.List;
import java.util.Set;
import java.util.stream.Collectors;

import org.wikidata.wdtk.datamodel.interfaces.EntityIdValue;
import org.wikidata.wdtk.datamodel.interfaces.ItemIdValue;
import org.wikidata.wdtk.datamodel.interfaces.PropertyIdValue;
import org.wikidata.wdtk.datamodel.interfaces.QuantityValue;
import org.wikidata.wdtk.datamodel.interfaces.Snak;
import org.wikidata.wdtk.datamodel.interfaces.SnakGroup;
import org.wikidata.wdtk.datamodel.interfaces.Statement;
import org.wikidata.wdtk.datamodel.interfaces.Value;
import org.wikidata.wdtk.datamodel.interfaces.ValueSnak;

import org.openrefine.wikidata.qa.QAWarning;

/**
 * Scrutinizer checking for units and bounds in quantities.
 * 
 * @author Antonin Delpeuch
 *
 */
public class QuantityScrutinizer extends SnakScrutinizer {

    public static final String boundsDisallowedType = "bounds-disallowed";
    public static final String integerConstraintType = "values-should-be-integers";
    public static final String invalidUnitType = "invalid-unit";
    public static final String noUnitProvidedType = "no-unit-provided";

    public String noBoundsConstraintQid;
    public String integerValuedConstraintQid;

    public String allowedUnitsConstraintQid;
    public String allowedUnitsConstraintPid;

    @Override
    public boolean prepareDependencies() {
        noBoundsConstraintQid = getConstraintsRelatedId("no_bounds_constraint_qid");
        integerValuedConstraintQid = getConstraintsRelatedId("integer_constraint_qid");
        allowedUnitsConstraintQid = getConstraintsRelatedId("allowed_units_constraint_qid");
        allowedUnitsConstraintPid = getConstraintsRelatedId("item_of_property_constraint_pid");
        return _fetcher != null && noBoundsConstraintQid != null && integerValuedConstraintQid != null
                && allowedUnitsConstraintQid != null && allowedUnitsConstraintPid != null;
    }

    class AllowedUnitsConstraint {

        Set<ItemIdValue> allowedUnits;

        AllowedUnitsConstraint(Statement statement) {
            List<SnakGroup> specs = statement.getClaim().getQualifiers();
            if (specs != null) {
                List<Value> properties = findValues(specs, allowedUnitsConstraintPid);
                allowedUnits = properties.stream()
                        .map(e -> e == null ? null : (ItemIdValue) e)
                        .collect(Collectors.toSet());
            }
        }
    }

    @Override
    public void scrutinize(Snak snak, EntityIdValue entityId, boolean added) {
        if (snak instanceof ValueSnak && ((ValueSnak)snak).getValue() instanceof QuantityValue && added) {
            PropertyIdValue pid = snak.getPropertyId();
<<<<<<< HEAD
            QuantityValue value = (QuantityValue) snak.getValue();
=======
            QuantityValue value = (QuantityValue)((ValueSnak)snak).getValue();
>>>>>>> 8d06810a

            if (!_fetcher.getConstraintsByType(pid, noBoundsConstraintQid).isEmpty()
                    && (value.getUpperBound() != null || value.getLowerBound() != null)) {
                QAWarning issue = new QAWarning(boundsDisallowedType, pid.getId(), QAWarning.Severity.IMPORTANT, 1);
                issue.setProperty("property_entity", pid);
                issue.setProperty("example_value", value.getNumericValue().toString());
                issue.setProperty("example_item_entity", entityId);
                addIssue(issue);
            }
            if (!_fetcher.getConstraintsByType(pid, integerValuedConstraintQid).isEmpty() && value.getNumericValue().scale() > 0) {
                QAWarning issue = new QAWarning(integerConstraintType, pid.getId(), QAWarning.Severity.IMPORTANT, 1);
                issue.setProperty("property_entity", pid);
                issue.setProperty("example_value", value.getNumericValue().toString());
                issue.setProperty("example_item_entity", entityId);
                addIssue(issue);
            }
            List<Statement> statementList = _fetcher.getConstraintsByType(pid, allowedUnitsConstraintQid);
            Set<ItemIdValue> allowedUnits = null;
            if (!statementList.isEmpty()) {
                AllowedUnitsConstraint allowedUnitsConstraint = new AllowedUnitsConstraint(statementList.get(0));
                allowedUnits = allowedUnitsConstraint.allowedUnits;
            }
            ItemIdValue currentUnit = null;
            if (value.getUnitItemId() != null) {
                currentUnit = value.getUnitItemId();
            }
            if (allowedUnits != null &&
                    !allowedUnits.contains(currentUnit)) {
                String issueType = currentUnit == null ? noUnitProvidedType : invalidUnitType;
                QAWarning issue = new QAWarning(issueType, pid.getId(), QAWarning.Severity.IMPORTANT, 1);
                issue.setProperty("property_entity", pid);
                issue.setProperty("example_value", value.getNumericValue().toString());
                issue.setProperty("example_item_entity", entityId);
                if (currentUnit != null) {
                    issue.setProperty("unit_entity", value.getUnitItemId());
                }
                addIssue(issue);
            }
        }
    }

}<|MERGE_RESOLUTION|>--- conflicted
+++ resolved
@@ -63,13 +63,9 @@
 
     @Override
     public void scrutinize(Snak snak, EntityIdValue entityId, boolean added) {
-        if (snak instanceof ValueSnak && ((ValueSnak)snak).getValue() instanceof QuantityValue && added) {
+        if (snak instanceof ValueSnak && ((ValueSnak) snak).getValue() instanceof QuantityValue && added) {
             PropertyIdValue pid = snak.getPropertyId();
-<<<<<<< HEAD
-            QuantityValue value = (QuantityValue) snak.getValue();
-=======
-            QuantityValue value = (QuantityValue)((ValueSnak)snak).getValue();
->>>>>>> 8d06810a
+            QuantityValue value = (QuantityValue) ((ValueSnak) snak).getValue();
 
             if (!_fetcher.getConstraintsByType(pid, noBoundsConstraintQid).isEmpty()
                     && (value.getUpperBound() != null || value.getLowerBound() != null)) {
