--- conflicted
+++ resolved
@@ -1,12 +1,10 @@
 
 package org.openrefine.wikidata.qa.scrutinizers;
 
-<<<<<<< HEAD
+import java.util.List;
 import java.util.Set;
+import java.util.stream.Collectors;
 
-=======
-import org.openrefine.wikidata.qa.QAWarning;
->>>>>>> 8eabec1e
 import org.wikidata.wdtk.datamodel.interfaces.EntityIdValue;
 import org.wikidata.wdtk.datamodel.interfaces.ItemIdValue;
 import org.wikidata.wdtk.datamodel.interfaces.PropertyIdValue;
@@ -15,10 +13,6 @@
 import org.wikidata.wdtk.datamodel.interfaces.SnakGroup;
 import org.wikidata.wdtk.datamodel.interfaces.Statement;
 import org.wikidata.wdtk.datamodel.interfaces.Value;
-
-import java.util.List;
-import java.util.Set;
-import java.util.stream.Collectors;
 
 import org.openrefine.wikidata.qa.QAWarning;
 
@@ -52,7 +46,9 @@
     }
 
     class AllowedUnitsConstraint {
+
         Set<ItemIdValue> allowedUnits;
+
         AllowedUnitsConstraint(Statement statement) {
             List<SnakGroup> specs = statement.getClaim().getQualifiers();
             if (specs != null) {
@@ -68,26 +64,17 @@
     public void scrutinize(Snak snak, EntityIdValue entityId, boolean added) {
         if (snak.getValue() instanceof QuantityValue && added) {
             PropertyIdValue pid = snak.getPropertyId();
-<<<<<<< HEAD
             QuantityValue value = (QuantityValue) snak.getValue();
 
-            if (!_fetcher.boundsAllowed(pid) && (value.getUpperBound() != null || value.getLowerBound() != null)) {
-=======
-            QuantityValue value = (QuantityValue)snak.getValue();
-
-            if(!_fetcher.getConstraintsByType(pid, noBoundsConstraintQid).isEmpty() && (value.getUpperBound() != null || value.getLowerBound() != null)) {
->>>>>>> 8eabec1e
+            if (!_fetcher.getConstraintsByType(pid, noBoundsConstraintQid).isEmpty()
+                    && (value.getUpperBound() != null || value.getLowerBound() != null)) {
                 QAWarning issue = new QAWarning(boundsDisallowedType, pid.getId(), QAWarning.Severity.IMPORTANT, 1);
                 issue.setProperty("property_entity", pid);
                 issue.setProperty("example_value", value.getNumericValue().toString());
                 issue.setProperty("example_item_entity", entityId);
                 addIssue(issue);
             }
-<<<<<<< HEAD
-            if (_fetcher.integerValued(pid) && value.getNumericValue().scale() > 0) {
-=======
-            if(!_fetcher.getConstraintsByType(pid, integerValuedConstraintQid).isEmpty() && value.getNumericValue().scale() > 0) {
->>>>>>> 8eabec1e
+            if (!_fetcher.getConstraintsByType(pid, integerValuedConstraintQid).isEmpty() && value.getNumericValue().scale() > 0) {
                 QAWarning issue = new QAWarning(integerConstraintType, pid.getId(), QAWarning.Severity.IMPORTANT, 1);
                 issue.setProperty("property_entity", pid);
                 issue.setProperty("example_value", value.getNumericValue().toString());
