/*******************************************************************************
 * MIT License
 * 
 * Copyright (c) 2018 Antonin Delpeuch
 * 
 * Permission is hereby granted, free of charge, to any person obtaining a copy
 * of this software and associated documentation files (the "Software"), to deal
 * in the Software without restriction, including without limitation the rights
 * to use, copy, modify, merge, publish, distribute, sublicense, and/or sell
 * copies of the Software, and to permit persons to whom the Software is
 * furnished to do so, subject to the following conditions:
 * 
 * The above copyright notice and this permission notice shall be included in all
 * copies or substantial portions of the Software.
 * 
 * THE SOFTWARE IS PROVIDED "AS IS", WITHOUT WARRANTY OF ANY KIND, EXPRESS OR
 * IMPLIED, INCLUDING BUT NOT LIMITED TO THE WARRANTIES OF MERCHANTABILITY,
 * FITNESS FOR A PARTICULAR PURPOSE AND NONINFRINGEMENT. IN NO EVENT SHALL THE
 * AUTHORS OR COPYRIGHT HOLDERS BE LIABLE FOR ANY CLAIM, DAMAGES OR OTHER
 * LIABILITY, WHETHER IN AN ACTION OF CONTRACT, TORT OR OTHERWISE, ARISING FROM,
 * OUT OF OR IN CONNECTION WITH THE SOFTWARE OR THE USE OR OTHER DEALINGS IN THE
 * SOFTWARE.
 ******************************************************************************/

package org.openrefine.wikidata.qa.scrutinizers;

<<<<<<< HEAD
import java.util.HashSet;
import java.util.Set;

import org.wikidata.wdtk.datamodel.interfaces.PropertyIdValue;
import org.wikidata.wdtk.datamodel.interfaces.Statement;

import org.openrefine.wikidata.qa.QAWarning;
import org.openrefine.wikidata.updates.ItemUpdate;
=======
import org.openrefine.wikidata.qa.QAWarning;
import org.openrefine.wikidata.updates.ItemUpdate;
import org.wikidata.wdtk.datamodel.interfaces.PropertyIdValue;
import org.wikidata.wdtk.datamodel.interfaces.Statement;

import java.util.HashSet;
import java.util.List;
import java.util.Set;
>>>>>>> 8eabec1e

/**
 * For now this scrutinizer only checks for uniqueness at the item level (it ignores qualifiers and references).
 * 
 * Given that all ranks are currently set to Normal, this also checks for single best values.
 * 
 * @author Antonin Delpeuch
 *
 */
public class SingleValueScrutinizer extends EditScrutinizer {

    public static final String type = "single-valued-property-added-more-than-once";
    public String singleValueConstraintQid;
    public String singleBestValueConstraintQid;

    @Override
    public boolean prepareDependencies() {
        singleValueConstraintQid = getConstraintsRelatedId("single_value_constraint_qid");
        singleBestValueConstraintQid = getConstraintsRelatedId("single_best_value_constraint_qid");
        return _fetcher != null && singleValueConstraintQid != null && singleBestValueConstraintQid != null;
    }

    @Override
    public void scrutinize(ItemUpdate update) {
        Set<PropertyIdValue> seenSingleProperties = new HashSet<>();

        for (Statement statement : update.getAddedStatements()) {
            PropertyIdValue pid = statement.getClaim().getMainSnak().getPropertyId();
            List<Statement> constraintStatementList1 = _fetcher.getConstraintsByType(pid, singleValueConstraintQid);
            List<Statement> constraintStatementList2 = _fetcher.getConstraintsByType(pid, singleBestValueConstraintQid);
            if (seenSingleProperties.contains(pid)) {
                QAWarning issue = new QAWarning(type, pid.getId(), QAWarning.Severity.WARNING, 1);
                issue.setProperty("property_entity", pid);
                issue.setProperty("example_entity", update.getItemId());
                addIssue(issue);
            } else if (!constraintStatementList1.isEmpty() || !constraintStatementList2.isEmpty()){
                seenSingleProperties.add(pid);
            }
        }
    }

}<|MERGE_RESOLUTION|>--- conflicted
+++ resolved
@@ -24,8 +24,8 @@
 
 package org.openrefine.wikidata.qa.scrutinizers;
 
-<<<<<<< HEAD
 import java.util.HashSet;
+import java.util.List;
 import java.util.Set;
 
 import org.wikidata.wdtk.datamodel.interfaces.PropertyIdValue;
@@ -33,16 +33,6 @@
 
 import org.openrefine.wikidata.qa.QAWarning;
 import org.openrefine.wikidata.updates.ItemUpdate;
-=======
-import org.openrefine.wikidata.qa.QAWarning;
-import org.openrefine.wikidata.updates.ItemUpdate;
-import org.wikidata.wdtk.datamodel.interfaces.PropertyIdValue;
-import org.wikidata.wdtk.datamodel.interfaces.Statement;
-
-import java.util.HashSet;
-import java.util.List;
-import java.util.Set;
->>>>>>> 8eabec1e
 
 /**
  * For now this scrutinizer only checks for uniqueness at the item level (it ignores qualifiers and references).
@@ -78,7 +68,7 @@
                 issue.setProperty("property_entity", pid);
                 issue.setProperty("example_entity", update.getItemId());
                 addIssue(issue);
-            } else if (!constraintStatementList1.isEmpty() || !constraintStatementList2.isEmpty()){
+            } else if (!constraintStatementList1.isEmpty() || !constraintStatementList2.isEmpty()) {
                 seenSingleProperties.add(pid);
             }
         }
