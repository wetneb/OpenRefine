/*******************************************************************************
 * MIT License
 * 
 * Copyright (c) 2018 Antonin Delpeuch
 * 
 * Permission is hereby granted, free of charge, to any person obtaining a copy
 * of this software and associated documentation files (the "Software"), to deal
 * in the Software without restriction, including without limitation the rights
 * to use, copy, modify, merge, publish, distribute, sublicense, and/or sell
 * copies of the Software, and to permit persons to whom the Software is
 * furnished to do so, subject to the following conditions:
 * 
 * The above copyright notice and this permission notice shall be included in all
 * copies or substantial portions of the Software.
 * 
 * THE SOFTWARE IS PROVIDED "AS IS", WITHOUT WARRANTY OF ANY KIND, EXPRESS OR
 * IMPLIED, INCLUDING BUT NOT LIMITED TO THE WARRANTIES OF MERCHANTABILITY,
 * FITNESS FOR A PARTICULAR PURPOSE AND NONINFRINGEMENT. IN NO EVENT SHALL THE
 * AUTHORS OR COPYRIGHT HOLDERS BE LIABLE FOR ANY CLAIM, DAMAGES OR OTHER
 * LIABILITY, WHETHER IN AN ACTION OF CONTRACT, TORT OR OTHERWISE, ARISING FROM,
 * OUT OF OR IN CONNECTION WITH THE SOFTWARE OR THE USE OR OTHER DEALINGS IN THE
 * SOFTWARE.
 ******************************************************************************/

package org.openrefine.wikidata.qa.scrutinizers;

import org.openrefine.wikidata.manifests.Manifest;
import org.openrefine.wikidata.qa.ConstraintFetcher;
import org.openrefine.wikidata.qa.QAWarning;
import org.openrefine.wikidata.qa.QAWarning.Severity;
import org.openrefine.wikidata.qa.QAWarningStore;
import org.openrefine.wikidata.updates.ItemUpdate;
import org.wikidata.wdtk.datamodel.interfaces.Snak;
import org.wikidata.wdtk.datamodel.interfaces.SnakGroup;
import org.wikidata.wdtk.datamodel.interfaces.Value;

import java.util.ArrayList;
import java.util.List;

/**
 * Inspects an edit batch and emits warnings.
 * 
 * @author Antonin Delpeuch
 */
public abstract class EditScrutinizer {

    protected QAWarningStore _store;
    protected ConstraintFetcher _fetcher;
    protected Manifest manifest;

    public void setStore(QAWarningStore store) {
        _store = store;
    }

    /**
     * The fetcher will be set to null if 'property_constraint_pid' is missing in the manifest.
     */
    public void setFetcher(ConstraintFetcher fetcher) {
        _fetcher = fetcher;
    }

<<<<<<< HEAD
=======
    public void setManifest(Manifest manifest) {
        this.manifest = manifest;
    }

    public String getConstraintsRelatedId(String name) {
        return manifest.getConstraintsRelatedId(name);
    }

    /**
     * Prepare the dependencies(i.e. constraint-related pids and qids) needed by the scrutinizer.
     *
     * Called before {@link EditScrutinizer#batchIsBeginning()}.
     *
     * @return false if any necessary dependency is missing, true otherwise.
     */
    public abstract boolean prepareDependencies();
    
>>>>>>> 8eabec1e
    /**
     * Called before an edit batch is scrutinized.
     */
    public void batchIsBeginning() {

    }

    /**
     * Reads the candidate edits and emits warnings in the store
     * 
     * @param edit:
     *            the list of ItemUpdates to scrutinize
     */
    public abstract void scrutinize(ItemUpdate edit);

    /**
     * Method called once the edit batch has been read entirely
     */
    public void batchIsFinished() {

    }

    /**
     * Emits an issue that will be reported to the user, after merging with other issues of the same kind.
     * 
     * @param warning
     *            the issue to report
     */
    protected void addIssue(QAWarning warning) {
        _store.addWarning(warning);
    }

    protected void addIssue(String type, String aggregationId, Severity severity, int count) {
        addIssue(new QAWarning(type, aggregationId, severity, count));
    }

    /**
     * Helper to be used by subclasses to emit simple INFO warnings
     */
    protected void info(String type) {
        addIssue(type, null, QAWarning.Severity.INFO, 1);

    }

    /**
     * Helper to be used by subclasses to emit simple warnings
     */
    protected void warning(String type) {
        addIssue(type, null, QAWarning.Severity.WARNING, 1);
    }

    /**
     * Helper to be used by subclasses to emit simple important warnings
     */
    protected void important(String type) {
        addIssue(type, null, QAWarning.Severity.IMPORTANT, 1);
    }

    /**
     * Helper to be used by subclasses to emit simple critical warnings
     */
    protected void critical(String type) {
        addIssue(type, null, QAWarning.Severity.CRITICAL, 1);
    }

    /**
     * Returns the values of a given property in qualifiers
     *
     * @param groups
     *            the qualifiers
     * @param pid
     *            the property to filter on
     * @return
     */
    protected List<Value> findValues(List<SnakGroup> groups, String pid) {
        List<Value> results = new ArrayList<>();
        for (SnakGroup group : groups) {
            if (group.getProperty().getId().equals(pid)) {
                for (Snak snak : group.getSnaks())
                    results.add(snak.getValue());
            }
        }
        return results;
    }
}<|MERGE_RESOLUTION|>--- conflicted
+++ resolved
@@ -24,18 +24,19 @@
 
 package org.openrefine.wikidata.qa.scrutinizers;
 
+import java.util.ArrayList;
+import java.util.List;
+
+import org.wikidata.wdtk.datamodel.interfaces.Snak;
+import org.wikidata.wdtk.datamodel.interfaces.SnakGroup;
+import org.wikidata.wdtk.datamodel.interfaces.Value;
+
 import org.openrefine.wikidata.manifests.Manifest;
 import org.openrefine.wikidata.qa.ConstraintFetcher;
 import org.openrefine.wikidata.qa.QAWarning;
 import org.openrefine.wikidata.qa.QAWarning.Severity;
 import org.openrefine.wikidata.qa.QAWarningStore;
 import org.openrefine.wikidata.updates.ItemUpdate;
-import org.wikidata.wdtk.datamodel.interfaces.Snak;
-import org.wikidata.wdtk.datamodel.interfaces.SnakGroup;
-import org.wikidata.wdtk.datamodel.interfaces.Value;
-
-import java.util.ArrayList;
-import java.util.List;
 
 /**
  * Inspects an edit batch and emits warnings.
@@ -59,8 +60,6 @@
         _fetcher = fetcher;
     }
 
-<<<<<<< HEAD
-=======
     public void setManifest(Manifest manifest) {
         this.manifest = manifest;
     }
@@ -77,8 +76,7 @@
      * @return false if any necessary dependency is missing, true otherwise.
      */
     public abstract boolean prepareDependencies();
-    
->>>>>>> 8eabec1e
+
     /**
      * Called before an edit batch is scrutinized.
      */
