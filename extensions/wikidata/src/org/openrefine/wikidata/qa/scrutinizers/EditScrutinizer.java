/*******************************************************************************
 * MIT License
 * 
 * Copyright (c) 2018 Antonin Delpeuch
 * 
 * Permission is hereby granted, free of charge, to any person obtaining a copy
 * of this software and associated documentation files (the "Software"), to deal
 * in the Software without restriction, including without limitation the rights
 * to use, copy, modify, merge, publish, distribute, sublicense, and/or sell
 * copies of the Software, and to permit persons to whom the Software is
 * furnished to do so, subject to the following conditions:
 * 
 * The above copyright notice and this permission notice shall be included in all
 * copies or substantial portions of the Software.
 * 
 * THE SOFTWARE IS PROVIDED "AS IS", WITHOUT WARRANTY OF ANY KIND, EXPRESS OR
 * IMPLIED, INCLUDING BUT NOT LIMITED TO THE WARRANTIES OF MERCHANTABILITY,
 * FITNESS FOR A PARTICULAR PURPOSE AND NONINFRINGEMENT. IN NO EVENT SHALL THE
 * AUTHORS OR COPYRIGHT HOLDERS BE LIABLE FOR ANY CLAIM, DAMAGES OR OTHER
 * LIABILITY, WHETHER IN AN ACTION OF CONTRACT, TORT OR OTHERWISE, ARISING FROM,
 * OUT OF OR IN CONNECTION WITH THE SOFTWARE OR THE USE OR OTHER DEALINGS IN THE
 * SOFTWARE.
 ******************************************************************************/

package org.openrefine.wikidata.qa.scrutinizers;

import java.util.ArrayList;
import java.util.List;

import org.wikidata.wdtk.datamodel.interfaces.Snak;
import org.wikidata.wdtk.datamodel.interfaces.SnakGroup;
import org.wikidata.wdtk.datamodel.interfaces.Value;
import org.wikidata.wdtk.datamodel.interfaces.ValueSnak;

import org.openrefine.wikidata.manifests.Manifest;
import org.openrefine.wikidata.qa.ConstraintFetcher;
import org.openrefine.wikidata.qa.QAWarning;
import org.openrefine.wikidata.qa.QAWarning.Severity;
import org.openrefine.wikidata.qa.QAWarningStore;
<<<<<<< HEAD
import org.openrefine.wikidata.updates.ItemUpdate;
=======
import org.openrefine.wikidata.updates.TermedStatementEntityUpdate;
import org.wikidata.wdtk.datamodel.interfaces.Snak;
import org.wikidata.wdtk.datamodel.interfaces.SnakGroup;
import org.wikidata.wdtk.datamodel.interfaces.Value;
import org.wikidata.wdtk.datamodel.interfaces.ValueSnak;

import java.util.ArrayList;
import java.util.List;
>>>>>>> d535a8ec

/**
 * Inspects an edit batch and emits warnings.
 * 
 * @author Antonin Delpeuch
 */
public abstract class EditScrutinizer {

    protected QAWarningStore _store;
    protected ConstraintFetcher _fetcher;
    protected Manifest manifest;

    public void setStore(QAWarningStore store) {
        _store = store;
    }

    /**
     * The fetcher will be set to null if 'property_constraint_pid' is missing in the manifest.
     */
    public void setFetcher(ConstraintFetcher fetcher) {
        _fetcher = fetcher;
    }

    public void setManifest(Manifest manifest) {
        this.manifest = manifest;
    }

    public String getConstraintsRelatedId(String name) {
        return manifest.getConstraintsRelatedId(name);
    }

    /**
     * Prepare the dependencies(i.e. constraint-related pids and qids) needed by the scrutinizer.
     *
     * Called before {@link EditScrutinizer#batchIsBeginning()}.
     *
     * @return false if any necessary dependency is missing, true otherwise.
     */
    public abstract boolean prepareDependencies();

    /**
     * Called before an edit batch is scrutinized.
     */
    public void batchIsBeginning() {

    }

    /**
     * Reads the candidate edits and emits warnings in the store
     * 
     * @param edit:
     *            the list of ItemUpdates to scrutinize
     */
<<<<<<< HEAD
    public abstract void scrutinize(ItemUpdate edit);

=======
    public abstract void scrutinize(TermedStatementEntityUpdate edit);
    
>>>>>>> d535a8ec
    /**
     * Method called once the edit batch has been read entirely
     */
    public void batchIsFinished() {

    }

    /**
     * Emits an issue that will be reported to the user, after merging with other issues of the same kind.
     * 
     * @param warning
     *            the issue to report
     */
    protected void addIssue(QAWarning warning) {
        _store.addWarning(warning);
    }

    protected void addIssue(String type, String aggregationId, Severity severity, int count) {
        addIssue(new QAWarning(type, aggregationId, severity, count));
    }

    /**
     * Helper to be used by subclasses to emit simple INFO warnings
     */
    protected void info(String type) {
        addIssue(type, null, QAWarning.Severity.INFO, 1);

    }

    /**
     * Helper to be used by subclasses to emit simple warnings
     */
    protected void warning(String type) {
        addIssue(type, null, QAWarning.Severity.WARNING, 1);
    }

    /**
     * Helper to be used by subclasses to emit simple important warnings
     */
    protected void important(String type) {
        addIssue(type, null, QAWarning.Severity.IMPORTANT, 1);
    }

    /**
     * Helper to be used by subclasses to emit simple critical warnings
     */
    protected void critical(String type) {
        addIssue(type, null, QAWarning.Severity.CRITICAL, 1);
    }

    /**
     * Returns the values of a given property in qualifiers
     *
     * @param groups
     *            the qualifiers
     * @param pid
     *            the property to filter on
     * @return
     */
    protected List<Value> findValues(List<SnakGroup> groups, String pid) {
        List<Value> results = new ArrayList<>();
        for (SnakGroup group : groups) {
            if (group.getProperty().getId().equals(pid)) {
                for (Snak snak : group.getSnaks())
                    if (snak instanceof ValueSnak) {
                        results.add(((ValueSnak) snak).getValue());
                    }
            }
        }
        return results;
    }
}<|MERGE_RESOLUTION|>--- conflicted
+++ resolved
@@ -37,18 +37,7 @@
 import org.openrefine.wikidata.qa.QAWarning;
 import org.openrefine.wikidata.qa.QAWarning.Severity;
 import org.openrefine.wikidata.qa.QAWarningStore;
-<<<<<<< HEAD
-import org.openrefine.wikidata.updates.ItemUpdate;
-=======
 import org.openrefine.wikidata.updates.TermedStatementEntityUpdate;
-import org.wikidata.wdtk.datamodel.interfaces.Snak;
-import org.wikidata.wdtk.datamodel.interfaces.SnakGroup;
-import org.wikidata.wdtk.datamodel.interfaces.Value;
-import org.wikidata.wdtk.datamodel.interfaces.ValueSnak;
-
-import java.util.ArrayList;
-import java.util.List;
->>>>>>> d535a8ec
 
 /**
  * Inspects an edit batch and emits warnings.
@@ -102,13 +91,8 @@
      * @param edit:
      *            the list of ItemUpdates to scrutinize
      */
-<<<<<<< HEAD
-    public abstract void scrutinize(ItemUpdate edit);
+    public abstract void scrutinize(TermedStatementEntityUpdate edit);
 
-=======
-    public abstract void scrutinize(TermedStatementEntityUpdate edit);
-    
->>>>>>> d535a8ec
     /**
      * Method called once the edit batch has been read entirely
      */
