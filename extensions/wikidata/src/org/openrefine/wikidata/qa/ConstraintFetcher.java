--- conflicted
+++ resolved
@@ -24,12 +24,11 @@
 
 package org.openrefine.wikidata.qa;
 
-<<<<<<< HEAD
-import java.util.Set;
+import java.util.Collections;
+import java.util.List;
+import java.util.stream.Collectors;
+import java.util.stream.Stream;
 
-import org.wikidata.wdtk.datamodel.interfaces.*;
-=======
-import org.openrefine.wikidata.utils.EntityCache;
 import org.wikidata.wdtk.datamodel.interfaces.EntityIdValue;
 import org.wikidata.wdtk.datamodel.interfaces.PropertyDocument;
 import org.wikidata.wdtk.datamodel.interfaces.PropertyIdValue;
@@ -37,100 +36,20 @@
 import org.wikidata.wdtk.datamodel.interfaces.StatementGroup;
 import org.wikidata.wdtk.datamodel.interfaces.StatementRank;
 
-import java.util.Collections;
-import java.util.List;
-import java.util.stream.Collectors;
-import java.util.stream.Stream;
->>>>>>> 8eabec1e
+import org.openrefine.wikidata.utils.EntityCache;
 
 /**
- * This class provides an abstraction over the way constraint definitions are
- * stored in a Wikibase instance.
+ * This class provides an abstraction over the way constraint definitions are stored in a Wikibase instance.
  * 
  * @author Antonin Delpeuch
  *
  */
 public class ConstraintFetcher {
 
-<<<<<<< HEAD
-    /**
-     * Retrieves the regular expression for formatting a property, or null if there is no such constraint
-     * 
-     * @param pid
-     * @return the expression of a regular expression which should be compatible with java.util.regex
-     */
-    String getFormatRegex(PropertyIdValue pid);
-
-    /**
-     * Retrieves the property that is the inverse of a given property
-     * 
-     * @param pid:
-     *            the property to retrieve the inverse for
-     * @return the pid of the inverse property
-     */
-    PropertyIdValue getInversePid(PropertyIdValue pid);
-
-    /**
-     * Is this property supposed to be symmetric (its own inverse)?
-     */
-    boolean isSymmetric(PropertyIdValue pid);
-
-    /**
-     * Can this property be used as values?
-     */
-    boolean allowedAsValue(PropertyIdValue pid);
-
-    /**
-     * Can this property be used as qualifiers?
-     */
-    boolean allowedAsQualifier(PropertyIdValue pid);
-
-    /**
-     * Can this property be used in a reference?
-     */
-    boolean allowedAsReference(PropertyIdValue pid);
-
-    /**
-     * Get the list of allowed qualifiers (as property ids) for this property (null if any)
-     */
-    Set<PropertyIdValue> allowedQualifiers(PropertyIdValue pid);
-
-    /**
-     * Get the list of mandatory qualifiers (as property ids) for this property (null if any)
-     */
-    Set<PropertyIdValue> mandatoryQualifiers(PropertyIdValue pid);
-
-    /**
-     * Get the set of allowed values for this property (null if no such constraint). This set may contain null if one of
-     * the allowed values in novalue or somevalue.
-     */
-    Set<Value> allowedValues(PropertyIdValue pid);
-
-    /**
-     * Get the set of disallowed values for this property (null if no such constraint). This set may contain null if one
-     * of the allowed values in novalue or somevalue.
-     */
-    Set<Value> disallowedValues(PropertyIdValue pid);
-
-    /**
-     * Is this property expected to have at most one value per item?
-     */
-    boolean hasSingleValue(PropertyIdValue pid);
-
-    /**
-     * Is this property expected to have a single best value only?
-     */
-    boolean hasSingleBestValue(PropertyIdValue pid);
-
-    /**
-     * Is this property expected to have distinct values?
-     */
-    boolean hasDistinctValues(PropertyIdValue pid);
-=======
     private String wikibaseConstraintPid;
 
     private EntityCache entityCache;
-    
+
     public ConstraintFetcher(EntityCache cache, String wikibaseConstraintPid) {
         entityCache = cache;
         this.wikibaseConstraintPid = wikibaseConstraintPid;
@@ -151,13 +70,12 @@
                 .filter(s -> !StatementRank.DEPRECATED.equals(s.getRank()));
         return allConstraints.collect(Collectors.toList());
     }
->>>>>>> 8eabec1e
 
     /**
      * Gets all the constraint statements for a given property
      * 
      * @param pid
-     *             the id of the property to retrieve the constraints for
+     *            the id of the property to retrieve the constraints for
      * @return the list of constraint statements
      */
     private List<Statement> getConstraintStatements(PropertyIdValue pid) {
@@ -172,21 +90,4 @@
         }
     }
 
-<<<<<<< HEAD
-    /**
-     * Is this property expected to have integer values only?
-     */
-    boolean integerValued(PropertyIdValue pid);
-
-    /**
-     * Returns the allowed units for this property. If empty, no unit is allowed. If null, any unit is allowed.
-     */
-    Set<ItemIdValue> allowedUnits(PropertyIdValue pid);
-
-    /**
-     * Can this property be used on items?
-     */
-    boolean usableOnItems(PropertyIdValue pid);
-=======
->>>>>>> 8eabec1e
 }