--- conflicted
+++ resolved
@@ -41,12 +41,8 @@
 public class ExpressionContext {
 
     private String baseIRI;
-<<<<<<< HEAD
+    private String mediaWikiApiEndpoint;
     private long rowId;
-=======
-    private String mediaWikiApiEndpoint;
-    private int rowId;
->>>>>>> 8eabec1e
     private Row row;
     private ColumnModel columnModel;
     private QAWarningStore warningStore;
@@ -56,13 +52,9 @@
      * 
      * @param baseIRI
      *            the siteIRI of the schema
-<<<<<<< HEAD
-     * @param rowID
-=======
      * @param mediaWikiApiEndpoint
      *            the MediaWiki API endpoint of the Wikibase
-     * @param rowId
->>>>>>> 8eabec1e
+     * @param rowID
      *            the id of the row currently visited
      * @param row
      *            the row itself
@@ -72,18 +64,12 @@
      *            where to store the issues encountered when evaluating (can be set to null if these issues should be
      *            ignored)
      */
-<<<<<<< HEAD
-    public ExpressionContext(String baseIRI, long rowID, Row row, ColumnModel columnModel, QAWarningStore warningStore) {
-        Validate.notNull(baseIRI);
-        this.baseIRI = baseIRI;
-        this.rowId = rowID;
-=======
-    public ExpressionContext(String baseIRI, String mediaWikiApiEndpoint, int rowId, Row row, ColumnModel columnModel, QAWarningStore warningStore) {
+    public ExpressionContext(String baseIRI, String mediaWikiApiEndpoint, long rowID, Row row, ColumnModel columnModel,
+            QAWarningStore warningStore) {
         Validate.notNull(baseIRI);
         this.baseIRI = baseIRI;
         this.mediaWikiApiEndpoint = mediaWikiApiEndpoint;
-        this.rowId = rowId;
->>>>>>> 8eabec1e
+        this.rowId = rowID;
         Validate.notNull(row);
         this.row = row;
         Validate.notNull(columnModel);
