/*******************************************************************************
 * MIT License
 * 
 * Copyright (c) 2018 Antonin Delpeuch
 * 
 * Permission is hereby granted, free of charge, to any person obtaining a copy
 * of this software and associated documentation files (the "Software"), to deal
 * in the Software without restriction, including without limitation the rights
 * to use, copy, modify, merge, publish, distribute, sublicense, and/or sell
 * copies of the Software, and to permit persons to whom the Software is
 * furnished to do so, subject to the following conditions:
 * 
 * The above copyright notice and this permission notice shall be included in all
 * copies or substantial portions of the Software.
 * 
 * THE SOFTWARE IS PROVIDED "AS IS", WITHOUT WARRANTY OF ANY KIND, EXPRESS OR
 * IMPLIED, INCLUDING BUT NOT LIMITED TO THE WARRANTIES OF MERCHANTABILITY,
 * FITNESS FOR A PARTICULAR PURPOSE AND NONINFRINGEMENT. IN NO EVENT SHALL THE
 * AUTHORS OR COPYRIGHT HOLDERS BE LIABLE FOR ANY CLAIM, DAMAGES OR OTHER
 * LIABILITY, WHETHER IN AN ACTION OF CONTRACT, TORT OR OTHERWISE, ARISING FROM,
 * OUT OF OR IN CONNECTION WITH THE SOFTWARE OR THE USE OR OTHER DEALINGS IN THE
 * SOFTWARE.
 ******************************************************************************/
package org.openrefine.wikidata.schema;

import java.util.Map;

import org.apache.commons.lang.Validate;
import org.openrefine.model.Cell;
import org.openrefine.model.ColumnModel;
import org.openrefine.model.Row;
import org.openrefine.wikidata.qa.QAWarning;
import org.openrefine.wikidata.qa.QAWarningStore;

/**
 * A class holding all the necessary information about the context in which a
 * schema expression is evaluated.
 * 
 * @author Antonin Delpeuch
 *
 */
public class ExpressionContext {

    private String baseIRI;
    private Map<String, String> entityTypeIRIs;
    private String mediaWikiApiEndpoint;
    private long rowId;
    private Row row;
    private ColumnModel columnModel;
    private QAWarningStore warningStore;

    /**
     * Builds an expression context to evaluate a schema on a row
     * 
     * @param baseIRI
     *            the siteIRI of the schema
     * @param entityTypeBaseIRIS
     *            the siteIRI for specific entity types, falling back on the baseIRI otherwise
     * @param mediaWikiApiEndpoint
     *            the MediaWiki API endpoint of the Wikibase
     * @param rowID
     *            the id of the row currently visited
     * @param row
     *            the row itself
     * @param columnModel
     *            lets us access cells by column name
     * @param warningStore
     *            where to store the issues encountered when evaluating (can be set
     *            to null if these issues should be ignored)
     */
<<<<<<< HEAD
    public ExpressionContext(String baseIRI, String mediaWikiApiEndpoint, long rowID, Row row, ColumnModel columnModel, QAWarningStore warningStore) {
=======
    public ExpressionContext(
    		String baseIRI,
    		Map<String, String> entityTypeBaseIRIs,
    		String mediaWikiApiEndpoint,
    		int rowId,
    		Row row,
    		ColumnModel columnModel,
    		QAWarningStore warningStore) {
>>>>>>> 71c5f884
        Validate.notNull(baseIRI);
        this.baseIRI = baseIRI;
        this.entityTypeIRIs = entityTypeBaseIRIs;
        this.mediaWikiApiEndpoint = mediaWikiApiEndpoint;
        this.rowId = rowID;
        Validate.notNull(row);
        this.row = row;
        Validate.notNull(columnModel);
        this.columnModel = columnModel;
        this.warningStore = warningStore;
    }

    public String getBaseIRI() {
        return baseIRI;
    }
    
    public String getBaseIRIForEntityType(String entityType) {
    	return entityTypeIRIs.getOrDefault(entityType, baseIRI);
    }

    public String getMediaWikiApiEndpoint() {
        return mediaWikiApiEndpoint;
    }

    /**
     * Retrieves a cell in the current row, by column name. If the column does not
     * exist, null is returned.
     * 
     * @param name
     *            the name of the column to retrieve the cell from
     * @return the cell
     */
    public Cell getCellByName(String name) {
        int idx = columnModel.getColumnIndexByName(name);
        if (idx != -1) {
            return row.getCell(idx);
        } else {
            return null;
        }
    }

    public long getRowId() {
        return rowId;
    }

    public void addWarning(QAWarning warning) {
        if (warningStore != null) {
            warningStore.addWarning(warning);
        }
    }
}<|MERGE_RESOLUTION|>--- conflicted
+++ resolved
@@ -68,23 +68,19 @@
      *            where to store the issues encountered when evaluating (can be set
      *            to null if these issues should be ignored)
      */
-<<<<<<< HEAD
-    public ExpressionContext(String baseIRI, String mediaWikiApiEndpoint, long rowID, Row row, ColumnModel columnModel, QAWarningStore warningStore) {
-=======
     public ExpressionContext(
     		String baseIRI,
     		Map<String, String> entityTypeBaseIRIs,
     		String mediaWikiApiEndpoint,
-    		int rowId,
+    		long rowId,
     		Row row,
     		ColumnModel columnModel,
     		QAWarningStore warningStore) {
->>>>>>> 71c5f884
         Validate.notNull(baseIRI);
         this.baseIRI = baseIRI;
         this.entityTypeIRIs = entityTypeBaseIRIs;
         this.mediaWikiApiEndpoint = mediaWikiApiEndpoint;
-        this.rowId = rowID;
+        this.rowId = rowId;
         Validate.notNull(row);
         this.row = row;
         Validate.notNull(columnModel);
