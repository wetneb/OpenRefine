--- conflicted
+++ resolved
@@ -29,16 +29,9 @@
 import java.util.Collections;
 import java.util.List;
 
-<<<<<<< HEAD
 import com.fasterxml.jackson.annotation.JsonCreator;
-import com.fasterxml.jackson.annotation.JsonIgnore;
 import com.fasterxml.jackson.annotation.JsonIgnoreProperties;
 import com.fasterxml.jackson.annotation.JsonProperty;
-=======
-import org.openrefine.wikidata.qa.QAWarningStore;
-import org.openrefine.wikidata.schema.exceptions.SkipSchemaExpressionException;
-import org.openrefine.wikidata.updates.ItemUpdate;
->>>>>>> 5c891e6a
 import org.slf4j.Logger;
 import org.slf4j.LoggerFactory;
 import org.wikidata.wdtk.wikibaseapi.ApiConnection;
@@ -86,14 +79,8 @@
      */
     @JsonCreator
     public WikibaseSchema(@JsonProperty("itemDocuments") List<WbItemDocumentExpr> exprs,
-<<<<<<< HEAD
             @JsonProperty("siteIri") String siteIri,
-            @JsonProperty("mediaWikiApiEndpoint") String mediaWikiApiEndpoint,
-            @JsonProperty("editGroupsURLSchema") String editGroupsURLSchema) {
-=======
-                          @JsonProperty("siteIri") String siteIri,
-                          @JsonProperty("mediaWikiApiEndpoint") String mediaWikiApiEndpoint) {
->>>>>>> 5c891e6a
+            @JsonProperty("mediaWikiApiEndpoint") String mediaWikiApiEndpoint) {
         this.itemDocumentExprs = exprs;
         this.siteIri = siteIri;
         this.mediaWikiApiEndpoint = mediaWikiApiEndpoint != null ? mediaWikiApiEndpoint : ApiConnection.URL_WIKIDATA_API;
