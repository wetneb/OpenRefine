/*******************************************************************************
 * MIT License
 * 
 * Copyright (c) 2018 Antonin Delpeuch
 * 
 * Permission is hereby granted, free of charge, to any person obtaining a copy
 * of this software and associated documentation files (the "Software"), to deal
 * in the Software without restriction, including without limitation the rights
 * to use, copy, modify, merge, publish, distribute, sublicense, and/or sell
 * copies of the Software, and to permit persons to whom the Software is
 * furnished to do so, subject to the following conditions:
 * 
 * The above copyright notice and this permission notice shall be included in all
 * copies or substantial portions of the Software.
 * 
 * THE SOFTWARE IS PROVIDED "AS IS", WITHOUT WARRANTY OF ANY KIND, EXPRESS OR
 * IMPLIED, INCLUDING BUT NOT LIMITED TO THE WARRANTIES OF MERCHANTABILITY,
 * FITNESS FOR A PARTICULAR PURPOSE AND NONINFRINGEMENT. IN NO EVENT SHALL THE
 * AUTHORS OR COPYRIGHT HOLDERS BE LIABLE FOR ANY CLAIM, DAMAGES OR OTHER
 * LIABILITY, WHETHER IN AN ACTION OF CONTRACT, TORT OR OTHERWISE, ARISING FROM,
 * OUT OF OR IN CONNECTION WITH THE SOFTWARE OR THE USE OR OTHER DEALINGS IN THE
 * SOFTWARE.
 ******************************************************************************/

package org.openrefine.wikidata.schema;

import java.io.IOException;
import java.util.ArrayList;
import java.util.Collections;
import java.util.List;
import java.util.Map;

import com.fasterxml.jackson.annotation.JsonCreator;
import com.fasterxml.jackson.annotation.JsonIgnoreProperties;
import com.fasterxml.jackson.annotation.JsonProperty;
import org.slf4j.Logger;
import org.slf4j.LoggerFactory;
import org.wikidata.wdtk.wikibaseapi.ApiConnection;

import org.openrefine.browsing.Engine;
import org.openrefine.model.GridState;
import org.openrefine.model.IndexedRow;
import org.openrefine.model.Project;
import org.openrefine.overlay.OverlayModel;
import org.openrefine.sorting.SortingConfig;
import org.openrefine.util.ParsingUtilities;
import org.openrefine.wikidata.qa.QAWarningStore;
import org.openrefine.wikidata.schema.exceptions.SkipSchemaExpressionException;
import org.openrefine.wikidata.updates.TermedStatementEntityUpdate;

/**
 * Main class representing a skeleton of Wikibase edits with OpenRefine columns as variables.
 * 
 * @author Antonin Delpeuch
 *
 */
@JsonIgnoreProperties(ignoreUnknown = true)
public class WikibaseSchema implements OverlayModel {

    final static Logger logger = LoggerFactory.getLogger("RdfSchema");

    @JsonProperty("itemDocuments")
    protected List<WbItemDocumentExpr> itemDocumentExprs = new ArrayList<>();

    @JsonProperty("siteIri")
    protected String siteIri;
    
    @JsonProperty("entityTypeSiteIRI")
    protected Map<String, String> entityTypeSiteIri;

    @JsonProperty("mediaWikiApiEndpoint")
    protected String mediaWikiApiEndpoint;

    /**
     * Constructor.
     * @todo remove this, it does not create a valid schema.
     */
    public WikibaseSchema() {
    	entityTypeSiteIri = Collections.emptyMap();
    }

    /**
     * Constructor for deserialization via Jackson
     */
    @JsonCreator
    public WikibaseSchema(@JsonProperty("itemDocuments") List<WbItemDocumentExpr> exprs,
<<<<<<< HEAD
            @JsonProperty("siteIri") String siteIri,
            @JsonProperty("mediaWikiApiEndpoint") String mediaWikiApiEndpoint) {
=======
                          @JsonProperty("siteIri") String siteIri,
                          @JsonProperty("entityTypeSiteIRI") Map<String, String> entityTypeSiteIri,
                          @JsonProperty("mediaWikiApiEndpoint") String mediaWikiApiEndpoint) {
>>>>>>> 032dc991
        this.itemDocumentExprs = exprs;
        this.siteIri = siteIri;
        this.entityTypeSiteIri = entityTypeSiteIri != null ? entityTypeSiteIri : Collections.emptyMap();
        this.mediaWikiApiEndpoint = mediaWikiApiEndpoint != null ? mediaWikiApiEndpoint : ApiConnection.URL_WIKIDATA_API;
    }

    /**
     * @return the site IRI of the Wikibase instance referenced by this schema
     */
    @JsonProperty("siteIri")
    public String getSiteIri() {
        return siteIri;
    }
    
    /**
     * @return the site IRI of the Wikibase instance referenced by this schema
     */
    @JsonProperty("entityTypeSiteIRI")
    public Map<String, String> getEntityTypeSiteIri() {
        return entityTypeSiteIri;
    }

    /**
     * @return the list of document expressions for this schema
     */
    @JsonProperty("itemDocuments")
    public List<WbItemDocumentExpr> getItemDocumentExpressions() {
        return Collections.unmodifiableList(itemDocumentExprs);
    }

    @JsonProperty("mediaWikiApiEndpoint")
    public String getMediaWikiApiEndpoint() {
        return mediaWikiApiEndpoint;
    }

    /**
     * Evaluates all item documents in a particular expression context. This specifies, among others, a row where the
     * values of the variables will be read.
     * 
     * @param ctxt
     *            the context in which the schema should be evaluated.
     * @return
     */
    public List<TermedStatementEntityUpdate> evaluateItemDocuments(ExpressionContext ctxt) {
        List<TermedStatementEntityUpdate> result = new ArrayList<>();
        for (WbItemDocumentExpr expr : itemDocumentExprs) {

            try {
                result.add(expr.evaluate(ctxt));
            } catch (SkipSchemaExpressionException e) {
                continue;
            }
        }
        return result;
    }

    /**
     * Evaluates the schema on a project, returning a list of ItemUpdates generated by the schema.
     * 
     * Some warnings will be emitted in the warning store: those are only the ones that are generated at evaluation time
     * (such as invalid formats for dates). Issues detected on candidate statements (such as constraint violations) are
     * not included at this stage.
     * 
     * @param grid
     *            the grid on which the schema should be evaluated
     * @param engine
     *            the engine, which gives access to the current facets
     * @param warningStore
     *            a store in which issues will be emitted
     * @return item updates are stored in their generating order (not merged yet).
     */
    public List<TermedStatementEntityUpdate> evaluate(GridState grid, Engine engine, QAWarningStore warningStore) {
        List<TermedStatementEntityUpdate> result = new ArrayList<>();
        for (IndexedRow indexedRow : grid.iterateRows(engine.combinedRowFilters(), SortingConfig.NO_SORTING)) {
            ExpressionContext ctxt = new ExpressionContext(
                    siteIri,
                    mediaWikiApiEndpoint,
                    indexedRow.getIndex(),
                    indexedRow.getRow(),
                    grid.getColumnModel(),
                    warningStore);
            result.addAll(evaluateItemDocuments(ctxt));
        }
        return result;
    }

    /**
     * Same as above, ignoring any warnings.
     */
    public List<TermedStatementEntityUpdate> evaluate(GridState grid, Engine engine) {
        return evaluate(grid, engine, null);
    }

<<<<<<< HEAD
=======
    protected class EvaluatingRowVisitor implements RowVisitor {

        private List<TermedStatementEntityUpdate> result;
        private QAWarningStore warningStore;

        public EvaluatingRowVisitor(List<TermedStatementEntityUpdate> result, QAWarningStore warningStore) {
            this.result = result;
            this.warningStore = warningStore;
        }

        @Override
        public void start(Project project) {
            ;
        }

        @Override
        public boolean visit(Project project, int rowIndex, Row row) {
            ExpressionContext ctxt = new ExpressionContext(siteIri, entityTypeSiteIri, mediaWikiApiEndpoint, rowIndex, row, project.columnModel, warningStore);
            result.addAll(evaluateItemDocuments(ctxt));
            return false;
        }

        @Override
        public void end(Project project) {
            ;
        }
    }
    
>>>>>>> 032dc991
    static public WikibaseSchema reconstruct(String json) throws IOException {
        return ParsingUtilities.mapper.readValue(json, WikibaseSchema.class);
    }

    static public WikibaseSchema load(Project project, String obj)
            throws Exception {
        return reconstruct(obj);
    }

    @Override
    public void onBeforeSave(Project project) {
    }

    @Override
    public void onAfterSave(Project project) {
    }

    @Override
    public void dispose(Project project) {

    }

    @Override
    public boolean equals(Object other) {
        if (other == null || !WikibaseSchema.class.isInstance(other)) {
            return false;
        }
        WikibaseSchema otherSchema = (WikibaseSchema) other;
        return itemDocumentExprs.equals(otherSchema.getItemDocumentExpressions());
    }
}<|MERGE_RESOLUTION|>--- conflicted
+++ resolved
@@ -64,7 +64,7 @@
 
     @JsonProperty("siteIri")
     protected String siteIri;
-    
+
     @JsonProperty("entityTypeSiteIRI")
     protected Map<String, String> entityTypeSiteIri;
 
@@ -73,10 +73,11 @@
 
     /**
      * Constructor.
+     * 
      * @todo remove this, it does not create a valid schema.
      */
     public WikibaseSchema() {
-    	entityTypeSiteIri = Collections.emptyMap();
+        entityTypeSiteIri = Collections.emptyMap();
     }
 
     /**
@@ -84,14 +85,9 @@
      */
     @JsonCreator
     public WikibaseSchema(@JsonProperty("itemDocuments") List<WbItemDocumentExpr> exprs,
-<<<<<<< HEAD
             @JsonProperty("siteIri") String siteIri,
+            @JsonProperty("entityTypeSiteIRI") Map<String, String> entityTypeSiteIri,
             @JsonProperty("mediaWikiApiEndpoint") String mediaWikiApiEndpoint) {
-=======
-                          @JsonProperty("siteIri") String siteIri,
-                          @JsonProperty("entityTypeSiteIRI") Map<String, String> entityTypeSiteIri,
-                          @JsonProperty("mediaWikiApiEndpoint") String mediaWikiApiEndpoint) {
->>>>>>> 032dc991
         this.itemDocumentExprs = exprs;
         this.siteIri = siteIri;
         this.entityTypeSiteIri = entityTypeSiteIri != null ? entityTypeSiteIri : Collections.emptyMap();
@@ -105,7 +101,7 @@
     public String getSiteIri() {
         return siteIri;
     }
-    
+
     /**
      * @return the site IRI of the Wikibase instance referenced by this schema
      */
@@ -168,6 +164,7 @@
         for (IndexedRow indexedRow : grid.iterateRows(engine.combinedRowFilters(), SortingConfig.NO_SORTING)) {
             ExpressionContext ctxt = new ExpressionContext(
                     siteIri,
+                    entityTypeSiteIri,
                     mediaWikiApiEndpoint,
                     indexedRow.getIndex(),
                     indexedRow.getRow(),
@@ -185,37 +182,6 @@
         return evaluate(grid, engine, null);
     }
 
-<<<<<<< HEAD
-=======
-    protected class EvaluatingRowVisitor implements RowVisitor {
-
-        private List<TermedStatementEntityUpdate> result;
-        private QAWarningStore warningStore;
-
-        public EvaluatingRowVisitor(List<TermedStatementEntityUpdate> result, QAWarningStore warningStore) {
-            this.result = result;
-            this.warningStore = warningStore;
-        }
-
-        @Override
-        public void start(Project project) {
-            ;
-        }
-
-        @Override
-        public boolean visit(Project project, int rowIndex, Row row) {
-            ExpressionContext ctxt = new ExpressionContext(siteIri, entityTypeSiteIri, mediaWikiApiEndpoint, rowIndex, row, project.columnModel, warningStore);
-            result.addAll(evaluateItemDocuments(ctxt));
-            return false;
-        }
-
-        @Override
-        public void end(Project project) {
-            ;
-        }
-    }
-    
->>>>>>> 032dc991
     static public WikibaseSchema reconstruct(String json) throws IOException {
         return ParsingUtilities.mapper.readValue(json, WikibaseSchema.class);
     }
