/*******************************************************************************
 * MIT License
 * 
 * Copyright (c) 2018 Antonin Delpeuch
 * 
 * Permission is hereby granted, free of charge, to any person obtaining a copy
 * of this software and associated documentation files (the "Software"), to deal
 * in the Software without restriction, including without limitation the rights
 * to use, copy, modify, merge, publish, distribute, sublicense, and/or sell
 * copies of the Software, and to permit persons to whom the Software is
 * furnished to do so, subject to the following conditions:
 * 
 * The above copyright notice and this permission notice shall be included in all
 * copies or substantial portions of the Software.
 * 
 * THE SOFTWARE IS PROVIDED "AS IS", WITHOUT WARRANTY OF ANY KIND, EXPRESS OR
 * IMPLIED, INCLUDING BUT NOT LIMITED TO THE WARRANTIES OF MERCHANTABILITY,
 * FITNESS FOR A PARTICULAR PURPOSE AND NONINFRINGEMENT. IN NO EVENT SHALL THE
 * AUTHORS OR COPYRIGHT HOLDERS BE LIABLE FOR ANY CLAIM, DAMAGES OR OTHER
 * LIABILITY, WHETHER IN AN ACTION OF CONTRACT, TORT OR OTHERWISE, ARISING FROM,
 * OUT OF OR IN CONNECTION WITH THE SOFTWARE OR THE USE OR OTHER DEALINGS IN THE
 * SOFTWARE.
 ******************************************************************************/
package org.openrefine.wikidata.schema;

import java.io.IOException;
import java.util.ArrayList;
import java.util.Collections;
import java.util.List;
import java.util.Map;

import org.openrefine.browsing.Engine;
import org.openrefine.model.GridState;
import org.openrefine.model.IndexedRow;
import org.openrefine.model.Project;
import org.openrefine.overlay.OverlayModel;
import org.openrefine.sorting.SortingConfig;
import org.openrefine.util.ParsingUtilities;
import org.openrefine.wikidata.qa.QAWarningStore;
import org.openrefine.wikidata.schema.exceptions.SkipSchemaExpressionException;
import org.openrefine.wikidata.updates.TermedStatementEntityUpdate;
import org.slf4j.Logger;
import org.slf4j.LoggerFactory;
import org.wikidata.wdtk.wikibaseapi.ApiConnection;

import com.fasterxml.jackson.annotation.JsonCreator;
import com.fasterxml.jackson.annotation.JsonIgnoreProperties;
import com.fasterxml.jackson.annotation.JsonProperty;

/**
 * Main class representing a skeleton of Wikibase edits with OpenRefine columns
 * as variables.
 * 
 * @author Antonin Delpeuch
 *
 */
@JsonIgnoreProperties(ignoreUnknown = true)
public class WikibaseSchema implements OverlayModel {

    final static Logger logger = LoggerFactory.getLogger("RdfSchema");

    @JsonProperty("itemDocuments")
    protected List<WbItemDocumentExpr> itemDocumentExprs = new ArrayList<>();

    @JsonProperty("siteIri")
    protected String siteIri;
    
    @JsonProperty("entityTypeSiteIRI")
    protected Map<String, String> entityTypeSiteIri;

    @JsonProperty("mediaWikiApiEndpoint")
    protected String mediaWikiApiEndpoint;

    /**
     * Constructor.
     * @todo remove this, it does not create a valid schema.
     */
    public WikibaseSchema() {
    	entityTypeSiteIri = Collections.emptyMap();
    }

    /**
     * Constructor for deserialization via Jackson
     */
    @JsonCreator
    public WikibaseSchema(@JsonProperty("itemDocuments") List<WbItemDocumentExpr> exprs,
                          @JsonProperty("siteIri") String siteIri,
                          @JsonProperty("entityTypeSiteIRI") Map<String, String> entityTypeSiteIri,
                          @JsonProperty("mediaWikiApiEndpoint") String mediaWikiApiEndpoint) {
        this.itemDocumentExprs = exprs;
        this.siteIri = siteIri;
        this.entityTypeSiteIri = entityTypeSiteIri != null ? entityTypeSiteIri : Collections.emptyMap();
        this.mediaWikiApiEndpoint = mediaWikiApiEndpoint != null ? mediaWikiApiEndpoint : ApiConnection.URL_WIKIDATA_API;
    }

    /**
     * @return the site IRI of the Wikibase instance referenced by this schema
     */
    @JsonProperty("siteIri")
    public String getSiteIri() {
        return siteIri;
    }
    
    /**
     * @return the site IRI of the Wikibase instance referenced by this schema
     */
    @JsonProperty("entityTypeSiteIRI")
    public Map<String, String> getEntityTypeSiteIri() {
        return entityTypeSiteIri;
    }

    /**
     * @return the list of document expressions for this schema
     */
    @JsonProperty("itemDocuments")
    public List<WbItemDocumentExpr> getItemDocumentExpressions() {
        return Collections.unmodifiableList(itemDocumentExprs);
    }

    @JsonProperty("mediaWikiApiEndpoint")
    public String getMediaWikiApiEndpoint() {
        return mediaWikiApiEndpoint;
    }

    /**
     * Evaluates all item documents in a particular expression context. This
     * specifies, among others, a row where the values of the variables will be
     * read.
     * 
     * @param ctxt
     *            the context in which the schema should be evaluated.
     * @return
     */
    public List<TermedStatementEntityUpdate> evaluateItemDocuments(ExpressionContext ctxt) {
        List<TermedStatementEntityUpdate> result = new ArrayList<>();
        for (WbItemDocumentExpr expr : itemDocumentExprs) {

            try {
                result.add(expr.evaluate(ctxt));
            } catch (SkipSchemaExpressionException e) {
                continue;
            }
        }
        return result;
    }

    /**
     * Evaluates the schema on a project, returning a list of ItemUpdates generated
     * by the schema.
     * 
     * Some warnings will be emitted in the warning store: those are only the ones
     * that are generated at evaluation time (such as invalid formats for dates).
     * Issues detected on candidate statements (such as constraint violations) are
     * not included at this stage.
     * 
     * @param grid
     *            the grid on which the schema should be evaluated
     * @param engine
     *            the engine, which gives access to the current facets
     * @param warningStore
     *            a store in which issues will be emitted
     * @return item updates are stored in their generating order (not merged yet).
     */
    public List<TermedStatementEntityUpdate> evaluate(GridState grid, Engine engine, QAWarningStore warningStore) {
        List<TermedStatementEntityUpdate> result = new ArrayList<>();
        for (IndexedRow indexedRow : grid.iterateRows(engine.combinedRowFilters(), SortingConfig.NO_SORTING)) {
        	ExpressionContext ctxt = new ExpressionContext(
        			siteIri,
        			mediaWikiApiEndpoint,
        			indexedRow.getIndex(),
        			indexedRow.getRow(),
        			grid.getColumnModel(),
        			warningStore);
            result.addAll(evaluateItemDocuments(ctxt));
        }
        return result;
    }

    /**
     * Same as above, ignoring any warnings.
     */
    public List<TermedStatementEntityUpdate> evaluate(GridState grid, Engine engine) {
        return evaluate(grid, engine, null);
    }

<<<<<<< HEAD
=======
    protected class EvaluatingRowVisitor implements RowVisitor {

        private List<TermedStatementEntityUpdate> result;
        private QAWarningStore warningStore;

        public EvaluatingRowVisitor(List<TermedStatementEntityUpdate> result, QAWarningStore warningStore) {
            this.result = result;
            this.warningStore = warningStore;
        }

        @Override
        public void start(Project project) {
            ;
        }

        @Override
        public boolean visit(Project project, int rowIndex, Row row) {
            ExpressionContext ctxt = new ExpressionContext(siteIri, entityTypeSiteIri, mediaWikiApiEndpoint, rowIndex, row, project.columnModel, warningStore);
            result.addAll(evaluateItemDocuments(ctxt));
            return false;
        }

        @Override
        public void end(Project project) {
            ;
        }
    }
    
>>>>>>> 032dc991
    static public WikibaseSchema reconstruct(String json) throws IOException {
    	return ParsingUtilities.mapper.readValue(json, WikibaseSchema.class);
    }

    static public WikibaseSchema load(Project project, String obj)
            throws Exception {
        return reconstruct(obj);
    }

    @Override
    public void onBeforeSave(Project project) {
    }

    @Override
    public void onAfterSave(Project project) {
    }

    @Override
    public void dispose(Project project) {

    }

    @Override
    public boolean equals(Object other) {
        if (other == null || !WikibaseSchema.class.isInstance(other)) {
            return false;
        }
        WikibaseSchema otherSchema = (WikibaseSchema) other;
        return itemDocumentExprs.equals(otherSchema.getItemDocumentExpressions());
    }
}<|MERGE_RESOLUTION|>--- conflicted
+++ resolved
@@ -166,6 +166,7 @@
         for (IndexedRow indexedRow : grid.iterateRows(engine.combinedRowFilters(), SortingConfig.NO_SORTING)) {
         	ExpressionContext ctxt = new ExpressionContext(
         			siteIri,
+        			entityTypeSiteIri,
         			mediaWikiApiEndpoint,
         			indexedRow.getIndex(),
         			indexedRow.getRow(),
@@ -183,37 +184,6 @@
         return evaluate(grid, engine, null);
     }
 
-<<<<<<< HEAD
-=======
-    protected class EvaluatingRowVisitor implements RowVisitor {
-
-        private List<TermedStatementEntityUpdate> result;
-        private QAWarningStore warningStore;
-
-        public EvaluatingRowVisitor(List<TermedStatementEntityUpdate> result, QAWarningStore warningStore) {
-            this.result = result;
-            this.warningStore = warningStore;
-        }
-
-        @Override
-        public void start(Project project) {
-            ;
-        }
-
-        @Override
-        public boolean visit(Project project, int rowIndex, Row row) {
-            ExpressionContext ctxt = new ExpressionContext(siteIri, entityTypeSiteIri, mediaWikiApiEndpoint, rowIndex, row, project.columnModel, warningStore);
-            result.addAll(evaluateItemDocuments(ctxt));
-            return false;
-        }
-
-        @Override
-        public void end(Project project) {
-            ;
-        }
-    }
-    
->>>>>>> 032dc991
     static public WikibaseSchema reconstruct(String json) throws IOException {
     	return ParsingUtilities.mapper.readValue(json, WikibaseSchema.class);
     }
