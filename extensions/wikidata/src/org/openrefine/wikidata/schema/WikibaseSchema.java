/*******************************************************************************
 * MIT License
 * 
 * Copyright (c) 2018 Antonin Delpeuch
 * 
 * Permission is hereby granted, free of charge, to any person obtaining a copy
 * of this software and associated documentation files (the "Software"), to deal
 * in the Software without restriction, including without limitation the rights
 * to use, copy, modify, merge, publish, distribute, sublicense, and/or sell
 * copies of the Software, and to permit persons to whom the Software is
 * furnished to do so, subject to the following conditions:
 * 
 * The above copyright notice and this permission notice shall be included in all
 * copies or substantial portions of the Software.
 * 
 * THE SOFTWARE IS PROVIDED "AS IS", WITHOUT WARRANTY OF ANY KIND, EXPRESS OR
 * IMPLIED, INCLUDING BUT NOT LIMITED TO THE WARRANTIES OF MERCHANTABILITY,
 * FITNESS FOR A PARTICULAR PURPOSE AND NONINFRINGEMENT. IN NO EVENT SHALL THE
 * AUTHORS OR COPYRIGHT HOLDERS BE LIABLE FOR ANY CLAIM, DAMAGES OR OTHER
 * LIABILITY, WHETHER IN AN ACTION OF CONTRACT, TORT OR OTHERWISE, ARISING FROM,
 * OUT OF OR IN CONNECTION WITH THE SOFTWARE OR THE USE OR OTHER DEALINGS IN THE
 * SOFTWARE.
 ******************************************************************************/
package org.openrefine.wikidata.schema;

import java.io.IOException;
import java.util.ArrayList;
import java.util.Collections;
import java.util.List;

import org.openrefine.browsing.Engine;
import org.openrefine.model.GridState;
import org.openrefine.model.IndexedRow;
import org.openrefine.model.Project;
import org.openrefine.overlay.OverlayModel;
import org.openrefine.sorting.SortingConfig;
import org.openrefine.util.ParsingUtilities;
import org.openrefine.wikidata.qa.QAWarningStore;
import org.openrefine.wikidata.schema.exceptions.SkipSchemaExpressionException;
import org.openrefine.wikidata.updates.TermedStatementEntityUpdate;
import org.slf4j.Logger;
import org.slf4j.LoggerFactory;
import org.wikidata.wdtk.wikibaseapi.ApiConnection;

import com.fasterxml.jackson.annotation.JsonCreator;
import com.fasterxml.jackson.annotation.JsonIgnoreProperties;
import com.fasterxml.jackson.annotation.JsonProperty;

/**
 * Main class representing a skeleton of Wikibase edits with OpenRefine columns
 * as variables.
 * 
 * @author Antonin Delpeuch
 *
 */
@JsonIgnoreProperties(ignoreUnknown = true)
public class WikibaseSchema implements OverlayModel {

    final static Logger logger = LoggerFactory.getLogger("RdfSchema");

    @JsonProperty("itemDocuments")
    protected List<WbItemDocumentExpr> itemDocumentExprs = new ArrayList<>();

    @JsonProperty("siteIri")
    protected String siteIri;

    @JsonProperty("mediaWikiApiEndpoint")
    protected String mediaWikiApiEndpoint;

    /**
     * Constructor.
     */
    public WikibaseSchema() {

    }

    /**
     * Constructor for deserialization via Jackson
     */
    @JsonCreator
    public WikibaseSchema(@JsonProperty("itemDocuments") List<WbItemDocumentExpr> exprs,
                          @JsonProperty("siteIri") String siteIri,
                          @JsonProperty("mediaWikiApiEndpoint") String mediaWikiApiEndpoint) {
        this.itemDocumentExprs = exprs;
        this.siteIri = siteIri;
        this.mediaWikiApiEndpoint = mediaWikiApiEndpoint != null ? mediaWikiApiEndpoint : ApiConnection.URL_WIKIDATA_API;
    }

    /**
     * @return the site IRI of the Wikibase instance referenced by this schema
     */
    @JsonProperty("siteIri")
    public String getSiteIri() {
        return siteIri;
    }

    /**
     * @return the list of document expressions for this schema
     */
    @JsonProperty("itemDocuments")
    public List<WbItemDocumentExpr> getItemDocumentExpressions() {
        return Collections.unmodifiableList(itemDocumentExprs);
    }

    @JsonProperty("mediaWikiApiEndpoint")
    public String getMediaWikiApiEndpoint() {
        return mediaWikiApiEndpoint;
    }

    /**
     * Evaluates all item documents in a particular expression context. This
     * specifies, among others, a row where the values of the variables will be
     * read.
     * 
     * @param ctxt
     *            the context in which the schema should be evaluated.
     * @return
     */
    public List<TermedStatementEntityUpdate> evaluateItemDocuments(ExpressionContext ctxt) {
        List<TermedStatementEntityUpdate> result = new ArrayList<>();
        for (WbItemDocumentExpr expr : itemDocumentExprs) {

            try {
                result.add(expr.evaluate(ctxt));
            } catch (SkipSchemaExpressionException e) {
                continue;
            }
        }
        return result;
    }

    /**
     * Evaluates the schema on a project, returning a list of ItemUpdates generated
     * by the schema.
     * 
     * Some warnings will be emitted in the warning store: those are only the ones
     * that are generated at evaluation time (such as invalid formats for dates).
     * Issues detected on candidate statements (such as constraint violations) are
     * not included at this stage.
     * 
     * @param grid
     *            the grid on which the schema should be evaluated
     * @param engine
     *            the engine, which gives access to the current facets
     * @param warningStore
     *            a store in which issues will be emitted
     * @return item updates are stored in their generating order (not merged yet).
     */
<<<<<<< HEAD
    public List<ItemUpdate> evaluate(GridState grid, Engine engine, QAWarningStore warningStore) {
        List<ItemUpdate> result = new ArrayList<>();
        for (IndexedRow indexedRow : grid.iterateRows(engine.combinedRowFilters(), SortingConfig.NO_SORTING)) {
        	ExpressionContext ctxt = new ExpressionContext(
        			siteIri,
        			mediaWikiApiEndpoint,
        			indexedRow.getIndex(),
        			indexedRow.getRow(),
        			grid.getColumnModel(),
        			warningStore);
            result.addAll(evaluateItemDocuments(ctxt));
        }
=======
    public List<TermedStatementEntityUpdate> evaluate(Project project, Engine engine, QAWarningStore warningStore) {
        List<TermedStatementEntityUpdate> result = new ArrayList<>();
        FilteredRows filteredRows = engine.getAllFilteredRows();
        filteredRows.accept(project, new EvaluatingRowVisitor(result, warningStore));
>>>>>>> d535a8ec
        return result;
    }

    /**
     * Same as above, ignoring any warnings.
     */
<<<<<<< HEAD
    public List<ItemUpdate> evaluate(GridState grid, Engine engine) {
        return evaluate(grid, engine, null);
    }

=======
    public List<TermedStatementEntityUpdate> evaluate(Project project, Engine engine) {
        return evaluate(project, engine, null);
    }

    protected class EvaluatingRowVisitor implements RowVisitor {

        private List<TermedStatementEntityUpdate> result;
        private QAWarningStore warningStore;

        public EvaluatingRowVisitor(List<TermedStatementEntityUpdate> result, QAWarningStore warningStore) {
            this.result = result;
            this.warningStore = warningStore;
        }

        @Override
        public void start(Project project) {
            ;
        }

        @Override
        public boolean visit(Project project, int rowIndex, Row row) {
            ExpressionContext ctxt = new ExpressionContext(siteIri, mediaWikiApiEndpoint, rowIndex, row, project.columnModel, warningStore);
            result.addAll(evaluateItemDocuments(ctxt));
            return false;
        }

        @Override
        public void end(Project project) {
            ;
        }
    }
    
>>>>>>> d535a8ec
    static public WikibaseSchema reconstruct(String json) throws IOException {
    	return ParsingUtilities.mapper.readValue(json, WikibaseSchema.class);
    }

    static public WikibaseSchema load(Project project, String obj)
            throws Exception {
        return reconstruct(obj);
    }

    @Override
    public void onBeforeSave(Project project) {
    }

    @Override
    public void onAfterSave(Project project) {
    }

    @Override
    public void dispose(Project project) {

    }

    @Override
    public boolean equals(Object other) {
        if (other == null || !WikibaseSchema.class.isInstance(other)) {
            return false;
        }
        WikibaseSchema otherSchema = (WikibaseSchema) other;
        return itemDocumentExprs.equals(otherSchema.getItemDocumentExpressions());
    }
}<|MERGE_RESOLUTION|>--- conflicted
+++ resolved
@@ -146,9 +146,8 @@
      *            a store in which issues will be emitted
      * @return item updates are stored in their generating order (not merged yet).
      */
-<<<<<<< HEAD
-    public List<ItemUpdate> evaluate(GridState grid, Engine engine, QAWarningStore warningStore) {
-        List<ItemUpdate> result = new ArrayList<>();
+    public List<TermedStatementEntityUpdate> evaluate(GridState grid, Engine engine, QAWarningStore warningStore) {
+        List<TermedStatementEntityUpdate> result = new ArrayList<>();
         for (IndexedRow indexedRow : grid.iterateRows(engine.combinedRowFilters(), SortingConfig.NO_SORTING)) {
         	ExpressionContext ctxt = new ExpressionContext(
         			siteIri,
@@ -159,57 +158,16 @@
         			warningStore);
             result.addAll(evaluateItemDocuments(ctxt));
         }
-=======
-    public List<TermedStatementEntityUpdate> evaluate(Project project, Engine engine, QAWarningStore warningStore) {
-        List<TermedStatementEntityUpdate> result = new ArrayList<>();
-        FilteredRows filteredRows = engine.getAllFilteredRows();
-        filteredRows.accept(project, new EvaluatingRowVisitor(result, warningStore));
->>>>>>> d535a8ec
         return result;
     }
 
     /**
      * Same as above, ignoring any warnings.
      */
-<<<<<<< HEAD
-    public List<ItemUpdate> evaluate(GridState grid, Engine engine) {
+    public List<TermedStatementEntityUpdate> evaluate(GridState grid, Engine engine) {
         return evaluate(grid, engine, null);
     }
 
-=======
-    public List<TermedStatementEntityUpdate> evaluate(Project project, Engine engine) {
-        return evaluate(project, engine, null);
-    }
-
-    protected class EvaluatingRowVisitor implements RowVisitor {
-
-        private List<TermedStatementEntityUpdate> result;
-        private QAWarningStore warningStore;
-
-        public EvaluatingRowVisitor(List<TermedStatementEntityUpdate> result, QAWarningStore warningStore) {
-            this.result = result;
-            this.warningStore = warningStore;
-        }
-
-        @Override
-        public void start(Project project) {
-            ;
-        }
-
-        @Override
-        public boolean visit(Project project, int rowIndex, Row row) {
-            ExpressionContext ctxt = new ExpressionContext(siteIri, mediaWikiApiEndpoint, rowIndex, row, project.columnModel, warningStore);
-            result.addAll(evaluateItemDocuments(ctxt));
-            return false;
-        }
-
-        @Override
-        public void end(Project project) {
-            ;
-        }
-    }
-    
->>>>>>> d535a8ec
     static public WikibaseSchema reconstruct(String json) throws IOException {
     	return ParsingUtilities.mapper.readValue(json, WikibaseSchema.class);
     }
