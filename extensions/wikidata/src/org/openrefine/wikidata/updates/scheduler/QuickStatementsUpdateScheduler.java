/*******************************************************************************
 * MIT License
 * 
 * Copyright (c) 2018 Antonin Delpeuch
 * 
 * Permission is hereby granted, free of charge, to any person obtaining a copy
 * of this software and associated documentation files (the "Software"), to deal
 * in the Software without restriction, including without limitation the rights
 * to use, copy, modify, merge, publish, distribute, sublicense, and/or sell
 * copies of the Software, and to permit persons to whom the Software is
 * furnished to do so, subject to the following conditions:
 * 
 * The above copyright notice and this permission notice shall be included in all
 * copies or substantial portions of the Software.
 * 
 * THE SOFTWARE IS PROVIDED "AS IS", WITHOUT WARRANTY OF ANY KIND, EXPRESS OR
 * IMPLIED, INCLUDING BUT NOT LIMITED TO THE WARRANTIES OF MERCHANTABILITY,
 * FITNESS FOR A PARTICULAR PURPOSE AND NONINFRINGEMENT. IN NO EVENT SHALL THE
 * AUTHORS OR COPYRIGHT HOLDERS BE LIABLE FOR ANY CLAIM, DAMAGES OR OTHER
 * LIABILITY, WHETHER IN AN ACTION OF CONTRACT, TORT OR OTHERWISE, ARISING FROM,
 * OUT OF OR IN CONNECTION WITH THE SOFTWARE OR THE USE OR OTHER DEALINGS IN THE
 * SOFTWARE.
 ******************************************************************************/

package org.openrefine.wikidata.updates.scheduler;

import java.util.ArrayList;
import java.util.HashMap;
import java.util.HashSet;
import java.util.List;
import java.util.Map;
import java.util.Map.Entry;
import java.util.Set;

<<<<<<< HEAD
=======
import org.openrefine.wikidata.schema.entityvalues.ReconItemIdValue;
import org.openrefine.wikidata.updates.TermedStatementEntityUpdate;
import org.openrefine.wikidata.updates.TermedStatementEntityUpdateBuilder;
>>>>>>> 032dc991
import org.wikidata.wdtk.datamodel.interfaces.ItemIdValue;
import org.wikidata.wdtk.datamodel.interfaces.Statement;

import org.openrefine.wikidata.schema.entityvalues.ReconItemIdValue;
import org.openrefine.wikidata.updates.ItemUpdateBuilder;
import org.openrefine.wikidata.updates.TermedStatementEntityUpdate;

public class QuickStatementsUpdateScheduler implements UpdateScheduler {

    private PointerExtractor extractor = new PointerExtractor();

    /**
     * This map holds for each new entity id value a list of updates that refer to this id (and should hence be
     * scheduled right after creation of that entity).
     */
    private Map<ItemIdValue, UpdateSequence> pointerUpdates;

    /**
     * This contains all updates which do not refer to any new entity apart from possibly the subject, in the order that
     * they were supplied to us.
     */
    private UpdateSequence pointerFreeUpdates;

    /**
     * Separates out the statements which refer to new items from the rest of the update. The resulting updates are
     * stored in {@link referencingUpdates} and {@link updatesWithoutReferences}.
     * 
     * @param update
     * @throws ImpossibleSchedulingException
     *             if two new item ids are referred to in the same statement
     */
    protected void splitUpdate(TermedStatementEntityUpdate update)
            throws ImpossibleSchedulingException {
        TermedStatementEntityUpdateBuilder remainingUpdateBuilder = new TermedStatementEntityUpdateBuilder(update.getItemId())
                .addLabels(update.getLabels(), true)
                .addLabels(update.getLabelsIfNew(), false)
                .addDescriptions(update.getDescriptions(), true)
                .addDescriptions(update.getDescriptionsIfNew(), false)
                .addAliases(update.getAliases())
                .deleteStatements(update.getDeletedStatements());
        Map<ItemIdValue, TermedStatementEntityUpdateBuilder> referencingUpdates = new HashMap<>();

        for (Statement statement : update.getAddedStatements()) {
            Set<ReconItemIdValue> pointers = extractor.extractPointers(statement);
            if (pointers.isEmpty()) {
                remainingUpdateBuilder.addStatement(statement);
            } else if (pointers.size() == 1 && !update.isNew()) {
                ItemIdValue pointer = pointers.stream().findFirst().get();
                TermedStatementEntityUpdateBuilder referencingBuilder = referencingUpdates.get(pointer);
                if (referencingBuilder == null) {
                    referencingBuilder = new TermedStatementEntityUpdateBuilder(update.getItemId());
                }
                referencingBuilder.addStatement(statement);
                referencingUpdates.put(pointer, referencingBuilder);
            } else if (pointers.size() == 1 && pointers.stream().findFirst().get().equals(update.getItemId())) {
                remainingUpdateBuilder.addStatement(statement);
            } else {
                throw new ImpossibleSchedulingException();
            }
        }

        // Add the update that is not referring to anything to the schedule
        TermedStatementEntityUpdate pointerFree = remainingUpdateBuilder.build();
        if (!pointerFree.isNull()) {
            pointerFreeUpdates.add(pointerFree);
        }
        // Add the other updates to the map
<<<<<<< HEAD
        for (Entry<ItemIdValue, ItemUpdateBuilder> entry : referencingUpdates.entrySet()) {
            TermedStatementEntityUpdate pointerUpdate = entry.getValue().build();
=======
        for (Entry<ItemIdValue, TermedStatementEntityUpdateBuilder> entry : referencingUpdates.entrySet()) {
        	TermedStatementEntityUpdate pointerUpdate = entry.getValue().build();
>>>>>>> 032dc991
            UpdateSequence pointerUpdatesForKey = pointerUpdates.get(entry.getKey());
            if (pointerUpdatesForKey == null) {
                pointerUpdatesForKey = new UpdateSequence();
            }
            pointerUpdatesForKey.add(pointerUpdate);
            pointerUpdates.put(entry.getKey(), pointerUpdatesForKey);
        }
    }

    @Override
    public List<TermedStatementEntityUpdate> schedule(List<TermedStatementEntityUpdate> updates)
            throws ImpossibleSchedulingException {
        pointerUpdates = new HashMap<>();
        pointerFreeUpdates = new UpdateSequence();

        for (TermedStatementEntityUpdate update : updates) {
            splitUpdate(update);
        }

        // Reconstruct
        List<TermedStatementEntityUpdate> fullSchedule = new ArrayList<>();
        Set<ItemIdValue> mentionedNewEntities = new HashSet<>(pointerUpdates.keySet());
        for (TermedStatementEntityUpdate update : pointerFreeUpdates.getUpdates()) {
            fullSchedule.add(update);
            UpdateSequence backPointers = pointerUpdates.get(update.getItemId());
            if (backPointers != null) {
                fullSchedule.addAll(backPointers.getUpdates());
            }
            mentionedNewEntities.remove(update.getItemId());
        }

        // Create any item that was referred to but untouched
        // (this is just for the sake of correctness, it would be bad to do that
        // as the items would remain blank in this batch).
        for (ItemIdValue missingId : mentionedNewEntities) {
            fullSchedule.add(new TermedStatementEntityUpdateBuilder(missingId).build());
            fullSchedule.addAll(pointerUpdates.get(missingId).getUpdates());
        }
        return fullSchedule;
    }

}<|MERGE_RESOLUTION|>--- conflicted
+++ resolved
@@ -32,18 +32,12 @@
 import java.util.Map.Entry;
 import java.util.Set;
 
-<<<<<<< HEAD
-=======
-import org.openrefine.wikidata.schema.entityvalues.ReconItemIdValue;
-import org.openrefine.wikidata.updates.TermedStatementEntityUpdate;
-import org.openrefine.wikidata.updates.TermedStatementEntityUpdateBuilder;
->>>>>>> 032dc991
 import org.wikidata.wdtk.datamodel.interfaces.ItemIdValue;
 import org.wikidata.wdtk.datamodel.interfaces.Statement;
 
 import org.openrefine.wikidata.schema.entityvalues.ReconItemIdValue;
-import org.openrefine.wikidata.updates.ItemUpdateBuilder;
 import org.openrefine.wikidata.updates.TermedStatementEntityUpdate;
+import org.openrefine.wikidata.updates.TermedStatementEntityUpdateBuilder;
 
 public class QuickStatementsUpdateScheduler implements UpdateScheduler {
 
@@ -105,13 +99,8 @@
             pointerFreeUpdates.add(pointerFree);
         }
         // Add the other updates to the map
-<<<<<<< HEAD
-        for (Entry<ItemIdValue, ItemUpdateBuilder> entry : referencingUpdates.entrySet()) {
+        for (Entry<ItemIdValue, TermedStatementEntityUpdateBuilder> entry : referencingUpdates.entrySet()) {
             TermedStatementEntityUpdate pointerUpdate = entry.getValue().build();
-=======
-        for (Entry<ItemIdValue, TermedStatementEntityUpdateBuilder> entry : referencingUpdates.entrySet()) {
-        	TermedStatementEntityUpdate pointerUpdate = entry.getValue().build();
->>>>>>> 032dc991
             UpdateSequence pointerUpdatesForKey = pointerUpdates.get(entry.getKey());
             if (pointerUpdatesForKey == null) {
                 pointerUpdatesForKey = new UpdateSequence();
