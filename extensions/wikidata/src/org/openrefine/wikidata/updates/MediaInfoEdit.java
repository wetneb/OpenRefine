--- conflicted
+++ resolved
@@ -44,15 +44,12 @@
  */
 public class MediaInfoEdit extends LabeledStatementEntityEdit {
 	
-	protected final String filePath;
-	protected final String fileName;
-	protected final String wikitext;
-<<<<<<< HEAD
-	
-    static final Logger logger = LoggerFactory.getLogger(MediaInfoEdit.class);
-=======
+    protected final String filePath;
+	  protected final String fileName;
+	  protected final String wikitext;
+
+  static final Logger logger = LoggerFactory.getLogger(MediaInfoEdit.class);
 	protected final boolean overrideWikitext;
->>>>>>> 693c1476
 
     /**
      * Constructor.
