--- conflicted
+++ resolved
@@ -39,7 +39,6 @@
             </run>
         </groups>
         <classes>
-<<<<<<< HEAD
             <class name="org.openrefine.extension.database.DatabaseImportControllerTest"/>
             <class name="org.openrefine.extension.database.DatabaseServiceTest"/>
             <class name="org.openrefine.extension.database.SimpleTextEncryptorTest"/>
@@ -54,24 +53,8 @@
             <class name="org.openrefine.extension.database.mysql.MySQLDatabaseServiceTest"/>
             <class name="org.openrefine.extension.database.pgsql.PgSQLConnectionManagerTest"/>
             <class name="org.openrefine.extension.database.pgsql.PgSQLDatabaseServiceTest" />
-=======
-            <class name="com.google.refine.extension.database.DatabaseImportControllerTest"/>
-            <class name="com.google.refine.extension.database.DatabaseServiceTest"/>
-            <class name="com.google.refine.extension.database.SimpleTextEncryptorTest"/>
-            <class name="com.google.refine.extension.database.cmd.ConnectCommandTest"/>
-            <class name="com.google.refine.extension.database.cmd.ExecuteQueryCommandTest"/>
-            <class name="com.google.refine.extension.database.cmd.SavedConnectionCommandTest"/>
-            <class name="com.google.refine.extension.database.cmd.TestConnectCommandTest"/>
-            <class name="com.google.refine.extension.database.cmd.TestQueryCommandTest"/>
-            <class name="com.google.refine.extension.database.mariadb.MariaDBConnectionManagerTest"/>
-            <class name="com.google.refine.extension.database.mariadb.MariaDBDatabaseServiceTest"/>
-            <class name="com.google.refine.extension.database.mysql.MySQLConnectionManagerTest"/>
-            <class name="com.google.refine.extension.database.mysql.MySQLDatabaseServiceTest"/>
-            <class name="com.google.refine.extension.database.pgsql.PgSQLConnectionManagerTest"/>
-            <class name="com.google.refine.extension.database.pgsql.PgSQLDatabaseServiceTest" />
-            <class name="com.google.refine.extension.database.sqlite.SQLiteConnectionManagerTest"/>
-            <class name="com.google.refine.extension.database.sqlite.SQLiteDatabaseServiceTest" />
->>>>>>> 8eabec1e
+            <class name="org.openrefine.extension.database.sqlite.SQLiteConnectionManagerTest"/>
+            <class name="org.openrefine.extension.database.sqlite.SQLiteDatabaseServiceTest" />
         </classes>
     </test>
 </suite>