<project xmlns="http://maven.apache.org/POM/4.0.0" xmlns:xsi="http://www.w3.org/2001/XMLSchema-instance"
	 xsi:schemaLocation="http://maven.apache.org/POM/4.0.0 http://maven.apache.org/maven-v4_0_0.xsd">
  <modelVersion>4.0.0</modelVersion>

  <artifactId>main</artifactId>
  <packaging>jar</packaging>

  <name>OpenRefine - main</name>
  <description>OpenRefine is a free, open source power tool for working with messy data and improving it</description>
  <url>http://openrefine.org/</url>
  <parent>
    <groupId>org.openrefine</groupId>
    <artifactId>openrefine</artifactId>
    <version>4.0-SNAPSHOT</version>
  </parent>

  <properties>
    <jee.path>/</jee.path>
    <jee.port>3333</jee.port>
    <refine.data>/tmp/refine</refine.data>
<<<<<<< HEAD
    <!-- org.odftoolkit:odfdom-java:jar:0.9.0-RC1 bundles Jena 3.9.0 so we should match that
         Jena 3.15.0 doesn't work. Versions through 3.14.0 appear to, but we'll be conservative
    -->
    <jena.version>4.2.0</jena.version>
    <okhttp.version>4.9.2</okhttp.version>
    <poi.version>5.1.0</poi.version>
=======
>>>>>>> d535a8ec
  </properties>

  <scm>
    <connection>scm:git:http://github.com/OpenRefine/OpenRefine</connection>
    <url>http://github.com/OpenRefine/OpenRefine</url>
  </scm>

  <build>
    <finalName>openrefine-main</finalName>
    <outputDirectory>webapp/WEB-INF/classes</outputDirectory>
    <plugins>
      <plugin>
        <groupId>org.codehaus.mojo</groupId>
        <artifactId>build-helper-maven-plugin</artifactId>
	<version>${build-helper-maven-plugin.version}</version>
        <executions>
          <execution>
            <phase>generate-sources</phase>
            <goals>
              <goal>add-source</goal>
            </goals>
          </execution>
        </executions>
      </plugin>
      <plugin>
        <groupId>org.apache.maven.plugins</groupId>
        <artifactId>maven-surefire-plugin</artifactId>
        <version>${surefire.version}</version>
        <configuration>
          <suiteXmlFiles>
            <suiteXmlFile>src/test/conf/tests.xml</suiteXmlFile>
          </suiteXmlFiles>
        </configuration>
      </plugin>
      <plugin>
        <groupId>org.apache.maven.plugins</groupId>
        <artifactId>maven-dependency-plugin</artifactId>
	<version>${maven-dependency-plugin.version}</version>
        <executions>
            <execution>
            <phase>compile</phase>
            <goals>
                <goal>copy-dependencies</goal>
            </goals>
            <configuration>
                <outputDirectory>webapp/WEB-INF/lib</outputDirectory>
                <includeScope>runtime</includeScope>
            </configuration>
            </execution>
        </executions>
      </plugin>
      <plugin>
        <groupId>org.apache.maven.plugins</groupId>
        <artifactId>maven-jar-plugin</artifactId>
	<version>${maven-jar-plugin.version}</version>
        <executions>
          <execution>
            <goals>
              <goal>test-jar</goal>
            </goals>
          </execution>
        </executions>
      </plugin>
      <plugin>
        <groupId>org.apache.maven.plugins</groupId>
        <artifactId>maven-clean-plugin</artifactId>
	<version>${maven-clean-plugin.version}</version>
        <configuration>
          <filesets>
            <fileset>
              <directory>webapp/WEB-INF/lib</directory>
            </fileset>
          </filesets>
        </configuration>
      </plugin>
    <plugin>
        <groupId>pl.project13.maven</groupId>
        <artifactId>git-commit-id-plugin</artifactId>
	<version>${git-commit-id-plugin.version}</version>
        <executions>
            <execution>
                <id>get-the-git-infos</id>
                <goals>
                    <goal>revision</goal>
                </goals>
            </execution>
        </executions>
        <configuration>
            <dotGitDirectory>${project.basedir}/.git</dotGitDirectory>
            <verbose>false</verbose>
            <generateGitPropertiesFile>true</generateGitPropertiesFile>
            <generateGitPropertiesFilename>${project.build.outputDirectory}/git.properties</generateGitPropertiesFilename>
            <failOnNoGitDirectory>false</failOnNoGitDirectory>
            <failOnUnableToExtractRepoInfo>false</failOnUnableToExtractRepoInfo>
            <format>json</format>
            <gitDescribe>
                <skip>false</skip>
                <always>false</always>
                <dirty>-dirty</dirty>
            </gitDescribe>
            <includeOnlyProperties>
              <includeOnlyProperty>^git.build.(time|version)$</includeOnlyProperty>
              <includeOnlyProperty>^git.branch</includeOnlyProperty>
              <includeOnlyProperty>^git.commit.id.(abbrev|full|describe)$</includeOnlyProperty>
            </includeOnlyProperties>
        </configuration>
      </plugin>
    </plugins>
  </build>

  <dependencies>
    <dependency>
      <groupId>${project.groupId}</groupId>
      <artifactId>or-model</artifactId>
      <version>${project.version}</version>
    </dependency>
    <dependency>
      <groupId>${project.groupId}</groupId>
      <artifactId>or-grel</artifactId>
      <version>${project.version}</version>
    </dependency>
    <dependency>
      <groupId>${project.groupId}</groupId>
      <artifactId>or-localrunner</artifactId>
      <version>${project.version}</version>
      <scope>runtime</scope> <!-- To ensure that we do not rely on any local runner-specific feature unless dynamically loaded -->
    </dependency>
    <dependency>
      <groupId>${project.groupId}</groupId>
      <artifactId>or-spark</artifactId>
      <version>${project.version}</version>
      <scope>runtime</scope> <!-- To ensure that we do not rely on any Spark-specific feature unless dynamically loaded -->
    </dependency>
    <dependency>
      <groupId>javax.servlet</groupId>
      <artifactId>javax.servlet-api</artifactId>
      <version>${servlet-api.version}</version>
      <scope>provided</scope>
    </dependency>
    <dependency>
      <groupId>org.openrefine.dependencies</groupId>
      <artifactId>butterfly</artifactId>
      <version>${butterfly.version}</version>
    </dependency>
    <dependency>
      <groupId>com.fasterxml.jackson.core</groupId>
      <artifactId>jackson-core</artifactId>
      <version>${jackson.version}</version>
    </dependency>
    <dependency>
      <groupId>com.fasterxml.jackson.core</groupId>
      <artifactId>jackson-databind</artifactId>
      <version>${jackson.version}</version>
    </dependency>
    <dependency>
      <groupId>com.fasterxml.jackson.core</groupId>
      <artifactId>jackson-annotations</artifactId>
      <version>${jackson.version}</version>
    </dependency>
    <dependency>
      <groupId>org.slf4j</groupId>
      <artifactId>slf4j-log4j12</artifactId>
      <version>${slf4j.version}</version>
      <scope>provided</scope>
    </dependency>
    <dependency>
      <groupId>log4j</groupId>
      <artifactId>log4j</artifactId>
      <version>1.2.17</version>
      <scope>provided</scope>
    </dependency>
    <dependency>
      <groupId>org.slf4j</groupId>
      <artifactId>slf4j-api</artifactId>
      <version>${slf4j.version}</version>
      <scope>provided</scope>
    </dependency>
    <dependency>
      <groupId>org.apache.commons</groupId>
      <artifactId>commons-lang3</artifactId>
      <version>${commons-lang3.version}</version>
    </dependency>
    <dependency>
      <groupId>commons-fileupload</groupId>
      <artifactId>commons-fileupload</artifactId>
      <version>${commons-fileupload.version}</version>
    </dependency>
    <dependency>
      <groupId>commons-collections</groupId>
      <artifactId>commons-collections</artifactId>
      <version>${commons-collections.version}</version>
    </dependency>
    <dependency>
        <groupId>org.apache.commons</groupId>
        <artifactId>commons-text</artifactId>
	<version>${commons-text.version}</version>
    </dependency>
    <dependency>
      <groupId>commons-validator</groupId>
      <artifactId>commons-validator</artifactId>
      <version>${commons-validator.version}</version>
    </dependency>
    <dependency>
      <groupId>velocity</groupId>
      <artifactId>velocity</artifactId>
      <version>${velocity.version}</version>
    </dependency>
    <dependency>
      <groupId>org.marc4j</groupId>
      <artifactId>marc4j</artifactId>
      <version>${marc4j.version}</version>
    </dependency>
    <dependency>
      <groupId>org.apache.commons</groupId>
      <artifactId>commons-compress</artifactId>
      <version>${commons-compress.version}</version>
    </dependency>
    <dependency>
      <groupId>org.jsoup</groupId>
      <artifactId>jsoup</artifactId>
      <version>${jsoup.version}</version>
    </dependency>
    <dependency>
      <groupId>org.openrefine.dependencies</groupId>
      <artifactId>opencsv-multichar</artifactId>
      <version>${opencsv-multichar.version}</version>
    </dependency>
    <dependency>
      <groupId>org.apache.poi</groupId>
      <artifactId>poi</artifactId>
      <version>${poi.version}</version>
    </dependency>
    <dependency>
      <groupId>org.apache.poi</groupId>
      <artifactId>poi-ooxml</artifactId>
      <version>${poi.version}</version>
    </dependency>
    <dependency>
      <groupId>org.odftoolkit</groupId>
      <artifactId>odfdom-java</artifactId>
      <version>${odfdom-java.version}</version>
      <!-- workaround for https://github.com/tdf/odftoolkit/issues/131,
	 which is unfortunately still not solved after
         https://github.com/tdf/odftoolkit/pull/132
	 because xml-apis remains an indirect dependency of this library
	 through xercesImpl.
      -->
      <exclusions>
        <exclusion>
          <groupId>xml-apis</groupId>
          <artifactId>xml-apis</artifactId>
        </exclusion>
      </exclusions>
    </dependency>
    <dependency>
      <groupId>org.openrefine.dependencies</groupId>
      <artifactId>vicino</artifactId>
      <version>${vicino.version}</version>
    </dependency>
    <dependency>
      <groupId>oauth.signpost</groupId>
      <artifactId>signpost-core</artifactId>
      <version>${signpost.version}</version>
    </dependency>
    <dependency>
      <groupId>oauth.signpost</groupId>
      <artifactId>signpost-commonshttp4</artifactId>
      <version>${signpost.version}</version>
    </dependency>
    <dependency>
      <groupId>org.clojure</groupId>
      <artifactId>clojure</artifactId>
      <version>${clojure.version}</version>
    </dependency>
    <dependency>
      <groupId>org.apache.httpcomponents.client5</groupId>
      <artifactId>httpclient5</artifactId>
      <version>${httpclient5.version}</version>
    </dependency>
    <dependency>
      <groupId>org.apache.httpcomponents</groupId>
      <artifactId>httpcore</artifactId>
      <version>${httpcore.version}</version>
    </dependency>
    <dependency>
      <groupId>org.sweble.wikitext</groupId>
      <artifactId>swc-parser-lazy</artifactId>
      <version>${swc-parser-lazy.version}</version>
    </dependency>

    <dependency> <!-- reported as unused by dependency:analyze, but tests fail without -->
      <groupId>org.apache.jena</groupId>
      <artifactId>jena-arq</artifactId>
      <version>${jena.version}</version>
    </dependency>
    <dependency>
      <groupId>org.apache.jena</groupId>
      <artifactId>jena-core</artifactId>
      <version>${jena.version}</version>
    </dependency>
    <dependency>
      <groupId>commons-codec</groupId>
      <artifactId>commons-codec</artifactId>
      <version>${commons-codec.version}</version>
    </dependency>
    <dependency>
      <groupId>commons-io</groupId>
      <artifactId>commons-io</artifactId>
      <version>${commons-io.version}</version>
<<<<<<< HEAD
    </dependency>
    <dependency>
      <groupId>com.metaweb</groupId>
      <artifactId>lessen</artifactId>
      <version>1.0</version>
    </dependency>
    <dependency>
=======
    </dependency>
    <dependency>
      <groupId>com.google.guava</groupId>
      <artifactId>guava</artifactId>
      <version>${guava.version}</version>
    </dependency>
    <dependency>
>>>>>>> d535a8ec
      <groupId>javax.xml.bind</groupId>
      <artifactId>jaxb-api</artifactId>
      <version>${jaxb-api.version}</version>
    </dependency>
    <dependency>
      <groupId>com.google.guava</groupId>
      <artifactId>guava</artifactId>
      <version>${guava.version}</version>
    </dependency>
    <dependency>
      <groupId>com.github.albfernandez</groupId>
      <artifactId>juniversalchardet</artifactId>
      <version>${juniversalchardet.version}</version>
    </dependency>
    <dependency> <!-- reported as unused by dependency:analyze, but broken without it -->
      <groupId>org.eclipse.jetty</groupId>
      <artifactId>jetty-servlets</artifactId>
      <version>${jetty.version}</version>
    </dependency>

    <!-- test dependencies -->

    <dependency>
      <groupId>${project.groupId}</groupId>
      <artifactId>or-testing</artifactId>
      <version>${project.version}</version>
      <scope>test</scope>
    </dependency> 
    <dependency>
      <groupId>org.testng</groupId>
      <artifactId>testng</artifactId>
      <version>${testng.version}</version>
      <scope>test</scope>
    </dependency>
    <dependency>
      <groupId>org.powermock</groupId>
      <artifactId>powermock-module-testng</artifactId>
      <version>${powermock.version}</version>
      <scope>test</scope>
    </dependency>
    <dependency>
      <groupId>org.powermock</groupId>
      <artifactId>powermock-api-mockito2</artifactId>
      <version>${powermock.version}</version>
      <scope>test</scope>
    </dependency> 
    <dependency>
      <groupId>${project.groupId}</groupId>
      <artifactId>or-util</artifactId>
      <version>${project.version}</version>
      <scope>test</scope>
    </dependency>
    <dependency>
      <groupId>com.squareup.okhttp3</groupId>
      <artifactId>mockwebserver</artifactId>
      <version>${okhttp.version}</version>
      <scope>test</scope>
     </dependency>
    <dependency>
      <groupId>org.apache.httpcomponents</groupId>
      <artifactId>httpmime</artifactId>
      <version>${httpmime.version}</version>
      <scope>test</scope>
    </dependency>
  </dependencies>
</project><|MERGE_RESOLUTION|>--- conflicted
+++ resolved
@@ -18,15 +18,6 @@
     <jee.path>/</jee.path>
     <jee.port>3333</jee.port>
     <refine.data>/tmp/refine</refine.data>
-<<<<<<< HEAD
-    <!-- org.odftoolkit:odfdom-java:jar:0.9.0-RC1 bundles Jena 3.9.0 so we should match that
-         Jena 3.15.0 doesn't work. Versions through 3.14.0 appear to, but we'll be conservative
-    -->
-    <jena.version>4.2.0</jena.version>
-    <okhttp.version>4.9.2</okhttp.version>
-    <poi.version>5.1.0</poi.version>
-=======
->>>>>>> d535a8ec
   </properties>
 
   <scm>
@@ -38,7 +29,7 @@
     <finalName>openrefine-main</finalName>
     <outputDirectory>webapp/WEB-INF/classes</outputDirectory>
     <plugins>
-      <plugin>
+	    <!-- <plugin>
         <groupId>org.codehaus.mojo</groupId>
         <artifactId>build-helper-maven-plugin</artifactId>
 	<version>${build-helper-maven-plugin.version}</version>
@@ -50,7 +41,7 @@
             </goals>
           </execution>
         </executions>
-      </plugin>
+</plugin> -->
       <plugin>
         <groupId>org.apache.maven.plugins</groupId>
         <artifactId>maven-surefire-plugin</artifactId>
@@ -336,23 +327,8 @@
       <groupId>commons-io</groupId>
       <artifactId>commons-io</artifactId>
       <version>${commons-io.version}</version>
-<<<<<<< HEAD
-    </dependency>
-    <dependency>
-      <groupId>com.metaweb</groupId>
-      <artifactId>lessen</artifactId>
-      <version>1.0</version>
-    </dependency>
-    <dependency>
-=======
-    </dependency>
-    <dependency>
-      <groupId>com.google.guava</groupId>
-      <artifactId>guava</artifactId>
-      <version>${guava.version}</version>
-    </dependency>
-    <dependency>
->>>>>>> d535a8ec
+    </dependency>
+    <dependency>
       <groupId>javax.xml.bind</groupId>
       <artifactId>jaxb-api</artifactId>
       <version>${jaxb-api.version}</version>
