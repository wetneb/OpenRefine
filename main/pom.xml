<project xmlns="http://maven.apache.org/POM/4.0.0" xmlns:xsi="http://www.w3.org/2001/XMLSchema-instance"
	 xsi:schemaLocation="http://maven.apache.org/POM/4.0.0 http://maven.apache.org/maven-v4_0_0.xsd">
  <modelVersion>4.0.0</modelVersion>

  <artifactId>main</artifactId>
  <packaging>jar</packaging>

  <name>OpenRefine - main</name>
  <description>OpenRefine is a free, open source power tool for working with messy data and improving it</description>
  <url>http://openrefine.org/</url>
  <parent>
    <groupId>org.openrefine</groupId>
    <artifactId>openrefine</artifactId>
<<<<<<< HEAD
    <version>spark</version>
=======
    <version>3.5-SNAPSHOT</version>
>>>>>>> 8eabec1e
  </parent>

  <properties>
    <jee.path>/</jee.path>
    <jee.port>3333</jee.port>
    <refine.data>/tmp/refine</refine.data>
<<<<<<< HEAD
=======
    <powermock.version>2.0.9</powermock.version>
    <!-- org.odftoolkit:odfdom-java:jar:0.9.0-RC1 bundles Jena 3.9.0 so we should match that
         Jena 3.15.0 doesn't work. Versions through 3.14.0 appear to, but we'll be conservative
    -->
    <jena.version>3.9.0</jena.version>
    <okhttp.version>4.9.0</okhttp.version>
>>>>>>> 8eabec1e
  </properties>

  <scm>
    <connection>scm:git:http://github.com/OpenRefine/OpenRefine</connection>
    <url>http://github.com/OpenRefine/OpenRefine</url>
  </scm>

  <build>
    <finalName>openrefine-main</finalName>
    <outputDirectory>webapp/WEB-INF/classes</outputDirectory>
    <plugins>
      <plugin>
        <groupId>org.codehaus.mojo</groupId>
        <artifactId>build-helper-maven-plugin</artifactId>
        <version>3.2.0</version>
        <executions>
          <execution>
            <phase>generate-sources</phase>
            <goals>
              <goal>add-source</goal>
            </goals>
          </execution>
        </executions>
      </plugin>
      <plugin>
        <groupId>org.apache.maven.plugins</groupId>
        <artifactId>maven-compiler-plugin</artifactId>
        <version>3.8.1</version>
        <configuration>
	  <!--release>11</release-->
          <encoding>UTF-8</encoding>
          <showDeprecation>false</showDeprecation>
        </configuration>
      </plugin>
      <plugin>
        <groupId>org.apache.maven.plugins</groupId>
        <artifactId>maven-resources-plugin</artifactId>
        <version>3.2.0</version>
        <configuration>
          <encoding>UTF-8</encoding>
        </configuration>
      </plugin>
      <plugin>
        <groupId>org.apache.maven.plugins</groupId>
        <artifactId>maven-surefire-plugin</artifactId>
        <version>${surefire.version}</version>
        <configuration>
          <suiteXmlFiles>
            <suiteXmlFile>src/test/conf/tests.xml</suiteXmlFile>
          </suiteXmlFiles>
        </configuration>
      </plugin>
      <plugin>
        <groupId>org.apache.maven.plugins</groupId>
        <artifactId>maven-dependency-plugin</artifactId>
        <version>3.1.2</version>
        <executions>
            <execution>
            <phase>compile</phase>
            <goals>
                <goal>copy-dependencies</goal>
            </goals>
            <configuration>
                <outputDirectory>webapp/WEB-INF/lib</outputDirectory>
<<<<<<< HEAD
                <excludeScope>provided</excludeScope>
=======
                <includeScope>runtime</includeScope>
>>>>>>> 8eabec1e
            </configuration>
            </execution>
        </executions>
      </plugin>
      <plugin>
        <groupId>org.apache.maven.plugins</groupId>
        <artifactId>maven-jar-plugin</artifactId>
        <version>3.2.0</version>
        <executions>
          <execution>
            <goals>
              <goal>test-jar</goal>
            </goals>
          </execution>
        </executions>
      </plugin>
      <plugin>
        <groupId>org.apache.maven.plugins</groupId>
<<<<<<< HEAD
        <artifactId>maven-install-plugin</artifactId>
        <version>2.5.2</version>
        <executions>
            <execution>
                <id>install-marc4j</id>
                <phase>process-resources</phase>
                <configuration>
                    <file>${basedir}/lib-local/marc4j-2.4.jar</file>
                    <repositoryLayout>default</repositoryLayout>
                    <groupId>marc4j</groupId>
                    <artifactId>marc4j</artifactId>
                    <version>2.4</version>
                    <packaging>jar</packaging>
                    <generatePom>true</generatePom>
                </configuration>
                <goals>
                    <goal>install-file</goal>
                </goals>
            </execution>
            <execution>
                <id>install-opencsv</id>
                <phase>process-resources</phase>
                <configuration>
                    <file>${basedir}/lib-local/opencsv-2.4-SNAPSHOT.jar</file>
                    <repositoryLayout>default</repositoryLayout>
                    <groupId>net.sf.opencsv</groupId>
                    <artifactId>opencsv</artifactId>
                    <version>2.4-SNAPSHOT</version>
                    <packaging>jar</packaging>
                    <generatePom>true</generatePom>
                </configuration>
                <goals>
                    <goal>install-file</goal>
                </goals>
            </execution>
            <execution>
                <id>install-butterfly</id>
                <phase>process-resources</phase>
                <configuration>
                    <file>${basedir}/lib-local/butterfly-${butterfly.version}.jar</file>
                    <repositoryLayout>default</repositoryLayout>
                    <groupId>edu.mit.simile</groupId>
                    <artifactId>butterfly</artifactId>
                    <version>${butterfly.version}</version>
                    <packaging>jar</packaging>
                    <generatePom>true</generatePom>
                </configuration>
                <goals>
                    <goal>install-file</goal>
                </goals>
            </execution>
            <execution>
                <id>install-vicino</id>
                <phase>process-resources</phase>
                <configuration>
                    <file>${basedir}/lib-local/vicino-1.1.jar</file>
                    <repositoryLayout>default</repositoryLayout>
                    <groupId>edu.mit.simile</groupId>
                    <artifactId>vicino</artifactId>
                    <version>1.1</version>
                    <packaging>jar</packaging>
                    <generatePom>true</generatePom>
                </configuration>
                <goals>
                    <goal>install-file</goal>
                </goals>
            </execution>
            <execution>
                <id>install-secondstring</id>
                <phase>process-resources</phase>
                <configuration>
                    <file>${basedir}/lib-local/secondstring-20100303.jar</file>
                    <repositoryLayout>default</repositoryLayout>
                    <groupId>com.wcohen</groupId>
                    <artifactId>secondstring</artifactId>
                    <version>20100303</version>
                    <packaging>jar</packaging>
                    <generatePom>true</generatePom>
                </configuration>
                <goals>
                    <goal>install-file</goal>
                </goals>
            </execution>
            <execution>
                <id>install-arithcode</id>
                <phase>process-resources</phase>
                <configuration>
                    <file>${basedir}/lib-local/arithcode-1.1.jar</file>
                    <repositoryLayout>default</repositoryLayout>
                    <groupId>com.colloquial</groupId>
                    <artifactId>arithcode</artifactId>
                    <version>1.1</version>
                    <packaging>jar</packaging>
                    <generatePom>true</generatePom>
                </configuration>
                <goals>
                    <goal>install-file</goal>
                </goals>
            </execution>
        </executions>
      </plugin>
      <plugin>
        <groupId>org.apache.maven.plugins</groupId>
=======
>>>>>>> 8eabec1e
        <artifactId>maven-clean-plugin</artifactId>
        <version>3.1.0</version>
        <configuration>
          <filesets>
            <fileset>
              <directory>webapp/WEB-INF/lib</directory>
            </fileset>
          </filesets>
        </configuration>
      </plugin>
    <plugin>
        <groupId>pl.project13.maven</groupId>
        <artifactId>git-commit-id-plugin</artifactId>
        <version>4.0.3</version>
        <executions>
            <execution>
                <id>get-the-git-infos</id>
                <goals>
                    <goal>revision</goal>
                </goals>
            </execution>
        </executions>
        <configuration>
            <dotGitDirectory>${project.basedir}/.git</dotGitDirectory>
            <verbose>false</verbose>
            <generateGitPropertiesFile>true</generateGitPropertiesFile>
            <generateGitPropertiesFilename>${project.build.outputDirectory}/git.properties</generateGitPropertiesFilename>
            <failOnNoGitDirectory>false</failOnNoGitDirectory>
            <failOnUnableToExtractRepoInfo>false</failOnUnableToExtractRepoInfo>
            <format>json</format>
            <gitDescribe>
                <skip>false</skip>
                <always>false</always>
                <dirty>-dirty</dirty>
            </gitDescribe>
            <includeOnlyProperties>
              <includeOnlyProperty>^git.build.(time|version)$</includeOnlyProperty>
              <includeOnlyProperty>^git.branch</includeOnlyProperty>
              <includeOnlyProperty>^git.commit.id.(abbrev|full|describe)$</includeOnlyProperty>
            </includeOnlyProperties>
        </configuration>
      </plugin>
    </plugins>
  </build>

  <dependencies>
    <dependency>
      <groupId>${project.groupId}</groupId>
      <artifactId>or-model</artifactId>
      <version>${project.version}</version>
    </dependency>
    <dependency>
      <groupId>${project.groupId}</groupId>
      <artifactId>or-grel</artifactId>
      <version>${project.version}</version>
    </dependency>
    <dependency>
      <groupId>${project.groupId}</groupId>
      <artifactId>or-spark</artifactId>
      <version>${project.version}</version>
      <scope>runtime</scope> <!-- To ensure that we do not rely on any Spark-specific feature unless dynamically loaded -->
    </dependency>
    <dependency>
      <groupId>javax.servlet</groupId>
      <artifactId>javax.servlet-api</artifactId>
      <version>${servlet-api.version}</version>
      <scope>provided</scope>
    </dependency>
    <dependency>
      <groupId>org.openrefine.dependencies</groupId>
      <artifactId>butterfly</artifactId>
<<<<<<< HEAD
      <version>${butterfly.version}</version>
=======
      <version>1.0.4</version>
>>>>>>> 8eabec1e
    </dependency>
    <dependency>
      <groupId>org.mozilla</groupId>
      <artifactId>rhino-runtime</artifactId>
      <version>1.7.13</version>
    </dependency>
    <dependency>
      <groupId>com.fasterxml.jackson.core</groupId>
      <artifactId>jackson-core</artifactId>
      <version>${jackson.version}</version>
    </dependency>
    <dependency>
      <groupId>com.fasterxml.jackson.core</groupId>
      <artifactId>jackson-databind</artifactId>
      <version>${jackson.version}</version>
    </dependency>
    <dependency>
      <groupId>com.fasterxml.jackson.core</groupId>
      <artifactId>jackson-annotations</artifactId>
      <version>${jackson.version}</version>
    </dependency>
    <dependency>
      <groupId>org.slf4j</groupId>
      <artifactId>slf4j-log4j12</artifactId>
<<<<<<< HEAD
      <version>1.7.18</version>
      <scope>provided</scope>
    </dependency>
    <dependency>
      <groupId>log4j</groupId>
      <artifactId>log4j</artifactId>
      <version>1.2.17</version>
      <scope>provided</scope>
=======
      <version>${slf4j.version}</version>
>>>>>>> 8eabec1e
    </dependency>
    <dependency>
      <groupId>org.slf4j</groupId>
      <artifactId>slf4j-api</artifactId>
<<<<<<< HEAD
      <version>1.7.18</version>
      <scope>provided</scope>
=======
      <version>${slf4j.version}</version>
>>>>>>> 8eabec1e
    </dependency>
    <dependency>
      <groupId>org.apache.commons</groupId>
      <artifactId>commons-lang3</artifactId>
      <version>3.11</version>
    </dependency>
    <dependency>
      <groupId>commons-fileupload</groupId>
      <artifactId>commons-fileupload</artifactId>
      <version>1.4</version>
    </dependency>
    <dependency>
      <groupId>commons-collections</groupId>
      <artifactId>commons-collections</artifactId>
      <version>3.2.2</version>
    </dependency>
    <dependency>
        <groupId>org.apache.commons</groupId>
        <artifactId>commons-text</artifactId>
        <version>1.9</version>
    </dependency>
    <dependency>
      <groupId>commons-validator</groupId>
      <artifactId>commons-validator</artifactId>
      <version>1.7</version>
    </dependency>
    <dependency>
      <groupId>velocity</groupId>
      <artifactId>velocity</artifactId>
      <version>1.5</version>
    </dependency>
    <dependency>
      <groupId>org.marc4j</groupId>
      <artifactId>marc4j</artifactId>
      <version>2.9.1</version>
    </dependency>
    <dependency>
      <groupId>org.apache.commons</groupId>
      <artifactId>commons-compress</artifactId>
      <version>1.20</version>
    </dependency>
    <dependency>
      <groupId>org.jsoup</groupId>
      <artifactId>jsoup</artifactId>
      <version>1.13.1</version>
    </dependency>
    <dependency>
      <groupId>org.openrefine.dependencies</groupId>
      <artifactId>opencsv-multichar</artifactId>
      <version>2.4</version>
    </dependency>
    <dependency>
      <groupId>org.apache.poi</groupId>
      <artifactId>poi</artifactId>
      <version>4.1.2</version>
    </dependency>
    <dependency>
      <groupId>org.apache.poi</groupId>
      <artifactId>poi-ooxml</artifactId>
      <version>4.1.2</version>
    </dependency>
    <dependency>
      <groupId>org.odftoolkit</groupId>
      <artifactId>odfdom-java</artifactId>
      <version>0.9.0-RC1</version>
    </dependency>
    <dependency>
      <groupId>org.openrefine.dependencies</groupId>
      <artifactId>vicino</artifactId>
      <version>1.2</version>
    </dependency>
    <dependency>
      <groupId>oauth.signpost</groupId>
      <artifactId>signpost-core</artifactId>
      <version>2.1.1</version>
    </dependency>
    <dependency>
      <groupId>oauth.signpost</groupId>
      <artifactId>signpost-commonshttp4</artifactId>
      <version>2.1.1</version>
    </dependency>
    <dependency>
      <groupId>org.clojure</groupId>
      <artifactId>clojure</artifactId>
      <version>1.10.1</version>
    </dependency>
    <dependency>
      <groupId>org.apache.httpcomponents.client5</groupId>
      <artifactId>httpclient5</artifactId>
      <version>5.0.3</version>
    </dependency>
    <dependency>
      <groupId>org.apache.httpcomponents</groupId>
      <artifactId>httpclient</artifactId>
      <version>4.5.13</version>
    </dependency>
    <dependency>
      <groupId>org.apache.httpcomponents</groupId>
      <artifactId>httpcore</artifactId>
      <version>4.4.14</version>
    </dependency>
    <dependency>
      <groupId>org.sweble.wikitext</groupId>
      <artifactId>swc-parser-lazy</artifactId>
      <version>3.1.9</version>
    </dependency>
    <dependency>
      <groupId>joda-time</groupId>
      <artifactId>joda-time</artifactId>
      <version>2.10.8</version>
    </dependency>
    <dependency>
      <groupId>org.apache.jena</groupId>
      <artifactId>jena-arq</artifactId>
      <version>${jena.version}</version>
    </dependency>
    <dependency>
      <groupId>org.apache.jena</groupId>
      <artifactId>jena-base</artifactId>
      <version>${jena.version}</version>
    </dependency>
    <dependency>
      <groupId>org.apache.jena</groupId>
      <artifactId>jena-cmds</artifactId>
      <version>${jena.version}</version>
    </dependency>
    <dependency>
      <groupId>org.apache.jena</groupId>
      <artifactId>jena-core</artifactId>
      <version>${jena.version}</version>
    </dependency>
    <dependency>
      <groupId>commons-io</groupId>
      <artifactId>commons-io</artifactId>
      <version>2.8.0</version>
    </dependency>
    <dependency>
      <groupId>com.metaweb</groupId>
      <artifactId>lessen</artifactId>
      <version>1.0</version>
    </dependency>
    <dependency>
      <groupId>com.google.guava</groupId>
      <artifactId>guava</artifactId>
      <version>30.1-jre</version>
    </dependency>
    <dependency>
      <groupId>javax.xml.bind</groupId>
      <artifactId>jaxb-api</artifactId>
      <version>2.3.1</version>
    </dependency>
    <dependency>
<<<<<<< HEAD
      <groupId>com.google.guava</groupId>
      <artifactId>guava</artifactId>
      <version>${guava.version}</version>
=======
      <groupId>com.github.albfernandez</groupId>
      <artifactId>juniversalchardet</artifactId>
      <version>2.4.0</version>
>>>>>>> 8eabec1e
    </dependency>

    <!-- test dependencies -->

    <dependency>
      <groupId>${project.groupId}</groupId>
      <artifactId>or-testing</artifactId>
      <version>${project.version}</version>
      <scope>test</scope>
    </dependency> 
    <dependency>
      <groupId>org.testng</groupId>
      <artifactId>testng</artifactId>
      <version>7.3.0</version>
      <scope>test</scope>
    </dependency>
    <dependency>
      <groupId>org.powermock</groupId>
      <artifactId>powermock-module-testng</artifactId>
      <version>${powermock.version}</version>
      <scope>test</scope>
    </dependency>
    <dependency>
      <groupId>org.powermock</groupId>
      <artifactId>powermock-api-mockito2</artifactId>
      <version>${powermock.version}</version>
      <scope>test</scope>
<<<<<<< HEAD
     </dependency> 
    <dependency>
      <groupId>${project.groupId}</groupId>
      <artifactId>or-testing</artifactId>
      <version>${project.version}</version>
      <scope>test</scope>
    </dependency>
    <dependency>
      <groupId>${project.groupId}</groupId>
      <artifactId>or-util</artifactId>
      <version>${project.version}</version>
=======
    </dependency>
    <dependency>
      <groupId>com.squareup.okhttp3</groupId>
      <artifactId>mockwebserver</artifactId>
      <version>${okhttp.version}</version>
      <scope>test</scope>
     </dependency>
    <dependency>
      <groupId>org.apache.httpcomponents</groupId>
      <artifactId>httpmime</artifactId>
      <version>4.5.13</version>
>>>>>>> 8eabec1e
      <scope>test</scope>
    </dependency>
  </dependencies>
</project><|MERGE_RESOLUTION|>--- conflicted
+++ resolved
@@ -11,26 +11,18 @@
   <parent>
     <groupId>org.openrefine</groupId>
     <artifactId>openrefine</artifactId>
-<<<<<<< HEAD
     <version>spark</version>
-=======
-    <version>3.5-SNAPSHOT</version>
->>>>>>> 8eabec1e
   </parent>
 
   <properties>
     <jee.path>/</jee.path>
     <jee.port>3333</jee.port>
     <refine.data>/tmp/refine</refine.data>
-<<<<<<< HEAD
-=======
-    <powermock.version>2.0.9</powermock.version>
     <!-- org.odftoolkit:odfdom-java:jar:0.9.0-RC1 bundles Jena 3.9.0 so we should match that
          Jena 3.15.0 doesn't work. Versions through 3.14.0 appear to, but we'll be conservative
     -->
     <jena.version>3.9.0</jena.version>
     <okhttp.version>4.9.0</okhttp.version>
->>>>>>> 8eabec1e
   </properties>
 
   <scm>
@@ -95,11 +87,7 @@
             </goals>
             <configuration>
                 <outputDirectory>webapp/WEB-INF/lib</outputDirectory>
-<<<<<<< HEAD
-                <excludeScope>provided</excludeScope>
-=======
                 <includeScope>runtime</includeScope>
->>>>>>> 8eabec1e
             </configuration>
             </execution>
         </executions>
@@ -118,112 +106,6 @@
       </plugin>
       <plugin>
         <groupId>org.apache.maven.plugins</groupId>
-<<<<<<< HEAD
-        <artifactId>maven-install-plugin</artifactId>
-        <version>2.5.2</version>
-        <executions>
-            <execution>
-                <id>install-marc4j</id>
-                <phase>process-resources</phase>
-                <configuration>
-                    <file>${basedir}/lib-local/marc4j-2.4.jar</file>
-                    <repositoryLayout>default</repositoryLayout>
-                    <groupId>marc4j</groupId>
-                    <artifactId>marc4j</artifactId>
-                    <version>2.4</version>
-                    <packaging>jar</packaging>
-                    <generatePom>true</generatePom>
-                </configuration>
-                <goals>
-                    <goal>install-file</goal>
-                </goals>
-            </execution>
-            <execution>
-                <id>install-opencsv</id>
-                <phase>process-resources</phase>
-                <configuration>
-                    <file>${basedir}/lib-local/opencsv-2.4-SNAPSHOT.jar</file>
-                    <repositoryLayout>default</repositoryLayout>
-                    <groupId>net.sf.opencsv</groupId>
-                    <artifactId>opencsv</artifactId>
-                    <version>2.4-SNAPSHOT</version>
-                    <packaging>jar</packaging>
-                    <generatePom>true</generatePom>
-                </configuration>
-                <goals>
-                    <goal>install-file</goal>
-                </goals>
-            </execution>
-            <execution>
-                <id>install-butterfly</id>
-                <phase>process-resources</phase>
-                <configuration>
-                    <file>${basedir}/lib-local/butterfly-${butterfly.version}.jar</file>
-                    <repositoryLayout>default</repositoryLayout>
-                    <groupId>edu.mit.simile</groupId>
-                    <artifactId>butterfly</artifactId>
-                    <version>${butterfly.version}</version>
-                    <packaging>jar</packaging>
-                    <generatePom>true</generatePom>
-                </configuration>
-                <goals>
-                    <goal>install-file</goal>
-                </goals>
-            </execution>
-            <execution>
-                <id>install-vicino</id>
-                <phase>process-resources</phase>
-                <configuration>
-                    <file>${basedir}/lib-local/vicino-1.1.jar</file>
-                    <repositoryLayout>default</repositoryLayout>
-                    <groupId>edu.mit.simile</groupId>
-                    <artifactId>vicino</artifactId>
-                    <version>1.1</version>
-                    <packaging>jar</packaging>
-                    <generatePom>true</generatePom>
-                </configuration>
-                <goals>
-                    <goal>install-file</goal>
-                </goals>
-            </execution>
-            <execution>
-                <id>install-secondstring</id>
-                <phase>process-resources</phase>
-                <configuration>
-                    <file>${basedir}/lib-local/secondstring-20100303.jar</file>
-                    <repositoryLayout>default</repositoryLayout>
-                    <groupId>com.wcohen</groupId>
-                    <artifactId>secondstring</artifactId>
-                    <version>20100303</version>
-                    <packaging>jar</packaging>
-                    <generatePom>true</generatePom>
-                </configuration>
-                <goals>
-                    <goal>install-file</goal>
-                </goals>
-            </execution>
-            <execution>
-                <id>install-arithcode</id>
-                <phase>process-resources</phase>
-                <configuration>
-                    <file>${basedir}/lib-local/arithcode-1.1.jar</file>
-                    <repositoryLayout>default</repositoryLayout>
-                    <groupId>com.colloquial</groupId>
-                    <artifactId>arithcode</artifactId>
-                    <version>1.1</version>
-                    <packaging>jar</packaging>
-                    <generatePom>true</generatePom>
-                </configuration>
-                <goals>
-                    <goal>install-file</goal>
-                </goals>
-            </execution>
-        </executions>
-      </plugin>
-      <plugin>
-        <groupId>org.apache.maven.plugins</groupId>
-=======
->>>>>>> 8eabec1e
         <artifactId>maven-clean-plugin</artifactId>
         <version>3.1.0</version>
         <configuration>
@@ -295,11 +177,7 @@
     <dependency>
       <groupId>org.openrefine.dependencies</groupId>
       <artifactId>butterfly</artifactId>
-<<<<<<< HEAD
-      <version>${butterfly.version}</version>
-=======
       <version>1.0.4</version>
->>>>>>> 8eabec1e
     </dependency>
     <dependency>
       <groupId>org.mozilla</groupId>
@@ -324,8 +202,7 @@
     <dependency>
       <groupId>org.slf4j</groupId>
       <artifactId>slf4j-log4j12</artifactId>
-<<<<<<< HEAD
-      <version>1.7.18</version>
+      <version>${slf4j.version}</version>
       <scope>provided</scope>
     </dependency>
     <dependency>
@@ -333,19 +210,12 @@
       <artifactId>log4j</artifactId>
       <version>1.2.17</version>
       <scope>provided</scope>
-=======
-      <version>${slf4j.version}</version>
->>>>>>> 8eabec1e
     </dependency>
     <dependency>
       <groupId>org.slf4j</groupId>
       <artifactId>slf4j-api</artifactId>
-<<<<<<< HEAD
-      <version>1.7.18</version>
+      <version>${slf4j.version}</version>
       <scope>provided</scope>
-=======
-      <version>${slf4j.version}</version>
->>>>>>> 8eabec1e
     </dependency>
     <dependency>
       <groupId>org.apache.commons</groupId>
@@ -480,7 +350,7 @@
     <dependency>
       <groupId>commons-io</groupId>
       <artifactId>commons-io</artifactId>
-      <version>2.8.0</version>
+      <version>${commons-io.version}</version>
     </dependency>
     <dependency>
       <groupId>com.metaweb</groupId>
@@ -488,25 +358,19 @@
       <version>1.0</version>
     </dependency>
     <dependency>
-      <groupId>com.google.guava</groupId>
-      <artifactId>guava</artifactId>
-      <version>30.1-jre</version>
-    </dependency>
-    <dependency>
       <groupId>javax.xml.bind</groupId>
       <artifactId>jaxb-api</artifactId>
       <version>2.3.1</version>
     </dependency>
     <dependency>
-<<<<<<< HEAD
       <groupId>com.google.guava</groupId>
       <artifactId>guava</artifactId>
       <version>${guava.version}</version>
-=======
+    </dependency>
+    <dependency>
       <groupId>com.github.albfernandez</groupId>
       <artifactId>juniversalchardet</artifactId>
       <version>2.4.0</version>
->>>>>>> 8eabec1e
     </dependency>
 
     <!-- test dependencies -->
@@ -520,7 +384,7 @@
     <dependency>
       <groupId>org.testng</groupId>
       <artifactId>testng</artifactId>
-      <version>7.3.0</version>
+      <version>${testng.version}</version>
       <scope>test</scope>
     </dependency>
     <dependency>
@@ -534,19 +398,12 @@
       <artifactId>powermock-api-mockito2</artifactId>
       <version>${powermock.version}</version>
       <scope>test</scope>
-<<<<<<< HEAD
-     </dependency> 
-    <dependency>
-      <groupId>${project.groupId}</groupId>
-      <artifactId>or-testing</artifactId>
-      <version>${project.version}</version>
-      <scope>test</scope>
-    </dependency>
+    </dependency> 
     <dependency>
       <groupId>${project.groupId}</groupId>
       <artifactId>or-util</artifactId>
       <version>${project.version}</version>
-=======
+      <scope>test</scope>
     </dependency>
     <dependency>
       <groupId>com.squareup.okhttp3</groupId>
@@ -558,7 +415,6 @@
       <groupId>org.apache.httpcomponents</groupId>
       <artifactId>httpmime</artifactId>
       <version>4.5.13</version>
->>>>>>> 8eabec1e
       <scope>test</scope>
     </dependency>
   </dependencies>
