<!doctype html>
<!--

Copyright 2010, Google Inc.
All rights reserved.

Redistribution and use in source and binary forms, with or without
modification, are permitted provided that the following conditions are
met:

    * Redistributions of source code must retain the above copyright
notice, this list of conditions and the following disclaimer.
    * Redistributions in binary form must reproduce the above
copyright notice, this list of conditions and the following disclaimer
in the documentation and/or other materials provided with the
distribution.
    * Neither the name of Google Inc. nor the names of its
contributors may be used to endorse or promote products derived from
this software without specific prior written permission.

THIS SOFTWARE IS PROVIDED BY THE COPYRIGHT HOLDERS AND CONTRIBUTORS
"AS IS" AND ANY EXPRESS OR IMPLIED WARRANTIES, INCLUDING, BUT NOT
LIMITED TO, THE IMPLIED WARRANTIES OF MERCHANTABILITY AND FITNESS FOR
A PARTICULAR PURPOSE ARE DISCLAIMED. IN NO EVENT SHALL THE COPYRIGHT
OWNER OR CONTRIBUTORS BE LIABLE FOR ANY DIRECT, INDIRECT, INCIDENTAL,
SPECIAL, EXEMPLARY, OR CONSEQUENTIAL DAMAGES (INCLUDING, BUT NOT
LIMITED TO, PROCUREMENT OF SUBSTITUTE GOODS OR SERVICES; LOSS OF USE,           
DATA, OR PROFITS; OR BUSINESS INTERRUPTION) HOWEVER CAUSED AND ON ANY           
THEORY OF LIABILITY, WHETHER IN CONTRACT, STRICT LIABILITY, OR TORT
(INCLUDING NEGLIGENCE OR OTHERWISE) ARISING IN ANY WAY OUT OF THE USE
OF THIS SOFTWARE, EVEN IF ADVISED OF THE POSSIBILITY OF SUCH DAMAGE.

-->
<html lang="en">
  <head>
    <meta charset="utf-8">
    <meta http-equiv="X-UA-Compatible" content="IE=8;IE=9;chrome=1;">
    <title>OpenRefine</title>
    <script type="text/javascript">var theProject = { id : $projectID };</script>
    <script type="text/javascript" src="wirings.js"></script>
    <link rel="icon" type="image/png" href="images/favicon.png">
    $scriptInjection
    $styleInjection
    <script>Refine.encodings = $encodingJson; Refine.defaultEncoding = $defaultEncoding;</script>
  </head>
  <body>
    <div id="header">
      <a id="app-home-button" href="./"><img alt="OpenRefine" src="images/logo-openrefine-30.png" width="129" height="29" /></a>
      <div id="project-title">
        <span id="project-name-button" class="app-path-section"></span>
        <a id="project-permalink-button" href="javascript:{}" class="secondary"></a>
      </div>
      <div id="project-controls">
<<<<<<< HEAD
        <a href="./" class="button" target="_blank"><span id="or-proj-open"></span></a>
        <a class="button" bind="exportButton" id="export-button" href="#export"><span class="button-menu" id="or-proj-export"></span></a>
        <a href="http://code.google.com/p/google-refine/wiki/DocumentationForUsers" target="_blank" class="button"><span id="or-proj-help"></span></a>
=======
        <a href="./" class="button" target="_blank">Open...</a>
        <a class="button" bind="exportButton" id="export-button" href="#export"><span class="button-menu">Export</span></a>
        <a href="http://github.com/OpenRefine/OpenRefine/wiki/DocumentationForUsers" target="_blank" class="button">Help</a>
>>>>>>> e0f16ded
      </div>
    </div>
    
    <div id="loading-message"><img src="images/large-spinner.gif" /> <span id="or-proj-starting"></span></div>
      
    <div id="body">
      <div bind="leftPanelDiv" id="left-panel">
        <div bind="leftPanelTabs" class="refine-tabs">
          <ul>
            <li><a href="#refine-tabs-facets" id="or-proj-facFil"></a></li>
            <li><a href="#refine-tabs-history" bind="historyTabHeader" id="or-proj-undoRedo"></a></li>
          </ul>
          <div id="refine-tabs-facets" bind="facetPanelDiv" id="facet-panel"></div>
          <div id="refine-tabs-history" bind="historyPanelDiv" id="history-panel"></div>
        </div>
      </div>
      <div bind="rightPanelDiv" id="right-panel">
        <div bind="toolPanelDiv" id="tool-panel">
          <div bind="summaryBarDiv" id="summary-bar">
            <!-- row/record counts -->
          </div>
          <div bind="extensionBarDiv" id="extension-bar">
            <span id="or-proj-ext"></span> <span bind="menuContainer" id="extension-bar-menu-container"></span>
          </div>
        </div>
        <div bind="viewPanelDiv" id="view-panel"></div>
      </div>
      <div bind="processPanelDiv" id="notification-container"></div>
    </div>
  </body>
</html><|MERGE_RESOLUTION|>--- conflicted
+++ resolved
@@ -51,15 +51,9 @@
         <a id="project-permalink-button" href="javascript:{}" class="secondary"></a>
       </div>
       <div id="project-controls">
-<<<<<<< HEAD
         <a href="./" class="button" target="_blank"><span id="or-proj-open"></span></a>
         <a class="button" bind="exportButton" id="export-button" href="#export"><span class="button-menu" id="or-proj-export"></span></a>
-        <a href="http://code.google.com/p/google-refine/wiki/DocumentationForUsers" target="_blank" class="button"><span id="or-proj-help"></span></a>
-=======
-        <a href="./" class="button" target="_blank">Open...</a>
-        <a class="button" bind="exportButton" id="export-button" href="#export"><span class="button-menu">Export</span></a>
-        <a href="http://github.com/OpenRefine/OpenRefine/wiki/DocumentationForUsers" target="_blank" class="button">Help</a>
->>>>>>> e0f16ded
+        <a href="http://github.com/OpenRefine/OpenRefine/wiki/DocumentationForUsers" target="_blank" class="button"><span id="or-proj-help"></span></a>
       </div>
     </div>
     
