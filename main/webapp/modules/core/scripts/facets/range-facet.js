--- conflicted
+++ resolved
@@ -352,32 +352,6 @@
     Refine.update({ engineChanged: true });
   };
 
-<<<<<<< HEAD
-RangeFacet.prototype._editExpression = function() {
-  var self = this;
-  var title = (this._config.columnName) ? 
-      ($.i18n('core-facets/edit-based-col')+" " + this._config.columnName) : 
-    	  $.i18n('core-facets/edit-facet-exp');
-
-      var column = Refine.columnNameToColumn(this._config.columnName);
-      var o = DataTableView.sampleVisibleRows(column);
-
-      new ExpressionPreviewDialog(
-          title,
-          column ? Refine.columnNameToColumnIndex(column.name) : -1, 
-              o.rowIndices,
-              o.values,
-              this._config.expression, 
-              function(expr) {
-            if (expr != self._config.expression) {
-              self._config.expression = expr;
-              self._elmts.expressionDiv.text(self._config.expression);
-
-              self.reset();
-              self._from = null;
-              self._to = null;
-              self._updateRest();
-=======
   _editExpression() {
     var self = this;
     var title = (this._config.columnName) ? 
@@ -389,7 +363,7 @@
 
         new ExpressionPreviewDialog(
             title,
-            column ? column.cellIndex : -1, 
+            column ? Refine.columnNameToColumnIndex(column.name) : -1, 
                 o.rowIndices,
                 o.values,
                 this._config.expression, 
@@ -403,7 +377,6 @@
                 self._to = null;
                 self._updateRest();
               }
->>>>>>> 8eabec1e
             }
         );
   };
@@ -411,4 +384,4 @@
 
 RangeFacet.reconstruct = function(div, uiState) {
   return new RangeFacet(div, uiState.c, uiState.o);
-};+};
