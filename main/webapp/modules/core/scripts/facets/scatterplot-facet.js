--- conflicted
+++ resolved
@@ -291,27 +291,6 @@
     } else {
       this._error = false;
 
-<<<<<<< HEAD
-    if ("min_x" in data) {
-      this._config.min_x = data.min_x;
-    }
-    if ("max_x" in data) {
-      this._config.max_x = data.max_x;
-    }
-    if ("min_y" in data) {
-      this._config.min_y = data.min_y;
-    }
-    if ("max_y" in data) {
-      this._config.max_y = data.max_y;
-    }
-
-
-    if (this._plotAreaSelector) {
-      var ops = {};
-      this._fillSelectionOptions(ops);
-      this._plotAreaSelector.setOptions(ops);
-      this._plotAreaSelector.update();
-=======
       // These are in 0 - 1 coordinates
       if ("from_x" in data) {
         this._config.from_x = Math.min(Math.max(data.from_x, 0), 1);
@@ -341,7 +320,6 @@
         this._plotAreaSelector.setOptions(ops);
         this._plotAreaSelector.update();
       }
->>>>>>> 8eabec1e
     }
 
     this.render();
