/*

Copyright 2010, Google Inc.
All rights reserved.

Redistribution and use in source and binary forms, with or without
modification, are permitted provided that the following conditions are
met:

 * Redistributions of source code must retain the above copyright
notice, this list of conditions and the following disclaimer.
 * Redistributions in binary form must reproduce the above
copyright notice, this list of conditions and the following disclaimer
in the documentation and/or other materials provided with the
distribution.
 * Neither the name of Google Inc. nor the names of its
contributors may be used to endorse or promote products derived from
this software without specific prior written permission.

THIS SOFTWARE IS PROVIDED BY THE COPYRIGHT HOLDERS AND CONTRIBUTORS
"AS IS" AND ANY EXPRESS OR IMPLIED WARRANTIES, INCLUDING, BUT NOT
LIMITED TO, THE IMPLIED WARRANTIES OF MERCHANTABILITY AND FITNESS FOR
A PARTICULAR PURPOSE ARE DISCLAIMED. IN NO EVENT SHALL THE COPYRIGHT
OWNER OR CONTRIBUTORS BE LIABLE FOR ANY DIRECT, INDIRECT, INCIDENTAL,
SPECIAL, EXEMPLARY, OR CONSEQUENTIAL DAMAGES (INCLUDING, BUT NOT
LIMITED TO, PROCUREMENT OF SUBSTITUTE GOODS OR SERVICES; LOSS OF USE,           
DATA, OR PROFITS; OR BUSINESS INTERRUPTION) HOWEVER CAUSED AND ON ANY           
THEORY OF LIABILITY, WHETHER IN CONTRACT, STRICT LIABILITY, OR TORT
(INCLUDING NEGLIGENCE OR OTHERWISE) ARISING IN ANY WAY OUT OF THE USE
OF THIS SOFTWARE, EVEN IF ADVISED OF THE POSSIBILITY OF SUCH DAMAGE.

 */

class ScatterplotFacet extends Facet {
  constructor(div, config, options) {
    super(div, config, options);

    this._error = false;
    this._initializedUI = false;
  };

  update() {
    this._plotAreaSelector.update();
  };

  reset() {
    delete this._config.from_x;
    delete this._config.from_y;
    delete this._config.to_x;
    delete this._config.to_y;
    this._plotAreaSelector.setOptions({ hide : true });
    this._plotAreaSelector.update();
  };

  dispose() {
    this._elmts.plotImg.imgAreaSelect({ hide : true });
  };

  getUIState() {
    var json = {
        c: this.getJSON(),
        o: this._options
    };

    return json;
  };

  getJSON() {
    this._config.type = "scatterplot";
    var dot = this._config.dot;
    if (typeof dot == 'number') this._config.dot.toFixed(2);
    return this._config;
  };

  hasSelection() {
    return  ("from_x" in this._config && this._config.from_x !== 0) ||
    ("from_y" in this._config && this._config.from_y !== 0) ||
    ("to_x" in this._config && this._config.to_x !== 1) ||
    ("to_y" in this._config && this._config.to_y !== 1);
  };

  _initializeUI() {
    var self = this;
    var container = this._div.empty().show();

    var facet_id = container.attr("id");

    this._div.empty().show().html(
      '<div class="facet-title">' +
        '<div class="grid-layout layout-tightest layout-full"><table><tr>' +
          '<td width="1%">' +
            '<a href="javascript:{}" title="'+$.i18n('core-facets/remove-facet')+'" class="facet-title-remove" bind="removeButton">&nbsp;</a>' +
          '</td>' +
          '<td width="1%">' +
            '<a href="javascript:{}" title="'+$.i18n('core-facets/minimize-facet')+'" class="facet-title-minimize" bind="minimizeButton">&nbsp;</a>' +
          '</td>' +
          '<td>' +
            '<a href="javascript:{}" class="facet-choice-link" bind="resetButton">'+$.i18n('core-facets/reset')+'</a>' +
            '<span bind="titleSpan"></span>' +
          '</td>' +
        '</tr></table></div>' +
      '</div>' +
      '<div class="facet-scatterplot-body" bind="bodyDiv">' +
        '<div class="facet-scatterplot-message" bind="messageDiv">'+$.i18n('core-facets/loading')+'</div>' +
        '<table width="100%"><tr>' + 
          '<td>' +
            '<div class="facet-scatterplot-plot-container">' +
            '<div class="facet-scatterplot-plot" bind="plotDiv">' +
            '<img class="facet-scatterplot-image" bind="plotBaseImg" />' +
            '<img class="facet-scatterplot-image" bind="plotImg" />' +
            '</div>' +
            '</div>' +
          '</td>' +
          '<td class="facet-scatterplot-selectors-container" width="100%">' +
            '<div class="scatterplot-selectors" bind="selectors">' +
              '<div class="buttonset scatterplot-dim-selector">' +
                '<input type="radio" id="' + facet_id + '-dim-lin" name="' + facet_id + '-dim" value="lin"/><label class="dim-lin-label" for="' + facet_id + '-dim-lin" title="'+$.i18n('core-facets/linear-plot')+'">'+$.i18n('core-facets/linear-plot-abbr')+'</label>' +
                '<input type="radio" id="' + facet_id + '-dim-log" name="' + facet_id + '-dim" value="log"/><label class="dim-log-label" for="' + facet_id + '-dim-log" title="'+$.i18n('core-facets/logar-plot')+'">'+$.i18n('core-facets/logar-plot-abbr')+'</label>' +
              '</div>' + 
              '<div class="buttonset scatterplot-rot-selector">' +
                '<input type="radio" id="' + facet_id + '-rot-ccw"  name="' + facet_id + '-rot" value="ccw"/><label class="rot-ccw-label" for="' + facet_id + '-rot-ccw" title="'+$.i18n('core-facets/rotated-counter-clock')+'">&nbsp;</label>' +
                '<input type="radio" id="' + facet_id + '-rot-none" name="' + facet_id + '-rot" value="none"/><label class="rot-none-label" for="' + facet_id + '-rot-none" title="'+$.i18n('core-facets/no-rotation')+'">&nbsp;</label>' +
                '<input type="radio" id="' + facet_id + '-rot-cw"   name="' + facet_id + '-rot" value="cw"/><label class="rot-cw-label" for="' + facet_id + '-rot-cw" title="'+$.i18n('core-facets/rotated-clock')+'">&nbsp;</label>' +
              '</div>' +
              '<div class="buttonset scatterplot-dot-selector">' +
                '<input type="radio" id="' + facet_id + '-dot-small"   name="' + facet_id + '-dot" value="small"/><label class="dot-small-label" for="' + facet_id + '-dot-small" title="'+$.i18n('core-facets/small-dot')+'">&nbsp;</label>' +
                '<input type="radio" id="' + facet_id + '-dot-regular" name="' + facet_id + '-dot" value="regular"/><label class="dot-regular-label" for="' + facet_id + '-dot-regular" title="'+$.i18n('core-facets/regular-dot')+'">&nbsp;</label>' +
                '<input type="radio" id="' + facet_id + '-dot-big"     name="' + facet_id + '-dot" value="big"/><label class="dot-big-label" for="' + facet_id + '-dot-big" title="'+$.i18n('core-facets/big-dot')+'">&nbsp;</label>' +
              '</div>' +
              '<div class="scatterplot-export-plot"><a bind="exportPlotLink" class="action" target="_blank">'+$.i18n('core-facets/export-plot')+'</a></div>' +
            '</div>' +
          '</td>' + 
        '</tr></table>' +
        '<div class="facet-scatterplot-status" bind="statusDiv"></div>' +
      '</div>'
    );
    this._elmts = DOM.bind(this._div);

    this._elmts.titleSpan.text(this._config.name);
    this._elmts.removeButton.click(function() { self._remove(); });
    this._elmts.minimizeButton.click(function() { self._minimize(); });
    
    this._elmts.resetButton.click(function() {
      self.reset();
      self._updateRest();
    });

    this._elmts.plotDiv.width(this._config.l + "px").height(this._config.l + "px");
    this._elmts.plotBaseImg.attr("src", this._formulateBaseImageUrl())
    .attr("width", this._config.l)
    .attr("height", this._config.l);
    this._elmts.plotImg.attr("src", this._formulateCurrentImageUrl())
    .attr("width", this._config.l)
    .attr("height", this._config.l);

    var ops = {
        instance: true,        
        handles: false,
        parent: this._elmts.plotDiv,
        fadeSpeed: 70,
        onSelectEnd: function(elmt, selection) {
          self._putSelectionOptions(selection);
          self._updateRest();
        }
    };

    this._fillSelectionOptions(ops);
    this._plotAreaSelector = this._elmts.plotImg.imgAreaSelect(ops);

    if (this._config.dim_x == 'lin' && this._config.dim_y == 'lin') {
      this._elmts.selectors.find("#" + facet_id + "-dim-lin").prop('checked', true);
    } else if (this._config.dim_x == 'log' && this._config.dim_y == 'log') {
      this._elmts.selectors.find("#" + facet_id + "-dim-log").prop('checked', true);
    }

    if (this._config.r == 'cw') {
      this._elmts.selectors.find("#" + facet_id + "-rot-cw").prop('checked', true);
    } else if (this._config.r == 'ccw') {
      this._elmts.selectors.find("#" + facet_id + "-rot-ccw").prop('checked', true);
    } else {
      this._elmts.selectors.find("#" + facet_id + "-rot-none").prop('checked', true);
    }

    if (this._config.dot >= 1.2) {
      this._elmts.selectors.find("#" + facet_id + "-dot-big").prop('checked', true);
    } else if (this._config.dot <= 0.4) {
      this._elmts.selectors.find("#" + facet_id + "-dot-small").prop('checked', true);
    } else {
      this._elmts.selectors.find("#" + facet_id + "-dot-regular").prop('checked', true);
    }

    this._elmts.selectors.find(".scatterplot-dim-selector").change(function() {
      var dim = $(this).find("input:checked").val();
      self._config.dim_x = dim;
      self._config.dim_y = dim;
      self.reset();
      self._updateRest();
      self.changePlot();
    });

    this._elmts.selectors.find(".scatterplot-rot-selector").change(function() {
      self._config.r = $(this).find("input:checked").val();
      self.reset();
      self._updateRest();
      self.changePlot();        
    });

    this._elmts.selectors.find(".scatterplot-dot-selector").change(function() {
      var dot_size = $(this).find("input:checked").val();
      if (dot_size == "small") {
        self._config.dot = 0.4;
      } else if (dot_size == "big") {
        self._config.dot = 1.4;
      } else {
        self._config.dot = 0.8;
      }
      self.changePlot();
    });

    this._elmts.selectors.find(".buttonset").buttonset();
  };

  _fillSelectionOptions(ops) {
    if (this.hasSelection()) {
      ops.x1 = this._config.l * this._config.from_x;
      ops.x2 = this._config.l * this._config.to_x;

      ops.y1 = this._config.l - (this._config.l * this._config.to_y);
      ops.y2 = this._config.l - (this._config.l * this._config.from_y);
    } else {
      ops.x1 = ops.y1 = 0;
      ops.x2 = ops.y2 = this._config.l;
      ops.hide = true;
    }
  };

  _putSelectionOptions(selection) {
    if (selection.height === 0 || selection.width === 0) {
      this.reset();
    } else {
      this._config.from_x = selection.x1 / this._config.l;
      this._config.to_x = selection.x2 / this._config.l;

      this._config.from_y = (this._config.l - selection.y2) / this._config.l;
      this._config.to_y = (this._config.l - selection.y1) / this._config.l;
    }
  };

  _formulateCurrentImageUrl() {
    return this._formulateImageUrl(ui.browsingEngine.getJSON(false, this), { color: "ff6a00" });
  };

  _formulateBaseImageUrl() {
    return this._formulateImageUrl({},{ color: "888888", dot : this._config.dot * 0.9 });
  };

  _formulateExportImageUrl() {
    return this._formulateImageUrl(ui.browsingEngine.getJSON(false, this), { dot : this._config.dot * 5, l: 500, base_color: "888888" });
  };

  _formulateImageUrl(engineConfig, conf) {
    var options = {};
    for (var p in this._config) {
      if (this._config.hasOwnProperty(p)) {        
        options[p] = this._config[p];
      }
    }
    for (var p in conf) {
      if (conf.hasOwnProperty(p)) {        
        options[p] = conf[p];
      }
    }
    var params = {
        project: theProject.id,
        engine: JSON.stringify(engineConfig), 
        plotter: JSON.stringify(options) 
    };
    return "command/core/get-scatterplot?" + $.param(params);
  };

  updateState(data) {
    if ("error" in data) {
      this._error = true;
      this._errorMessage = "error" in data ? data.error : $.i18n('core-facets/unknown-error')+".";
    } else {
      this._error = false;

      // These are in 0 - 1 coordinates
      if ("from_x" in data) {
        this._config.from_x = Math.min(Math.max(data.from_x, 0), 1);
      } else {
        this._config.from_x = 0;
      }
      if ("to_x" in data) {
        this._config.to_x = Math.min(Math.max(data.to_x, data.from_x), 1);
      } else {
        this._config.to_x = 1;
      }

      if ("from_y" in data) {
        this._config.from_y = Math.min(Math.max(data.from_y, 0), 1);
      } else {
        this._config.from_y = 0;
      }
      if ("to_y" in data) {
        this._config.to_y = Math.min(Math.max(data.to_y, data.from_y), this._config.l);
      } else {
        this._config.to_y = 1;
      }

<<<<<<< HEAD
    if ("min_x" in data) {
      this._config.min_x = data.min_x;
    }
    if ("max_x" in data) {
      this._config.max_x = data.max_x;
    }
    if ("min_y" in data) {
      this._config.min_y = data.min_y;
    }
    if ("max_y" in data) {
      this._config.max_y = data.max_y;
    }


    if (this._plotAreaSelector) {
      var ops = {};
      this._fillSelectionOptions(ops);
      this._plotAreaSelector.setOptions(ops);
      this._plotAreaSelector.update();
=======
      if (this._plotAreaSelector) {
        var ops = {};
        this._fillSelectionOptions(ops);
        this._plotAreaSelector.setOptions(ops);
        this._plotAreaSelector.update();
      }
>>>>>>> 96789f99
    }

    this.render();
  };

  changePlot() {
    this._elmts.plotBaseImg.attr("src", this._formulateBaseImageUrl());
    this._elmts.plotImg.attr("src", this._formulateCurrentImageUrl());
    this._elmts.exportPlotLink.attr("href", this._formulateExportImageUrl());
  };

  render() {
    if (!this._initializedUI) {
      this._initializeUI();
      this._initializedUI = true;
    }

    if (this._error) {
      this._elmts.messageDiv.text(this._errorMessage).show();
      this._elmts.plotDiv.hide();
      this._elmts.statusDiv.hide();
      return;
    }

    this._elmts.messageDiv.hide();
    this._elmts.plotDiv.show();
    this._elmts.statusDiv.show();

    this._elmts.plotImg.attr("src", this._formulateCurrentImageUrl());
    this._elmts.exportPlotLink.attr("href", this._formulateExportImageUrl());
  };

  _updateRest() {
    Refine.update({ engineChanged: true });
  };
};

ScatterplotFacet.reconstruct = function(div, uiState) {
  return new ScatterplotFacet(div, uiState.c, uiState.o);
};<|MERGE_RESOLUTION|>--- conflicted
+++ resolved
@@ -308,34 +308,12 @@
         this._config.to_y = 1;
       }
 
-<<<<<<< HEAD
-    if ("min_x" in data) {
-      this._config.min_x = data.min_x;
-    }
-    if ("max_x" in data) {
-      this._config.max_x = data.max_x;
-    }
-    if ("min_y" in data) {
-      this._config.min_y = data.min_y;
-    }
-    if ("max_y" in data) {
-      this._config.max_y = data.max_y;
-    }
-
-
-    if (this._plotAreaSelector) {
-      var ops = {};
-      this._fillSelectionOptions(ops);
-      this._plotAreaSelector.setOptions(ops);
-      this._plotAreaSelector.update();
-=======
       if (this._plotAreaSelector) {
         var ops = {};
         this._fillSelectionOptions(ops);
         this._plotAreaSelector.setOptions(ops);
         this._plotAreaSelector.update();
       }
->>>>>>> 96789f99
     }
 
     this.render();
