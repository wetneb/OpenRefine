/*

Copyright 2010, Google Inc.
All rights reserved.

Redistribution and use in source and binary forms, with or without
modification, are permitted provided that the following conditions are
met:

 * Redistributions of source code must retain the above copyright
notice, this list of conditions and the following disclaimer.
 * Redistributions in binary form must reproduce the above
copyright notice, this list of conditions and the following disclaimer
in the documentation and/or other materials provided with the
distribution.
 * Neither the name of Google Inc. nor the names of its
contributors may be used to endorse or promote products derived from
this software without specific prior written permission.

THIS SOFTWARE IS PROVIDED BY THE COPYRIGHT HOLDERS AND CONTRIBUTORS
"AS IS" AND ANY EXPRESS OR IMPLIED WARRANTIES, INCLUDING, BUT NOT
LIMITED TO, THE IMPLIED WARRANTIES OF MERCHANTABILITY AND FITNESS FOR
A PARTICULAR PURPOSE ARE DISCLAIMED. IN NO EVENT SHALL THE COPYRIGHT
OWNER OR CONTRIBUTORS BE LIABLE FOR ANY DIRECT, INDIRECT, INCIDENTAL,
SPECIAL, EXEMPLARY, OR CONSEQUENTIAL DAMAGES (INCLUDING, BUT NOT
LIMITED TO, PROCUREMENT OF SUBSTITUTE GOODS OR SERVICES; LOSS OF USE,           
DATA, OR PROFITS; OR BUSINESS INTERRUPTION) HOWEVER CAUSED AND ON ANY           
THEORY OF LIABILITY, WHETHER IN CONTRACT, STRICT LIABILITY, OR TORT
(INCLUDING NEGLIGENCE OR OTHERWISE) ARISING IN ANY WAY OUT OF THE USE
OF THIS SOFTWARE, EVEN IF ADVISED OF THE POSSIBILITY OF SUCH DAMAGE.

 */

function HistoryPanel(div, tabHeader) {
  this._div = div;
  this._tabHeader = tabHeader;
  this.update();
}

HistoryPanel.prototype.resize = function() {
  var body = this._div.find(".history-panel-body");
  var controls = this._div.find(".history-panel-controls");
  var bodyControls = this._div.find(".history-panel-filter");
  var nowDiv = this._div.find(".history-now");

  var bodyPaddings = body.outerHeight(true) - body.height();
  body.height((this._div.height() - controls.outerHeight(true) - bodyControls.outerHeight(true) - bodyPaddings) + "px");
  body[0].scrollTop = 
    nowDiv[0].offsetTop + 
    nowDiv[0].offsetHeight - 
    body[0].offsetHeight;
};

HistoryPanel.prototype.update = function(onDone) {
  var self = this;
  Ajax.chainGetJSON(
    "command/core/get-history?" + $.param({ project: theProject.id }), null,
    function(data) {
      self._data = data;
      self._render();

      if (onDone) {
        onDone();
      }
    }
  );
};

// returns the changes "in the future", i.e. changes that have been undone
// and will be erased by any new operation applied in this state
HistoryPanel.prototype.undoneChanges = function() {
  var self = this;
  if (self._data.entries.length > self._data.position) {
    return self._data.entries.slice(self._data.position);
  } else {
    return [];
  }
}

HistoryPanel.prototype._render = function() {
  var self = this;
<<<<<<< HEAD

  this._tabHeader.html($.i18n('core-project/undo-redo')+' <span class="count">' + this._data.position + ' / ' + ( this._data.entries.length ) + '</span>');
=======
  this._tabHeader.html($.i18n('core-project/undo-redo')+' <span class="count">' + this._data.past.length + ' / ' + ( this._data.future.length + this._data.past.length ) + '</span>');
>>>>>>> 876efdb8

  this._div.empty().off().html(DOM.loadHTML("core", "scripts/project/history-panel.html"));

  var elmts = DOM.bind(this._div);
  
  elmts.or_proj_undo.html($.i18n('core-project/undo-history'));
  elmts.or_proj_mistakes.html($.i18n('core-project/mistakes'));
  elmts.or_proj_learnMore.html($.i18n('core-project/learn-more'));
  elmts.applyLink.html($.i18n('core-project/apply'));
  elmts.extractLink.html($.i18n('core-project/extract'));
  elmts.or_proj_mistakes.html($.i18n('core-project/mistakes'));
  elmts.or_proj_filter.html($.i18n('core-project/filter'));

  var renderEntry = function(container, index, entry, lastDoneID, past) {
    var a = $(DOM.loadHTML("core", "scripts/project/history-entry.html")).appendTo(container);
    if (lastDoneID >= 0) {
      a.attr("href", "javascript:{}")
      .on('click',function(evt) {
        return self._onClickHistoryEntry(evt, entry, lastDoneID);
      })
      .on('mouseover',function() {
        if (past) {
          elmts.pastHighlightDiv.show().height(elmts.pastDiv.height() - this.offsetTop - this.offsetHeight);
        } else {
          elmts.futureHighlightDiv.show().height(this.offsetTop + this.offsetHeight);
        }
      })
      .on('mouseout',function() {
        if (past) {
          elmts.pastHighlightDiv.hide();
        } else {
          elmts.futureHighlightDiv.hide();
        }
      });
    }

    a[0].childNodes[0].appendChild(document.createTextNode(index + "."));
    a[0].childNodes[1].appendChild(document.createTextNode(entry.description));

    return a;
  };

  if (this._data.entries.length > 0) {
    if (!this._data.position) {
      renderEntry(elmts.nowDiv, 0, {
        description: "Create project"
      }, 0, true);
    } else {
      renderEntry(elmts.pastDiv, 0, {
        description: "Create project"
      }, 0, true);

      for (var i = 0; i < this._data.position - 1; i++) {
        var entry = this._data.entries[i];
        renderEntry(elmts.pastDiv, i + 1, entry, entry.id, true);
      }

      renderEntry(elmts.nowDiv, this._data.position, this._data.entries[this._data.position - 1], -1);
    }

    for (var i = this._data.position; i < this._data.entries.length; i++) {
      var entry = this._data.entries[i];
      renderEntry(elmts.futureDiv, i + 1, entry, entry.id, false);
    }

    elmts.helpDiv.hide();

    elmts.filterInput.on("keyup change input",function() {
      var filter = jQueryTrim(this.value.toLowerCase());
      if (filter.length === 0) {
        elmts.bodyDiv.find(".history-entry").removeClass("filtered-out");
      } else {
        elmts.bodyDiv.find(".history-entry").each(function() {
          var text = this.childNodes[1].firstChild.nodeValue;
          if (text.toLowerCase().indexOf(filter) >= 0) {
            $(this).removeClass("filtered-out");
          } else {
            $(this).addClass("filtered-out");
          }
        });
      }
    });
  } else {
    elmts.bodyDiv.hide();
    elmts.bodyControlsDiv.hide();
  }

  elmts.extractLink.on('click',function() { self._extractOperations(); });
  elmts.applyLink.on('click',function() { self._showApplyOperationsDialog(); });

  this.resize();
};

HistoryPanel.prototype._onClickHistoryEntry = function(evt, entry, lastDoneID) {
  var self = this;

  var updateOptions = { everythingChanged: true, warnAgainstHistoryErasure: false };
  Refine.postCoreProcess(
      "undo-redo",
      { lastDoneID: lastDoneID },
      null,
      updateOptions,
      { onDone: function(o) {
        updateOptions.rowIdsPreserved = o.gridPreservation !== 'no-row-preservation';
        updateOptions.recordIdsPreserved = o.gridPreservation === 'preserves-records';
      }}
  );
};

HistoryPanel.prototype._extractOperations = function() {
  var self = this;
  $.getJSON(
      "command/core/get-operations?" + $.param({ project: theProject.id }), 
      null,
      function(data) {
        if ("entries" in data) {
          self._showExtractOperationsDialog(data);
        }
      },
      "jsonp"
  );
};

HistoryPanel.prototype._showExtractOperationsDialog = function(json) {
  var self = this;
  var frame = $(DOM.loadHTML("core", "scripts/project/history-extract-dialog.html"));
  var elmts = DOM.bind(frame);

  elmts.dialogHeader.html($.i18n('core-project/extract-history'));
  elmts.textarea.attr('aria-label',$.i18n('core-project/operation-history-json'))
  elmts.or_proj_extractSave.html($.i18n('core-project/extract-save'));
  elmts.selectAllButton.html($.i18n('core-buttons/select-all'));
  elmts.deselectAllButton.html($.i18n('core-buttons/deselect-all'));
  elmts.saveJsonAsFileButton.html($.i18n('core-buttons/export'))
  elmts.closeButton.html($.i18n('core-buttons/close'));

  var entryTable = elmts.entryTable[0];
  var createEntry = function(entry) {
    var tr = entryTable.insertRow(entryTable.rows.length);
    var td0 = tr.insertCell(0);
    var td1 = tr.insertCell(1);
    td0.width = "1%";

    if ("operation" in entry) {
      entry.selected = true;

      $('<input type="checkbox" checked="true" />').appendTo(td0).on('click',function() {
        entry.selected = !entry.selected;
        updateJson();
      });

      $('<span>').text(entry.operation.description).appendTo(td1);
    } else {
      $('<span>').text(entry.description).css("color", "#888").appendTo(td1);
    }
  };
  for (var i = 0; i < json.entries.length; i++) {
    createEntry(json.entries[i]);
  }

  var updateJson = function() {
    var a = [];
    for (var i = 0; i < json.entries.length; i++) {
      var entry = json.entries[i];
      if ("operation" in entry && entry.selected) {
        a.push(entry.operation);
      }
    }
    elmts.textarea.text(JSON.stringify(a, null, 2));
  };
  updateJson();

  elmts.closeButton.on('click',function() { DialogSystem.dismissUntil(level - 1); });
  elmts.selectAllButton.on('click',function() {
    for (var i = 0; i < json.entries.length; i++) {
      json.entries[i].selected = true;
    }

    frame.find('input[type="checkbox"]').prop('checked', true);
    updateJson();
  });
  elmts.deselectAllButton.on('click',function() {
    for (var i = 0; i < json.entries.length; i++) {
      json.entries[i].selected = false;
    }

    frame.find('input[type="checkbox"]').prop('checked', false);
    updateJson();
  });
  elmts.saveJsonAsFileButton.on('click',function() {
    var historyJson = elmts.textarea[0].value;

    downloadFile('history.json', historyJson);
  });

  // Function originally created by Matěj Pokorný at StackOverflow:
  // https://stackoverflow.com/a/18197341/5564816
  var downloadFile = function(filename, content) {
    var element = document.createElement('a');
    element.setAttribute('href', 'data:text/plain;charset=utf-8,' + encodeURIComponent(content));
    element.setAttribute('download', filename);

    element.style.display = 'none';
    document.body.appendChild(element);

    element.click();
    document.body.removeChild(element);
  }

  var level = DialogSystem.showDialog(frame);

  elmts.textarea[0].select();
};

HistoryPanel.prototype._showApplyOperationsDialog = function() {
  var self = this;
  var frame = $(DOM.loadHTML("core", "scripts/project/history-apply-dialog.html"));
  var elmts = DOM.bind(frame);
  
  elmts.dialogHeader.html($.i18n('core-project/apply-operation'));
  elmts.or_proj_pasteJson.html($.i18n('core-project/paste-json'));

  elmts.operationJsonButton.on('click', async function() {
    const fileInput = elmts.operationJsonButton[0];
    fileInput.accept = '.json';
    fileInput.onchange = async function() {
      const file = fileInput.files[0];
      const reader = new FileReader();
      reader.onload = function(e) {
        try {
          const fileContent = JSON.parse(e.target.result);
          const textAreaElement = elmts.textarea[0];
          if (textAreaElement) {
            textAreaElement.textContent = JSON.stringify(fileContent, null, 2)
          }
        } catch (error) {
            window.alert($.i18n('core-project/json-invalid'));
          }
      };
      reader.readAsText(file);
    };
    fileInput.click();
  });
  
  
  elmts.applyButton.html($.i18n('core-buttons/perform-op'));
  elmts.cancelButton.html($.i18n('core-buttons/cancel'));
  elmts.operationJsonButton.html($.i18n('core-buttons/select'));

  var fixJson = function(json) {
    json = json.trim();
    if (!json.startsWith("[")) {
      json = "[" + json;
    }
    if (!json.endsWith("]")) {
      json = json + "]";
    }

    return json.replace(/\}\s*\,\s*\]/g, "} ]").replace(/\}\s*\{/g, "}, {");
  };

  elmts.applyButton.on('click',function() {
    var json;

    try {
      json = elmts.textarea[0].value;
      json = fixJson(json);
      json = JSON.parse(json);
    } catch (e) {
      alert($.i18n('core-project/json-invalid')+".");
      return;
    }

    Refine.postOperations(json,
        { everythingChanged: true, includeEngine: false },
        { onDone: function() {
           DialogSystem.dismissUntil(level - 1);
          }
        }
    );

  });

  elmts.cancelButton.on('click',function() {
    DialogSystem.dismissUntil(level - 1);
  });

  var level = DialogSystem.showDialog(frame);

  elmts.textarea.trigger('focus');
};<|MERGE_RESOLUTION|>--- conflicted
+++ resolved
@@ -79,12 +79,7 @@
 
 HistoryPanel.prototype._render = function() {
   var self = this;
-<<<<<<< HEAD
-
   this._tabHeader.html($.i18n('core-project/undo-redo')+' <span class="count">' + this._data.position + ' / ' + ( this._data.entries.length ) + '</span>');
-=======
-  this._tabHeader.html($.i18n('core-project/undo-redo')+' <span class="count">' + this._data.past.length + ' / ' + ( this._data.future.length + this._data.past.length ) + '</span>');
->>>>>>> 876efdb8
 
   this._div.empty().off().html(DOM.loadHTML("core", "scripts/project/history-panel.html"));
 
