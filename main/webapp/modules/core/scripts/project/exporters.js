--- conflicted
+++ resolved
@@ -1,5 +1,4 @@
 /*
-
 Copyright 2010, Google Inc.
 All rights reserved.
 
@@ -139,12 +138,7 @@
 };
 
 ExporterManager.prepareExportRowsForm = function(format, includeEngine, ext) {
-<<<<<<< HEAD
-  var name = ExporterManager.stripNonFileChars(theProject.metadata.name);
-=======
   var name = $.trim(theProject.metadata.name.replace(/\W/g, ' ')).replace(/\s+/g, '-');
-  //alert("name:" + name);
->>>>>>> 0af6f5ed
   var form = document.createElement("form");
   $(form)
   .css("display", "none")
