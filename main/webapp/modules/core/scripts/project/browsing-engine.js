/*

Copyright 2010, Google Inc.
All rights reserved.

Redistribution and use in source and binary forms, with or without
modification, are permitted provided that the following conditions are
met:

 * Redistributions of source code must retain the above copyright
notice, this list of conditions and the following disclaimer.
 * Redistributions in binary form must reproduce the above
copyright notice, this list of conditions and the following disclaimer
in the documentation and/or other materials provided with the
distribution.
 * Neither the name of Google Inc. nor the names of its
contributors may be used to endorse or promote products derived from
this software without specific prior written permission.

THIS SOFTWARE IS PROVIDED BY THE COPYRIGHT HOLDERS AND CONTRIBUTORS
"AS IS" AND ANY EXPRESS OR IMPLIED WARRANTIES, INCLUDING, BUT NOT
LIMITED TO, THE IMPLIED WARRANTIES OF MERCHANTABILITY AND FITNESS FOR
A PARTICULAR PURPOSE ARE DISCLAIMED. IN NO EVENT SHALL THE COPYRIGHT
OWNER OR CONTRIBUTORS BE LIABLE FOR ANY DIRECT, INDIRECT, INCIDENTAL,
SPECIAL, EXEMPLARY, OR CONSEQUENTIAL DAMAGES (INCLUDING, BUT NOT
LIMITED TO, PROCUREMENT OF SUBSTITUTE GOODS OR SERVICES; LOSS OF USE,           
DATA, OR PROFITS; OR BUSINESS INTERRUPTION) HOWEVER CAUSED AND ON ANY           
THEORY OF LIABILITY, WHETHER IN CONTRACT, STRICT LIABILITY, OR TORT
(INCLUDING NEGLIGENCE OR OTHERWISE) ARISING IN ANY WAY OUT OF THE USE
OF THIS SOFTWARE, EVEN IF ADVISED OF THE POSSIBILITY OF SUCH DAMAGE.

 */

function BrowsingEngine(div, facetConfigs) {
  this._div = div;
  this._mode = theProject.recordModel.hasRecords ? 'record-based' : 'row-based';

  this._facets = [];
  this._initializeUI();

  if (facetConfigs.length > 0) {
    for (var i = 0; i < facetConfigs.length; i++) {
      var facetConfig = facetConfigs[i];
      var type = facetConfig.c.type;

      var elmt = this._createFacetContainer();
      var facet;
      switch (type) {
      case "range":
        facet = RangeFacet.reconstruct(elmt, facetConfig);
        break;
      case "timerange":
        facet = TimeRangeFacet.reconstruct(elmt, facetConfig);
        break;
      case "scatterplot":
        facet = ScatterplotFacet.reconstruct(elmt, facetConfig);
        break;
      case "text":
        facet = TextSearchFacet.reconstruct(elmt, facetConfig);
        break;
      default:
        facet = ListFacet.reconstruct(elmt, facetConfig);
      }

      this._facets.push({ elmt: elmt, facet: facet });
    }
  }
}

BrowsingEngine.prototype.resize = function() {
  if (this._facets.length > 0) {
    var body = this._div.find(".facets-container");
    var bodyPaddings = body.outerHeight(true) - body.height();
    var height = 
      this._div.height() -
      this._div.find(".browsing-panel-header").outerHeight(true) -
      bodyPaddings;

    body.css("height", height + "px");

    this._elmts.facets.sortable("refresh");
  }
};

BrowsingEngine.prototype.getFacetUIStates = function() {
  var f = [];
  for (var i = 0; i < this._facets.length; i++) {
    var facet = this._facets[i];
    f.push(facet.facet.getUIState());
  }
  return f;
};

BrowsingEngine.prototype._initializeUI = function() {
  var self = this;

  this._div.html(
    '<div class="browsing-panel-help" bind="help">' +
<<<<<<< HEAD
    '<h1>'+$.i18n._('core-project')["use-facets"]+'</h1>' +
    '<p>'+$.i18n._('core-project')["use-to-select"]+'</p>' +
    '<p>'+$.i18n._('core-project')["not-sure"]+'<br /><a href="http://code.google.com/p/google-refine/wiki/Screencasts" target="_blank"><b>'+$.i18n._('core-project')["watch-cast"]+'</b></a></p>' +
=======
    '<h1>Using facets and filters</h1>' +
    '<p>Use facets and filters to select subsets of your data to act on. Choose facet and filter methods from the menus at the top of each data column.</p>' +
    '<p>Not sure how to get started?<br /><a href="http://github.com/OpenRefine/OpenRefine/wiki/Screencasts" target="_blank"><b>Watch these screencasts</b></a></p>' +
>>>>>>> e0f16ded
    '</div>' +
    '<div class="browsing-panel-header" bind="header">' +
    '<div class="browsing-panel-indicator" bind="indicator">' +
    '<img src="images/small-spinner.gif" /> '+$.i18n._('core-project')["refreshing-facet"]+'' +
    '</div>' +
    '<div class="browsing-panel-controls" bind="controls">' +
    '<div class="browsing-panel-controls-refresh">' +
    '<a href="javascript:{}" bind="refreshLink" class="button" title="'+$.i18n._('core-project')["update-facets"]+'">'+$.i18n._('core-buttons')["refresh"]+'</a>' +
    '</div>' +              
    '<a href="javascript:{}" bind="resetLink" class="button button-pill-left" title="'+$.i18n._('core-project')["clear-selection"]+'">'+$.i18n._('core-buttons')["reset-all"]+'</a>' +
    '<a href="javascript:{}" bind="removeLink" class="button button-pill-right" title="'+$.i18n._('core-project')["remove-all"]+'">'+$.i18n._('core-buttons')["remove-all"]+'</a>' +
    '</div>' +
    '</div>' +
    '<ul bind="facets" class="facets-container"></ul>'
  );
  this._elmts = DOM.bind(this._div);
  this._elmts.facets.sortable({
    handle: '.facet-title',
    update: function(event, ui) {
      self._updateFacetOrder();
    }
  });

  this._elmts.refreshLink.click(function() { self.update(); });
  this._elmts.resetLink.click(function() { self.reset(); });
  this._elmts.removeLink.click(function() { self.remove(); });
};

BrowsingEngine.prototype._updateFacetOrder = function() {
  var elmts = this._elmts.facets.children();
  var newFacets = [];
  for (var e = 0; e < elmts.length; e++) {
    var elmt = elmts[e];
    for (var f = 0; f < this._facets.length; f++) {
      if (elmt === this._facets[f].elmt[0]) {
        newFacets.push(this._facets[f]);
        break;
      }
    }
  }
  this._facets = newFacets;
};

BrowsingEngine.prototype.getMode = function() {
  return this._mode;
};

BrowsingEngine.prototype.setMode = function(mode) {
  if (this._mode != mode) {
    this._mode = mode;
    Refine.update({ engineChanged: true });
  }
};

BrowsingEngine.prototype.getJSON = function(keepUnrestrictedFacets, except) {
  var a = {
      facets: [],
      mode: this._mode
  };
  for (var i = 0; i < this._facets.length; i++) {
    var facet = this._facets[i];
    if ((keepUnrestrictedFacets || facet.facet.hasSelection()) && (facet.facet !== except)) {
      a.facets.push(facet.facet.getJSON());
    }
  }
  return a;
};

BrowsingEngine.prototype.addFacet = function(type, config, options) {
  var elmt = this._createFacetContainer();
  var facet;
  switch (type) {
  case "range":
    facet = new RangeFacet(elmt, config, options);
    break;
  case "timerange":
    facet = new TimeRangeFacet(elmt, config, options);
    break;
  case "scatterplot":
    facet = new ScatterplotFacet(elmt, config, options);
    break;
  case "text":
    facet = new TextSearchFacet(elmt, config, options);
    break;
  default:
    facet = new ListFacet(elmt, config, options);
  }

  this._facets.push({ elmt: elmt, facet: facet });

  ui.leftPanelTabs.tabs("select", 0);

  Refine.update({ engineChanged: true });
};

BrowsingEngine.prototype._createFacetContainer = function() {
  return $('<li></li>').addClass("facet-container").attr("id","facet-" + this._facets.length).hide().appendTo(this._elmts.facets);
};

BrowsingEngine.prototype.removeFacet = function(facet) {
  var update = facet.hasSelection();
  for (var i = this._facets.length - 1;i >= 0; i--) {
    var facetRecord = this._facets[i];
    if (facetRecord.facet === facet) {
      this._facets.splice(i, 1);

      facetRecord.facet.dispose();

      // This makes really big facet disappear right away. If you just call remove()
      // then it takes a while for all the event handlers to get unwired, and the UI
      // appear frozen.
      facetRecord.elmt.hide();
      window.setTimeout(function() {
        facetRecord.elmt.remove();
      }, 300);

      break;
    }
  }

  for (var i = 0; i < this._facets.length; i++) {
    if (typeof this._facets[i].facet.update == "function") {
      this._facets[i].facet.update();
    }
  }

  if (update) {
    Refine.update({ engineChanged: true });
  } else if (this._facets.length === 0) {
    this._elmts.help.show();
    this._elmts.header.hide();
  }
};

BrowsingEngine.prototype.update = function(onDone) {
  var self = this;

  this._elmts.help.hide();

  this._elmts.header.show();
  this._elmts.controls.css("visibility", "hidden");
  this._elmts.indicator.css("visibility", "visible");

  $.post(
    "command/core/compute-facets?" + $.param({ project: theProject.id }),
    { engine: JSON.stringify(this.getJSON(true)) },
    function(data) {
      var facetData = data.facets;

      for (var i = 0; i < facetData.length; i++) {
        self._facets[i].facet.updateState(facetData[i]);
      }

      self._elmts.indicator.css("visibility", "hidden");
      if (self._facets.length > 0) {
        self._elmts.header.show();
        self._elmts.controls.css("visibility", "visible");

        self.resize();
      } else {
        self._elmts.help.show();
      }

      if (onDone) {
        onDone();
      }
    },
    "json"
  );
};

BrowsingEngine.prototype.reset = function() {
  for (var i = 0; i < this._facets.length; i++) {
    this._facets[i].facet.reset();
  }

  Refine.update({ engineChanged: true });
};

BrowsingEngine.prototype.remove = function() {
  var oldFacets = this._facets;

  this._facets = [];

  for (var i = 0; i < oldFacets.length; i++) {
    var facet = oldFacets[i];
    facet.facet.dispose();
    facet.elmt.hide();
  }
  window.setTimeout(function() {
    for (var i = 0; i < oldFacets.length; i++) {
      oldFacets[i].elmt.remove();
    }
  }, 300);

  Refine.update({ engineChanged: true });
};<|MERGE_RESOLUTION|>--- conflicted
+++ resolved
@@ -96,15 +96,9 @@
 
   this._div.html(
     '<div class="browsing-panel-help" bind="help">' +
-<<<<<<< HEAD
     '<h1>'+$.i18n._('core-project')["use-facets"]+'</h1>' +
     '<p>'+$.i18n._('core-project')["use-to-select"]+'</p>' +
-    '<p>'+$.i18n._('core-project')["not-sure"]+'<br /><a href="http://code.google.com/p/google-refine/wiki/Screencasts" target="_blank"><b>'+$.i18n._('core-project')["watch-cast"]+'</b></a></p>' +
-=======
-    '<h1>Using facets and filters</h1>' +
-    '<p>Use facets and filters to select subsets of your data to act on. Choose facet and filter methods from the menus at the top of each data column.</p>' +
-    '<p>Not sure how to get started?<br /><a href="http://github.com/OpenRefine/OpenRefine/wiki/Screencasts" target="_blank"><b>Watch these screencasts</b></a></p>' +
->>>>>>> e0f16ded
+    '<p>'+$.i18n._('core-project')["not-sure"]+'<br /><a href="http://github.com/OpenRefine/OpenRefine/wiki/Screencasts" target="_blank"><b>'+$.i18n._('core-project')["watch-cast"]+'</b></a></p>' +
     '</div>' +
     '<div class="browsing-panel-header" bind="header">' +
     '<div class="browsing-panel-indicator" bind="indicator">' +
