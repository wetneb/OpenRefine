--- conflicted
+++ resolved
@@ -210,56 +210,10 @@
 };
 
 Refine.reinitializeProjectData = function(f, fError) {
-<<<<<<< HEAD
-  $.getJSON(
-    "command/core/get-project-metadata?" + $.param({ project: theProject.id }), null,
-    function(data) {
-      if (data.status == "error") {
-        if (fError) {
-          fError(data.message);
-        }
-      } else {
-        theProject.metadata = data;
-        $.getJSON(
-          "command/core/get-models?" + $.param({ project: theProject.id }), null,
-          function(data) {
-            if (data.status == "error") {
-              if (fError) {
-                fError(data.message);
-              }
-            } else {
-              for (var n in data) {
-                if (data.hasOwnProperty(n)) {
-                  theProject[n] = data[n];
-                }
-              }
-              $.post(
-                "command/core/get-all-preferences", null,
-                function(preferences) {
-                  if (preferences.status == "error") {
-                    if (fError) {
-                      fError(preferences.message);
-                    }
-                  } else {
-                    if (preferences != null) {
-                      thePreferences = preferences;
-                    }
-                    f();
-                  }
-                },
-                'json'
-              );
-            }
-          },
-          'json'
-        );
-=======
   function handleError(status, message, fError) {
     if (status === "error") {
-      alert(message);
       if (fError) {
-        fError();
->>>>>>> 194c4190
+        fError(message);
       }
       return true;
     }
