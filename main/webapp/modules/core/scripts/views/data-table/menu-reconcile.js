/*

Copyright 2010, Google Inc.
All rights reserved.

Redistribution and use in source and binary forms, with or without
modification, are permitted provided that the following conditions are
met:

 * Redistributions of source code must retain the above copyright
notice, this list of conditions and the following disclaimer.
 * Redistributions in binary form must reproduce the above
copyright notice, this list of conditions and the following disclaimer
in the documentation and/or other materials provided with the
distribution.
 * Neither the name of Google Inc. nor the names of its
contributors may be used to endorse or promote products derived from
this software without specific prior written permission.

THIS SOFTWARE IS PROVIDED BY THE COPYRIGHT HOLDERS AND CONTRIBUTORS
"AS IS" AND ANY EXPRESS OR IMPLIED WARRANTIES, INCLUDING, BUT NOT
LIMITED TO, THE IMPLIED WARRANTIES OF MERCHANTABILITY AND FITNESS FOR
A PARTICULAR PURPOSE ARE DISCLAIMED. IN NO EVENT SHALL THE COPYRIGHT
OWNER OR CONTRIBUTORS BE LIABLE FOR ANY DIRECT, INDIRECT, INCIDENTAL,
SPECIAL, EXEMPLARY, OR CONSEQUENTIAL DAMAGES (INCLUDING, BUT NOT
LIMITED TO, PROCUREMENT OF SUBSTITUTE GOODS OR SERVICES; LOSS OF USE,           
DATA, OR PROFITS; OR BUSINESS INTERRUPTION) HOWEVER CAUSED AND ON ANY           
THEORY OF LIABILITY, WHETHER IN CONTRACT, STRICT LIABILITY, OR TORT
(INCLUDING NEGLIGENCE OR OTHERWISE) ARISING IN ANY WAY OUT OF THE USE
OF THIS SOFTWARE, EVEN IF ADVISED OF THE POSSIBILITY OF SUCH DAMAGE.

 */

DataTableColumnHeaderUI.extendMenu(function(column, columnHeaderUI, menu) {
  var columnIndex = Refine.columnNameToColumnIndex(column.name);
  var doReconcile = function() {
    new ReconDialog(column);
  };

  var doReconDiscardJudgments = function() {
    Refine.postCoreProcess(
      "recon-discard-judgments",
      { columnName: column.name, clearData: false },
      null,
      { cellsChanged: true, columnStatsChanged: true }
    );
  };

  var doClearReconData = function() {
    Refine.postCoreProcess(
      "recon-discard-judgments",
      { columnName: column.name, clearData: true },
      null,
      { cellsChanged: true, columnStatsChanged: true }
    );
  };

  var doReconMatchBestCandidates = function() {
    Refine.postCoreProcess(
      "recon-match-best-candidates",
      { columnName: column.name },
      null,
      { cellsChanged: true, columnStatsChanged: true }
    );
  };

  var doReconMarkNewTopics = function(shareNewTopics) {
    var headerText = $.i18n(shareNewTopics ? 'core-views/one-topic/header' : 'core-views/new-topic/header');
    var explanationText = $.i18n('core-views/recon-mark-new-warning');
    var onSelect = function(service, identifierSpace, schemaSpace) {
      Refine.postCoreProcess(
        "recon-mark-new-topics",
        {
          columnName: column.name,
          shareNewTopics: shareNewTopics,
          service: service,
          identifierSpace: identifierSpace,
          schemaSpace: schemaSpace
        },
        null,
        { cellsChanged: true, columnStatsChanged: true }
      );
    };

    // if this column is already partly reconciled,
    // we do not need to prompt the user for a reconciliation service,
    // as we can use the existing one.
    if (column.reconConfig != null && column.reconConfig.service != null) {
      // we do not pass the service, identifierSpace and schemaSpace to the operation
      // so that the existing ReconConfig is kept by the operation
      onSelect(null, null, null);
    } else {
      createReconServiceSelectionDialog(headerText, explanationText, onSelect);
    }
  };

  var doSearchToMatch = function() {
    var serviceUrl = null;
    var service = null;
    var suggestOptions = {};
    if (column.reconConfig) {
        serviceUrl = column.reconConfig.service;
    }
    if (serviceUrl) {
        service = ReconciliationManager.getServiceFromUrl(serviceUrl);
    }
    if (service && service.suggest && service.suggest.entity) {
       suggestOptions = $.extend({}, service.suggest.entity);
       suggestOptions.query_param_name = "prefix";

       // CORS / JSONP support
       if (service.ui && service.ui.access) {
          suggestOptions.access = service.ui.access;
       }

       if ('view' in service && 'url' in service.view && !('view_url' in suggestOptions)) {
          suggestOptions.formatter_url = service.view.url;
       }
    }

    var frame = DialogSystem.createDialog();
    frame.width("400px");

    var header = $('<div></div>').addClass("dialog-header").text($.i18n('core-views/search-match')).appendTo(frame);
    var body = $('<div></div>').addClass("dialog-body").appendTo(frame);
    var footer = $('<div></div>').addClass("dialog-footer").appendTo(frame);

    $('<p></p>').text($.i18n('core-views/search-fb-topic')).appendTo(body);

    var input = $('<input />').appendTo($('<p></p>').appendTo(body));

    input.suggest(suggestOptions).on("fb-select", function(e, data) {
        var types = data.notable ? data.notable : [];

        Refine.postCoreProcess(
        "recon-match-specific-topic-to-cells",
        {
            columnName: column.name,
            topicID: data.id,
            topicName: data.name,
            types: types.join(","),
            identifierSpace: service.identifierSpace,
            schemaSpace: service.schemaSpace
        },
        null,
        { cellsChanged: true, columnStatsChanged: true }
        );

        DialogSystem.dismissUntil(level - 1);
    });

    $('<button class="button"></button>').text($.i18n('core-buttons/cancel')).on('click',function() {
      DialogSystem.dismissUntil(level - 1);
    }).appendTo(footer);

    var level = DialogSystem.showDialog(frame);
    input.trigger('focus').data("suggest").textchange();
  };

  var createReconServiceSelectionDialog = function(headerText, explanationText, onSelect) {
    var frame = DialogSystem.createDialog();
    frame.width("400px");
    frame.addClass('recon-service-selection-dialog');

    var header = $('<div></div>').addClass("dialog-header").text(headerText).appendTo(frame);
    var form = $('<form></form>').appendTo(frame);
    var body = $('<div></div>').addClass("dialog-body").appendTo(form);
    var footer = $('<div></div>').addClass("dialog-footer").appendTo(form);
    
    $('<p></p>')
      .text(explanationText)
      .appendTo(body);
    $('<label></label>')
      .attr('for', 'dialog-recon-service-select')
      .text($.i18n('core-views/choose-reconciliation-service')).appendTo(body);
    var select = $('<select></select>')
      .attr('id', 'dialog-recon-service-select')
      .attr('name', 'dialog-recon-service-select')
      .appendTo(body);
    var services = ReconciliationManager.getAllServices();
    for (var i = 0; i < services.length; i++) {
        var service = services[i];
        $('<option></option>').val(service.url)
           .text(service.name)
           .appendTo(select);
    }

    $('<button class="button"></button>')
      .text($.i18n('core-buttons/cancel'))
      .on('click',function() {
         DialogSystem.dismissUntil(level - 1);
      })
      .appendTo(footer);

    $('<button class="button"></button>')
      .attr('type', 'submit')
      .html($.i18n('core-buttons/ok'))
      .appendTo(footer);

    form.on('submit', function() {
          var service = select.val();
          var identifierSpace = null;
          var schemaSpace = null;
          for(var i = 0; i < services.length; i++) {
            if(services[i].url === service) {
                identifierSpace = services[i].identifierSpace;
                schemaSpace = services[i].schemaSpace;
            }
          }
          if (identifierSpace === null) {
              alert($.i18n('core-views/choose-reconciliation-service-alert'));
          } else {
              onSelect(service, identifierSpace, schemaSpace);
              DialogSystem.dismissUntil(level - 1);
          }
      });

    var level = DialogSystem.showDialog(frame);
  };

  var doUseValuesAsIdentifiers = function() {
    var headerText = $.i18n('core-views/use-values-as-identifiers/header');
    var explanationText = $.i18n('core-views/use-values-as-identifiers-note');
    var onSelect = function(service, identifierSpace, schemaSpace) {
      Refine.postCoreProcess(
        "recon-use-values-as-identifiers",
        {
          columnName: column.name,
          service: service,
          identifierSpace: identifierSpace,
          schemaSpace: schemaSpace
        },
        null,
        { cellsChanged: true, columnStatsChanged: true }
      );
    };

    createReconServiceSelectionDialog(headerText, explanationText, onSelect);
  };

  var doAddIdcolumn = function() {
    var frame = $(
      DOM.loadHTML("core", "scripts/views/data-table/add-q-column-dialog.html"));

    var elmts = DOM.bind(frame);
    elmts.dialogHeader.text($.i18n('core-views/add-id-col', column.name));
    
    elmts.or_views_newCol.text($.i18n('core-views/new-col-name'));
    elmts.okButton.html($.i18n('core-buttons/ok'));
    elmts.cancelButton.text($.i18n('core-buttons/cancel'));

    var level = DialogSystem.showDialog(frame);
    var dismiss = function() { DialogSystem.dismissUntil(level - 1); };

<<<<<<< HEAD
    elmts.cancelButton.click(dismiss);
    elmts.form.submit(function(event) {
=======
    var o = DataTableView.sampleVisibleRows(column);
    
    elmts.cancelButton.on('click',dismiss);
    elmts.form.on('submit',function(event) {
>>>>>>> 3d8de572
      event.preventDefault();
      var columnName = jQueryTrim(elmts.columnNameInput[0].value);
      if (!columnName.length) {
        alert($.i18n('core-views/warning-col-name'));
        return;
      }

      Refine.postCoreProcess(
        "add-column", 
        {
          baseColumnName: column.name,  
          newColumnName: columnName, 
          columnInsertIndex: columnIndex + 1,
          onError: "set-to-blank"
        },
        { expression: "cell.recon.match.id" },
        { modelsChanged: true },
        {
          onDone: function(o) {
            dismiss();
          }
        }
      );
    });
  };


  var doCopyAcrossColumns = function() {
    var frame = $(DOM.loadHTML("core", "scripts/views/data-table/copy-recon-across-columns-dialog.html"));
    var elmts = DOM.bind(frame);
    elmts.dialogHeader.text($.i18n('core-views/copy-recon-judg')+" " + column.name);
    
    elmts.or_views_copyToCol.text($.i18n('core-views/copy-to-col'));
    elmts.or_views_copyOpt.text($.i18n('core-views/copy-opt'));
    elmts.or_views_applyToCell.text($.i18n('core-views/apply-to-cell'));
    elmts.or_views_whatToCopy.text($.i18n('core-views/what-to-copy'));
    elmts.or_views_newRecon.text($.i18n('core-views/new-recon'));
    elmts.or_views_matchRecon.text($.i18n('core-views/match-recon'));
    elmts.okButton.text($.i18n('core-buttons/copy'));
    elmts.cancelButton.text($.i18n('core-buttons/cancel'));

    var columns = theProject.columnModel.columns;
    for (var i = 0; i < columns.length; i++) {
      var column2 = columns[i];
      if (column !== column2) {
        $('<option>').val(column2.name).text(column2.name).appendTo(elmts.toColumnSelect);
      }
    }

    var level = DialogSystem.showDialog(frame);
    var dismiss = function() { DialogSystem.dismissUntil(level - 1); };

    elmts.cancelButton.on('click',dismiss);
    elmts.okButton.on('click',function() {
      var config = {
        fromColumnName: column.name,
        toColumnName: [],
        judgment: [],
        applyToJudgedCells: elmts.applyToJudgedCellsCheckbox[0].checked
      };

      if (elmts.newCheckbox[0].checked) {
        config.judgment.push("new");
      }
      if (elmts.matchCheckbox[0].checked) {
        config.judgment.push("matched");
      }
      elmts.toColumnSelect.find("option").each(function() {
        if (this.selected) {
          config.toColumnName.push(this.value);
        }
      });

      if (config.toColumnName.length === 0) {
        alert($.i18n('core-views/warning-other-col'));
      } else if (config.judgment.length === 0) {
        alert($.i18n('core-views/warning-sel-judg'));
      } else {
        Refine.postCoreProcess(
          "recon-copy-across-columns", 
          null,
          config,
          { rowsChanged: true }
        );
        dismiss();
      }
    });
  };

  MenuSystem.appendTo(menu, [ "core/reconcile" ], [
    {
      id: "core/reconcile",
      label: $.i18n('core-views/start-recon'),
      tooltip: $.i18n('core-views/recon-text-fb'),
      click: doReconcile
    },
    {},
    {
      id: "core/facets",
      label: $.i18n('core-views/facets'),
      submenu: [
        {
          id: "core/by-judgment",
          label: $.i18n('core-views/by-judg'),
          click: function() {
            ui.browsingEngine.addFacet(
                "list", 
                {
                  "name" : $.i18n("core-views/judgment", column.name),
                  "columnName" : column.name, 
                  "expression" : 'forNonBlank(cell.recon.judgment, v, v, if(isNonBlank(value), "(unreconciled)", "(blank)"))'
                },
                {
                  "scroll" : false
                }
            );
          }
        },
                {
          id: "core/by-judgment-actions",
          label: $.i18n('core-views/judg-actions'),
          click: function() {
            ui.browsingEngine.addFacet(
                "list", 
                {
                  "name" : $.i18n('core-views/judg-actions2', column.name),
                  "columnName" : column.name, 
                  "expression" : "cell.recon.judgmentAction"
                }
            );
          }
        },
        {
          id: "core/by-judgment-history-entries",
          label: $.i18n('core-views/judg-hist'),
          click: function() {
            ui.browsingEngine.addFacet(
                "list", 
                {
                  "name" : $.i18n('core-views/hist-entries', column.name),
                  "columnName" : column.name, 
                  "expression" : "cell.recon.judgmentHistoryEntry"
                }
            );
          }
        },
        {},
        {
          id: "core/by-best-candidates-score",
          label: $.i18n('core-views/best-score'),
          click: function() {
            ui.browsingEngine.addFacet(
                "range", 
                {
                  "name" : $.i18n('core-views/best-cand-score', column.name),
                  "columnName" : column.name, 
                  "expression" : "cell.recon.best.score",
                  "mode" : "range"
                },
                {
                }
            );
          }
        },
        {
          id: "core/by-best-candidates-type-match",
          label: $.i18n('core-views/best-type-match'),
          click: function() {
            ui.browsingEngine.addFacet(
                "list", 
                {
                  "name" : $.i18n('core-views/best-cand-type-match', column.name),
                  "columnName" : column.name, 
                  "expression" : 'forNonBlank(cell.recon.features.typeMatch, v, v, if(isNonBlank(value), if(cell.recon != null, "(no type)", "(unreconciled)"), "(blank)"))'
                },
                {
                  "scroll" : false
                }
            );
          }
        },
        {
          id: "core/by-best-candidates-name-match",
          label: $.i18n('core-views/best-name'),
          click: function() {
            ui.browsingEngine.addFacet(
                "list", 
                {
                  "name" : $.i18n('core-views/best-cand-name', column.name),
                  "columnName" : column.name, 
                  "expression" : 'forNonBlank(cell.recon.features.nameMatch, v, v, if(isNonBlank(value), "(unreconciled)", "(blank)"))'
                },
                {
                  "scroll" : false
                }
            );
          }
        },
        {},
        {
          id: "core/by-best-candidates-name-edit-distance",
          label: $.i18n('core-views/best-edit-dist'),
          click: function() {
            ui.browsingEngine.addFacet(
                "range", 
                {
                  "name" : $.i18n('core-views/best-cand-edit-dist', column.name),
                  "columnName" : column.name, 
                  "expression" : "cell.recon.features.nameLevenshtein",
                  "mode" : "range"
                },
                {
                }
            );
          }
        },
        {
          id: "core/by-best-candidates-name-word-similarity",
          label: $.i18n('core-views/best-word-sim'),
          click: function() {
            ui.browsingEngine.addFacet(
                "range", 
                {
                  "name" :  $.i18n('core-views/best-cand-word-sim', column.name),
                  "columnName" : column.name, 
                  "expression" : "cell.recon.features.nameWordDistance",
                  "mode" : "range"
                },
                {
                }
            );
          }
        },
        {},
        {
          id: "core/by-best-candidates-types",
          label: $.i18n('core-views/best-type'),
          click: function() {
            ui.browsingEngine.addFacet(
                "list", 
                {
                  "name" : $.i18n("core-views/best-cand-types", column.name),
                  "columnName" : column.name,
                  "expression" : 'forNonBlank(cell.recon.best.type, v, v, if(isNonBlank(value), "(unreconciled)", "(blank)"))'
                }
            );
          }
        }
      ]
    },
    {
      id: "core/actions",
      label: $.i18n('core-views/actions'),
      submenu: [
        {
          id: "core/match-to-best-candidate",
          label: $.i18n('core-views/best-cand'),
          tooltip: $.i18n('core-views/best-cand2'),
          click: doReconMatchBestCandidates
        },
        {
          id: "core/match-to-new-topic",
          label: $.i18n('core-views/new-topic'),
          tooltip: $.i18n('core-views/new-topic2'),
          click: function() {
            doReconMarkNewTopics(false);
          }
        },
        {
          id: "core/match-similar-to-new-topic",
          label: $.i18n('core-views/one-topic'),
          tooltip: $.i18n('core-views/one-topic2'),
          click: function() {
            doReconMarkNewTopics(true);
          }
        },
        {
          id: "core/match-to-specific",
          label: $.i18n('core-views/filtered-cell'),
          tooltip: $.i18n('core-views/filtered-cell2'),
          click: doSearchToMatch
        },
        {},
        {
          id: "core/discard-judgments",
          label: $.i18n('core-views/discard-judg'),
          tooltip: $.i18n('core-views/discard-judg2'),
          click: doReconDiscardJudgments
        },
        {
          id: "core/clear-recon-data",
          label: $.i18n('core-views/clear-recon'),
          tooltip: $.i18n('core-views/clear-recon2'),
          click: doClearReconData
        }
      ]
    },
    {},
    {
      id: "core/copy-across-columns",
      label: $.i18n('core-views/copy-recon'),
      tooltip: $.i18n('core-views/copy-recon2'),
      click: doCopyAcrossColumns
    },
    {
      id: "core/use-values-as-identifiers",
      label: $.i18n('core-views/use-values-as-identifiers'),
      tooltip: $.i18n('core-views/use-values-as-identifiers2'),
      click: doUseValuesAsIdentifiers
    },
    {},
    {
      id: "core/add-id-column",
      label: $.i18n('core-views/add-id-column'),
      tooltip: $.i18n('core-views/add-id-column2'),
      click: doAddIdcolumn
    }
  ]);
});<|MERGE_RESOLUTION|>--- conflicted
+++ resolved
@@ -68,8 +68,8 @@
     var headerText = $.i18n(shareNewTopics ? 'core-views/one-topic/header' : 'core-views/new-topic/header');
     var explanationText = $.i18n('core-views/recon-mark-new-warning');
     var onSelect = function(service, identifierSpace, schemaSpace) {
-      Refine.postCoreProcess(
-        "recon-mark-new-topics",
+    Refine.postCoreProcess(
+      "recon-mark-new-topics",
         {
           columnName: column.name,
           shareNewTopics: shareNewTopics,
@@ -77,10 +77,10 @@
           identifierSpace: identifierSpace,
           schemaSpace: schemaSpace
         },
-        null,
-        { cellsChanged: true, columnStatsChanged: true }
-      );
-    };
+      null,
+      { cellsChanged: true, columnStatsChanged: true }
+    );
+  };
 
     // if this column is already partly reconciled,
     // we do not need to prompt the user for a reconciliation service,
@@ -188,7 +188,7 @@
     $('<button class="button"></button>')
       .text($.i18n('core-buttons/cancel'))
       .on('click',function() {
-         DialogSystem.dismissUntil(level - 1);
+      DialogSystem.dismissUntil(level - 1);
       })
       .appendTo(footer);
 
@@ -196,20 +196,20 @@
       .attr('type', 'submit')
       .html($.i18n('core-buttons/ok'))
       .appendTo(footer);
-
+        
     form.on('submit', function() {
-          var service = select.val();
-          var identifierSpace = null;
-          var schemaSpace = null;
-          for(var i = 0; i < services.length; i++) {
-            if(services[i].url === service) {
-                identifierSpace = services[i].identifierSpace;
-                schemaSpace = services[i].schemaSpace;
-            }
-          }
-          if (identifierSpace === null) {
-              alert($.i18n('core-views/choose-reconciliation-service-alert'));
-          } else {
+        var service = select.val();
+        var identifierSpace = null;
+        var schemaSpace = null;
+        for(var i = 0; i < services.length; i++) {
+           if(services[i].url === service) {
+              identifierSpace = services[i].identifierSpace;
+              schemaSpace = services[i].schemaSpace;
+           }
+        }
+        if (identifierSpace === null) {
+            alert($.i18n('core-views/choose-reconciliation-service-alert'));
+        } else {
               onSelect(service, identifierSpace, schemaSpace);
               DialogSystem.dismissUntil(level - 1);
           }
@@ -222,17 +222,17 @@
     var headerText = $.i18n('core-views/use-values-as-identifiers/header');
     var explanationText = $.i18n('core-views/use-values-as-identifiers-note');
     var onSelect = function(service, identifierSpace, schemaSpace) {
-      Refine.postCoreProcess(
-        "recon-use-values-as-identifiers",
-        {
-          columnName: column.name,
-          service: service,
-          identifierSpace: identifierSpace,
-          schemaSpace: schemaSpace
-        },
-        null,
-        { cellsChanged: true, columnStatsChanged: true }
-      );
+          Refine.postCoreProcess(
+            "recon-use-values-as-identifiers",
+            {
+              columnName: column.name,
+              service: service,
+              identifierSpace: identifierSpace,
+              schemaSpace: schemaSpace
+            },
+            null,
+            { cellsChanged: true, columnStatsChanged: true }
+         );
     };
 
     createReconServiceSelectionDialog(headerText, explanationText, onSelect);
@@ -252,15 +252,8 @@
     var level = DialogSystem.showDialog(frame);
     var dismiss = function() { DialogSystem.dismissUntil(level - 1); };
 
-<<<<<<< HEAD
-    elmts.cancelButton.click(dismiss);
-    elmts.form.submit(function(event) {
-=======
-    var o = DataTableView.sampleVisibleRows(column);
-    
-    elmts.cancelButton.on('click',dismiss);
-    elmts.form.on('submit',function(event) {
->>>>>>> 3d8de572
+    elmts.cancelButton.on('click', dismiss);
+    elmts.form.on('submit', function(event) {
       event.preventDefault();
       var columnName = jQueryTrim(elmts.columnNameInput[0].value);
       if (!columnName.length) {
