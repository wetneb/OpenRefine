/*

Copyright 2010, Google Inc.
All rights reserved.

Redistribution and use in source and binary forms, with or without
modification, are permitted provided that the following conditions are
met:

 * Redistributions of source code must retain the above copyright
notice, this list of conditions and the following disclaimer.
 * Redistributions in binary form must reproduce the above
copyright notice, this list of conditions and the following disclaimer
in the documentation and/or other materials provided with the
distribution.
 * Neither the name of Google Inc. nor the names of its
contributors may be used to endorse or promote products derived from
this software without specific prior written permission.

THIS SOFTWARE IS PROVIDED BY THE COPYRIGHT HOLDERS AND CONTRIBUTORS
"AS IS" AND ANY EXPRESS OR IMPLIED WARRANTIES, INCLUDING, BUT NOT
LIMITED TO, THE IMPLIED WARRANTIES OF MERCHANTABILITY AND FITNESS FOR
A PARTICULAR PURPOSE ARE DISCLAIMED. IN NO EVENT SHALL THE COPYRIGHT
OWNER OR CONTRIBUTORS BE LIABLE FOR ANY DIRECT, INDIRECT, INCIDENTAL,
SPECIAL, EXEMPLARY, OR CONSEQUENTIAL DAMAGES (INCLUDING, BUT NOT
LIMITED TO, PROCUREMENT OF SUBSTITUTE GOODS OR SERVICES; LOSS OF USE,           
DATA, OR PROFITS; OR BUSINESS INTERRUPTION) HOWEVER CAUSED AND ON ANY           
THEORY OF LIABILITY, WHETHER IN CONTRACT, STRICT LIABILITY, OR TORT
(INCLUDING NEGLIGENCE OR OTHERWISE) ARISING IN ANY WAY OUT OF THE USE
OF THIS SOFTWARE, EVEN IF ADVISED OF THE POSSIBILITY OF SUCH DAMAGE.

 */

function DataTableView(div) {
  this._div = div;

  this._gridPagesSizes = JSON.parse(Refine.getPreference("ui.browsing.pageSize", null));
  this._gridPagesSizes = this._checkPaginationSize(this._gridPagesSizes, [ 5, 10, 25, 50 ]);
  this._pageSize = ( this._gridPagesSizes[0] < 10 ) ? 10 : this._gridPagesSizes[0];

  this._showRecon = true;
  this._collapsedColumnNames = {};
  this._sorting = { criteria: [] };
  this._columnHeaderUIs = [];
  this._shownulls = false;

  this._currentPageNumber = 1;
  this._showRows(0);
  
  this._refocusPageInput = false;
}

DataTableView._extenders = [];

/*
  To extend, do something like this

  DataTableView.extendMenu(function(dataTableView, menu) {
      ...
    MenuSystem.appendTo(menu, [ "core/view" ], {
      "label": "Test",
      "click": function() {
          alert("Test");
      } 
    });
  });
*/
DataTableView.extendMenu = function(extender) {
  DataTableView._extenders.push(extender);
};

DataTableView.prototype.getSorting = function() {
  return this._sorting;
};

DataTableView.prototype.resize = function() {
  
  var topHeight =
    this._div.find(".viewpanel-header").outerHeight(true);
  var tableContainerIntendedHeight = this._div.innerHeight() - topHeight;
  
  var tableContainer = this._div.find(".data-table-container").css("display", "block");
  var tableContainerVPadding = tableContainer.outerHeight(true) - tableContainer.height();
  tableContainer.height((tableContainerIntendedHeight - tableContainerVPadding) + "px");
};

DataTableView.prototype.update = function(onDone) {
  this._currentPageNumber = 1;
  this._showRows(0, onDone);
};

DataTableView.prototype.render = function() {
  var self = this;

  var oldTableDiv = this._div.find(".data-table-container");
  var scrollLeft = (oldTableDiv.length > 0) ? oldTableDiv[0].scrollLeft : 0;

  var html = $(
    '<div class="viewpanel-header">' +
      '<div class="viewpanel-rowrecord" bind="rowRecordControls">'+$.i18n('core-views/show-as')+': ' +
        '<span bind="modeSelectors"></span>' + 
      '</div>' +
      '<div class="viewpanel-pagesize" bind="pageSizeControls"></div>' +
      '<div class="viewpanel-sorting" bind="sortingControls"></div>' +
      '<div class="viewpanel-paging" bind="pagingControls"></div>' +
    '</div>' +
    '<div bind="dataTableContainer" class="data-table-container">' +
      '<table class="data-table">'+
        '<thead bind="tableHeader" class="data-table-header">'+
        '</thead>'+
        '<tbody bind="table" class="data-table">'+
        '</tbody>'+
      '</table>' +
    '</div>'
  );
  var elmts = DOM.bind(html);
  this._div.empty().append(html);

  ui.summaryBar.updateResultCount();

  var renderBrowsingModeLink = function(label, value) {
    var a = $('<a href="javascript:{}"></a>')
    .addClass("viewPanel-browsingModes-mode")
    .text(label)
    .appendTo(elmts.modeSelectors);

    if (value == ui.browsingEngine.getMode()) {
      a.addClass("selected");
    } else {
      a.addClass("action").click(function(evt) {
        ui.browsingEngine.setMode(value);
      });
    }
  };
  renderBrowsingModeLink($.i18n('core-views/rows'), "row-based");
  renderBrowsingModeLink($.i18n('core-views/records'), "record-based");

  this._renderPagingControls(elmts.pageSizeControls, elmts.pagingControls);

  if (this._sorting.criteria.length > 0) {
    this._renderSortingControls(elmts.sortingControls);
  }

  this._renderDataTables(elmts.table[0], elmts.tableHeader[0]);

  // show/hide null values in cells
  $(".data-table-null").toggle(self._shownulls);

  this.resize();
  
  elmts.dataTableContainer[0].scrollLeft = scrollLeft;
};

DataTableView.prototype._renderSortingControls = function(sortingControls) {
  var self = this;

  $('<a href="javascript:{}"></a>')
  .addClass("action")
  .text($.i18n('core-views/sort') + " ")
  .append($('<img>').attr("src", "../images/down-arrow.png"))
  .appendTo(sortingControls)
  .click(function() {
    self._createSortingMenu(this);
  });
};

DataTableView.prototype._renderPagingControls = function(pageSizeControls, pagingControls) {
  var self = this;

  self._lastPageNumber = Math.floor((theProject.rowModel.filtered - 1) / this._pageSize) + 1;

  var from = (theProject.rowModel.start + 1);
  var to = Math.min(theProject.rowModel.filtered, theProject.rowModel.start + theProject.rowModel.limit);

  var firstPage = $('<a href="javascript:{}">&laquo; '+$.i18n('core-views/first')+'</a>').appendTo(pagingControls);
  var previousPage = $('<a href="javascript:{}">&lsaquo; '+$.i18n('core-views/previous')+'</a>').appendTo(pagingControls);
  if (theProject.rowModel.start > 0) {
    firstPage.addClass("action").click(function(evt) { self._onClickFirstPage(this, evt); });
    previousPage.addClass("action").click(function(evt) { self._onClickPreviousPage(this, evt); });
  } else {
    firstPage.addClass("inaction");
    previousPage.addClass("inaction");
  }

  var pageControlsSpan = $('<span>').attr("id", "viewpanel-paging-current");
  
  var pageInputSize = 20 + (8 * ui.dataTableView._lastPageNumber.toString().length);
  var currentPageInput = $('<input type="number">')
    .change(function(evt) { self._onChangeGotoPage(this, evt); })
    .keydown(function(evt) { self._onKeyDownGotoPage(this, evt); })
    .attr("id", "viewpanel-paging-current-input")
    .attr("min", 1)
    .attr("max", self._lastPageNumber)
    .attr("required", "required")
    .val(self._currentPageNumber)
    .css("width", pageInputSize +"px");
    
  pageControlsSpan.append($.i18n('core-views/goto-page', '<span id="currentPageInput" />', self._lastPageNumber));
  pageControlsSpan.appendTo(pagingControls);

  $('span#currentPageInput').replaceWith($(currentPageInput));
  
  if(self._refocusPageInput == true) { 
    self._refocusPageInput = false;
    var currentPageInputForFocus = $('input#viewpanel-paging-current-input');
    currentPageInputForFocus.ready(function(evt) { setTimeout(() => { currentPageInputForFocus.focus(); }, 250); });
  }
  
  var nextPage = $('<a href="javascript:{}">'+$.i18n('core-views/next')+' &rsaquo;</a>').appendTo(pagingControls);
  var lastPage = $('<a href="javascript:{}">'+$.i18n('core-views/last')+' &raquo;</a>').appendTo(pagingControls);
  if (theProject.rowModel.start + theProject.rowModel.limit < theProject.rowModel.filtered) {
    nextPage.addClass("action").click(function(evt) { self._onClickNextPage(this, evt); });
    lastPage.addClass("action").click(function(evt) { self._onClickLastPage(this, evt); });
  } else {
    nextPage.addClass("inaction");
    lastPage.addClass("inaction");
  }

  $('<span>'+$.i18n('core-views/show')+': </span>').appendTo(pageSizeControls);
  
  var renderPageSize = function(index) {
    var pageSize = self._gridPagesSizes[index];
    var a = $('<a href="javascript:{}"></a>')
    .addClass("viewPanel-pagingControls-page")
    .appendTo(pageSizeControls);
    if (pageSize == self._pageSize) {
      a.text(pageSize).addClass("selected");
    } else {
      a.text(pageSize).addClass("action").click(function(evt) {
        self._pageSize = pageSize;
        self.update();
      });
    }
  };
  
  for (var i = 0; i < self._gridPagesSizes.length; i++) {
    renderPageSize(i);
  }
  
  $('<span>')
  .text(theProject.rowModel.mode == "record-based" ? ' '+$.i18n('core-views/records') : ' '+$.i18n('core-views/rows'))
  .appendTo(pageSizeControls);
};

DataTableView.prototype._checkPaginationSize = function(gridPageSize, defaultGridPageSize) {
  var self = this;
  var newGridPageSize = [];
  
  if(gridPageSize == null || typeof gridPageSize != "object") return defaultGridPageSize;

  for (var i = 0; i < gridPageSize.length; i++) {
    if(typeof gridPageSize[i] == "number" && gridPageSize[i] > 0 && gridPageSize[i] < 10000)
      newGridPageSize.push(gridPageSize[i]);
  }

  if(newGridPageSize.length < 2) return defaultGridPageSize;
  
  var distinctValueFilter = (value, index, selfArray) => (selfArray.indexOf(value) == index);
  newGridPageSize.filter(distinctValueFilter);
  
  newGridPageSize.sort((a, b) => (a - b));
  
  return newGridPageSize;
};

DataTableView.prototype._renderDataTables = function(table, tableHeader) {
  var self = this;

  var columns = theProject.columnModel.columns;

  /*------------------------------------------------------------
   *  Column Group Headers
   *------------------------------------------------------------
   */

  var renderColumnKeys = function(keys) {
    if (keys.length > 0) {
      var tr = tableHeader.insertRow(tableHeader.rows.length);
      $(tr.appendChild(document.createElement("th"))).attr('colspan', '3'); // star, flag, row index

      for (var c = 0; c < columns.length; c++) {
        var column = columns[c];
        var th = tr.appendChild(document.createElement("th"));
        if (self._collapsedColumnNames.hasOwnProperty(column.name)) {
          $(th).html('&nbsp;');
        } else {
          for (var k = 0; k < keys.length; k++) {
            // if a node is a key in the tree-based data (JSON/XML/etc), then also display a dropdown arrow (non-functional currently)
            // See https://github.com/OpenRefine/OpenRefine/blob/master/main/src/com/google/refine/model/ColumnGroup.java
            // and https://github.com/OpenRefine/OpenRefine/tree/master/main/src/com/google/refine/importers/tree
            if (c == keys[k]) {
              $('<img />').attr("src", "../images/down-arrow.png").appendTo(th);
              break;
            }
          }
        }
      }
    }
  };

<<<<<<< HEAD
=======
  var renderColumnGroups = function(groups, keys) {
    var nextLayer = [];

    if (groups.length > 0) {
      var tr = tableHeader.insertRow(tableHeader.rows.length);
      $(tr.appendChild(document.createElement("th"))).attr('colspan', '3'); // star, flag, row index

      for (var c = 0; c < columns.length; c++) {
        var foundGroup = false;
        var columnGroup;

        for (var g = 0; g < groups.length; g++) {
          columnGroup = groups[g];
          if (columnGroup.startColumnIndex == c) {
            foundGroup = true;
            break;
          }
        }

        var th = tr.appendChild(document.createElement("th"));
        if (foundGroup) {
          th.setAttribute("colspan", columnGroup.columnSpan);
          th.style.background = "#FF6A00";

          if (columnGroup.keyColumnIndex >= 0) {
            keys.push(columnGroup.keyColumnIndex);
          }

          c += (columnGroup.columnSpan - 1);

          if ("subgroups" in columnGroup) {
            nextLayer = nextLayer.concat(columnGroup.subgroups);
          }
        }
      }
    }

    renderColumnKeys(keys);

    if (nextLayer.length > 0) {
      renderColumnGroups(nextLayer, []);
    }
  };

  if (columnGroups.length > 0) {
    renderColumnGroups(
        columnGroups, 
        [ theProject.columnModel.keyCellIndex ]
    );
  }    

>>>>>>> 8eabec1e
  /*------------------------------------------------------------
   *  Column Headers with Menus
   *------------------------------------------------------------
   */

  var trHead = tableHeader.insertRow(tableHeader.rows.length);
  DOM.bind(
      $(trHead.appendChild(document.createElement("th")))
      .attr("colspan", "3")
      .addClass("column-header")
      .html(
        '<div class="column-header-title">' +
          '<a class="column-header-menu" bind="dropdownMenu"></a><span class="column-header-name">'+$.i18n('core-views/all')+'</span>' +
        '</div>'
      )
  ).dropdownMenu.click(function() {
    self._createMenuForAllColumns(this);
  });
  this._columnHeaderUIs = [];
  var createColumnHeader = function(column, index) {
    var th = trHead.appendChild(document.createElement("th"));
    $(th).addClass("column-header").attr('title', column.name);
    if (self._collapsedColumnNames.hasOwnProperty(column.name)) {
      $(th).html("&nbsp;").click(function(evt) {
        delete self._collapsedColumnNames[column.name];
        self.render();
      });
    } else {
      var columnHeaderUI = new DataTableColumnHeaderUI(self, column, index, th);
      self._columnHeaderUIs.push(columnHeaderUI);
    }
  };

  for (var i = 0; i < columns.length; i++) {
    createColumnHeader(columns[i], i);
  }

  /*------------------------------------------------------------
   *  Data Cells
   *------------------------------------------------------------
   */

  var rows = theProject.rowModel.rows;
  var renderRow = function(tr, r, row, even) {
    $(tr).empty();
    var cells = row.cells;
    var tdStar = tr.insertCell(tr.cells.length);
    var star = document.createElement('a');
    star.href = "javascript:{}";
    star.classList.add(row.starred ? "data-table-star-on" : "data-table-star-off");
    tdStar.appendChild(star).appendChild(document.createTextNode('\u00A0')); // NBSP
    star.addEventListener('click', function() {
    var newStarred = !row.starred;
      Refine.postCoreProcess(
        "annotate-one-row",
        { row: row.i, starred: newStarred },
        null,
        {},
        {
          onDone: function(o) {
            row.starred = newStarred;
            renderRow(tr, r, row, even);
          }
        },
        "json"
      );
    });
    
    var tdFlag = tr.insertCell(tr.cells.length);
    var flag = document.createElement('a');
    flag.classList.add(row.flagged ? "data-table-flag-on" : "data-table-flag-off");
    flag.href = "javascript:{}";
    tdFlag.appendChild(flag).appendChild(document.createTextNode('\u00A0'));
    flag.addEventListener('click', function() {
      var newFlagged = !row.flagged;
      Refine.postCoreProcess(
        "annotate-one-row",
        { row: row.i, flagged: newFlagged },
        null,
        {},
        {
          onDone: function(o) {
            row.flagged = newFlagged;
            renderRow(tr, r, row, even);
          }
        },
        "json"
      );
    });

    var tdIndex = tr.insertCell(tr.cells.length);
    if (theProject.rowModel.mode == "record-based") {
      if ("j" in row) {
        $(tr).addClass("record");
        var div = document.createElement('div');
        div.innerHTML = (row.j + 1) + '.';
        tdIndex.appendChild(div);
      } else {
        var div = document.createElement('div');
        div.innerHTML = '\u00A0';
        tdIndex.appendChild(div);
      }
    } else {
      var div = document.createElement('div');
      div.innerHTML = (row.i + 1) + '.';
      tdIndex.appendChild(div);
    }

    $(tr).addClass(even ? "even" : "odd");

    for (var i = 0; i < columns.length; i++) {
      var column = columns[i];
      var td = tr.insertCell(tr.cells.length);
      if (self._collapsedColumnNames.hasOwnProperty(column.name)) {
        td.innerHTML = "&nbsp;";
      } else {
        var cell = (i < cells.length) ? cells[i] : null;
        new DataTableCellUI(self, cell, row.i, i, td);
      }
    }
  };

  var even = true;
  for (var r = 0; r < rows.length; r++) {
    var row = rows[r];
    var tr = table.insertRow(table.rows.length);
    if (theProject.rowModel.mode == "row-based" || "j" in row) {
      even = !even;
    }
    renderRow(tr, r, row, even);
  }
};

DataTableView.prototype._showRows = function(start, onDone) {
  var self = this;
  Refine.fetchRows(start, this._pageSize, function() {
    self.render();

    if (onDone) {
      onDone();
    }
  }, this._sorting);
};

DataTableView.prototype._onChangeGotoPage = function(elmt, evt) {
  var gotoPageNumber = parseInt($('input#viewpanel-paging-current-input').val());
  
  if(typeof gotoPageNumber != "number" || isNaN(gotoPageNumber) || gotoPageNumber == "") { 
    $('input#viewpanel-paging-current-input').val(this._currentPageNumber); 
    return;
  }
  
  if(gotoPageNumber > this._lastPageNumber) gotoPageNumber = this._lastPageNumber;
  if(gotoPageNumber < 1) gotoPageNumber = 1;
  
  this._currentPageNumber = gotoPageNumber;
  this._showRows((gotoPageNumber - 1) * this._pageSize);
};

DataTableView.prototype._onKeyDownGotoPage = function(elmt, evt) {
  var keyDownCode = event.which;
  
  if([38, 40].indexOf(keyDownCode) == -1) return;
  if(self._refocusPageInput == true) return; 

  evt.preventDefault();
  this._refocusPageInput = true;
  
  var newPageValue = $('input#viewpanel-paging-current-input')[0].value;
  if(keyDownCode == 38) {  // Up arrow
    if(newPageValue <= 1) return;
    this._onClickPreviousPage(elmt, evt);
  }
    
  if(keyDownCode == 40) {  // Down arrow
    if(newPageValue >= this._lastPageNumber) return;
    this._onClickNextPage(elmt, evt);
  }
};

DataTableView.prototype._onClickPreviousPage = function(elmt, evt) {
  this._currentPageNumber--;
  this._showRows(theProject.rowModel.start - this._pageSize);
};

DataTableView.prototype._onClickNextPage = function(elmt, evt) {
  this._currentPageNumber++;
  this._showRows(theProject.rowModel.start + this._pageSize);
};

DataTableView.prototype._onClickFirstPage = function(elmt, evt) {
  this._currentPageNumber = 1;
  this._showRows(0);
};

DataTableView.prototype._onClickLastPage = function(elmt, evt) {
  this._currentPageNumber = this._lastPageNumber;
  this._showRows((this._lastPageNumber - 1) * this._pageSize);
};

DataTableView.prototype._getSortingCriteriaCount = function() {
  return this._sorting.criteria.length;
};

DataTableView.prototype._sortedByColumn = function(columnName) {
  for (var i = 0; i < this._sorting.criteria.length; i++) {
    if (this._sorting.criteria[i].column == columnName) {
      return true;
    }
  }
  return false;
};

DataTableView.prototype._getSortingCriterionForColumn = function(columnName) {
  for (var i = 0; i < this._sorting.criteria.length; i++) {
    if (this._sorting.criteria[i].column == columnName) {
      return this._sorting.criteria[i];
    }
  }
  return null;
};

DataTableView.prototype._removeSortingCriterionOfColumn = function(columnName) {
  for (var i = 0; i < this._sorting.criteria.length; i++) {
    if (this._sorting.criteria[i].column == columnName) {
      this._sorting.criteria.splice(i, 1);
      break;
    }
  }
  this.update();
};

DataTableView.prototype._addSortingCriterion = function(criterion, alone) {
  if (alone) {
    this._sorting.criteria = [];
  } else {
    for (var i = 0; i < this._sorting.criteria.length; i++) {
      if (this._sorting.criteria[i].column == criterion.column) {
        this._sorting.criteria[i] = criterion;
        this.update();
        return;
      }
    }
  }
  this._sorting.criteria.push(criterion);
  this.update();
};

/** below can be move to seperate file **/
  var doTextTransformPrompt = function() {
    var frame = $(
        DOM.loadHTML("core", "scripts/views/data-table/text-transform-dialog.html")
        .replace("$EXPRESSION_PREVIEW_WIDGET$", ExpressionPreviewDialog.generateWidgetHtml()));

    var elmts = DOM.bind(frame);
    elmts.or_views_errorOn.text($.i18n('core-views/on-error'));
    elmts.or_views_keepOr.text($.i18n('core-views/keep-or'));
    elmts.or_views_setBlank.text($.i18n('core-views/set-blank'));
    elmts.or_views_storeErr.text($.i18n('core-views/store-err'));
    elmts.or_views_reTrans.text($.i18n('core-views/re-trans'));
    elmts.or_views_timesChang.text($.i18n('core-views/times-chang'));
    elmts.okButton.html($.i18n('core-buttons/ok'));
    elmts.cancelButton.text($.i18n('core-buttons/cancel'));    

    var level = DialogSystem.showDialog(frame);
    var dismiss = function() { DialogSystem.dismissUntil(level - 1); };

    elmts.cancelButton.click(dismiss);
    elmts.okButton.click(function() {
        new ExpressionColumnDialog(
                previewWidget.getExpression(true),
                $('input[name="text-transform-dialog-onerror-choice"]:checked')[0].value,
                elmts.repeatCheckbox[0].checked,
                elmts.repeatCountInput[0].value
        );
    });
    
    var previewWidget = new ExpressionPreviewDialog.Widget(
      elmts,
      -1,
      [],
      [],
      null
    );
    previewWidget._prepareUpdate = function(params) {
      params.repeat = elmts.repeatCheckbox[0].checked;
      params.repeatCount = elmts.repeatCountInput[0].value;
    };
  };
  /** above can be move to seperate file **/
  
DataTableView.prototype._createMenuForAllColumns = function(elmt) {
  var self = this;
  var menu = [
        {
            label: $.i18n('core-views/transform'),
            id: "core/facets",
            width: "200px",
            click: function() {
                   doTextTransformPrompt();
            }
        },
    {},
    {
      label: $.i18n('core-views/facet'),
      id: "core/facets",
      width: "200px",
      submenu: [
        {
          label: $.i18n('core-views/facet-star'),
          id: "core/facet-by-star",
          click: function() {
            ui.browsingEngine.addFacet(
              "list", 
              {
                "name" : $.i18n('core-views/starred-rows'),
                "columnName" : "", 
                "expression" : "row.starred"
              },
              {
                "scroll" : false
              }
            );
          }
        },
        {
          label: $.i18n('core-views/facet-flag'),
          id: "core/facet-by-flag",
          click: function() {
            ui.browsingEngine.addFacet(
              "list", 
              {
                "name" : $.i18n('core-views/flagged-rows'),
                "columnName" : "", 
                "expression" : "row.flagged"
              },
              {
                "scroll" : false
              }
            );
          }
        },
        {
          label: $.i18n('core-views/facet-blank'),
          id: "core/facet-by-blank",
          click: function() {
            ui.browsingEngine.addFacet(
              "list", 
              {
                "name" : $.i18n('core-views/blank-rows'),
                "columnName" : "", 
                "expression" : "(filter(row.columnNames,cn,isNonBlank(cells[cn].value)).length()==0).toString()"
              },
              {
                "scroll" : false
              }
            );
          }
        },
        {
          label: $.i18n('core-views/blank-values'),
          id: "core/blank-values",
          click: function() {
            ui.browsingEngine.addFacet(
                "list",
                {
                  "name" : $.i18n('core-views/blank-values'),
                  "columnName" : "",
                  "expression" : "filter(row.columnNames,cn,isBlank(cells[cn].value))"
                },
                {
                  "scroll" : false
                }
            );
          }
        },
        {
          label: $.i18n('core-views/blank-records'),
          id: "core/blank-records",
          click: function() {
            ui.browsingEngine.addFacet(
                "list",
                {
                  "name" : $.i18n('core-views/blank-records'),
                  "columnName" : "",
                  "expression" : "filter(row.columnNames,cn,isBlank(if(row.record.fromRowIndex==row.index,row.record.cells[cn].value.join(\"\"),true)))"
                },
                {
                  "scroll" : false
                }
            );
          }
        },
        {
          label: $.i18n('core-views/non-blank-values'),
          id: "core/non-blank-values",
          click: function() {
            ui.browsingEngine.addFacet(
              "list", 
              {
                "name" : $.i18n('core-views/non-blank-values'),
                "columnName" : "", 
                "expression" : "filter(row.columnNames,cn,isNonBlank(cells[cn].value))"
              },
              {
                "scroll" : false
              }
            );
          }
        },
        {
          label: $.i18n('core-views/non-blank-records'),
          id: "core/non-blank-records",
          click: function() {
            ui.browsingEngine.addFacet(
              "list", 
              {
                "name" : $.i18n('core-views/non-blank-records'),
                "columnName" : "", 
                "expression" : "filter(row.columnNames,cn,isNonBlank(if(row.record.fromRowIndex==row.index,row.record.cells[cn].value.join(\"\"),null)))"
              },
              {
                "scroll" : false
              }
            );
          }
        }
      ]
    },
    {},
    {
      label: $.i18n('core-views/edit-rows'),
      id: "core/edit-rows",
      width: "200px",
      submenu: [
        {
          label: $.i18n('core-views/star-rows'),
          id: "core/star-rows",
          click: function() {
            Refine.postCoreProcess("annotate-rows", { "starred" : "true" }, null, { rowMetadataChanged: true });
          }
        },
        {
          label: $.i18n('core-views/unstar-rows'),
          id: "core/unstar-rows",
          click: function() {
            Refine.postCoreProcess("annotate-rows", { "starred" : "false" }, null, { rowMetadataChanged: true });
          }
        },
        {},
        {
          label: $.i18n('core-views/flag-rows'),
          id: "core/flag-rows",
          click: function() {
            Refine.postCoreProcess("annotate-rows", { "flagged" : "true" }, null, { rowMetadataChanged: true });
          }
        },
        {
          label: $.i18n('core-views/unflag-rows'),
          id: "core/unflag-rows",
          click: function() {
            Refine.postCoreProcess("annotate-rows", { "flagged" : "false" }, null, { rowMetadataChanged: true });
          }
        },
        {},
        {
          label: $.i18n('core-views/remove-matching'),
          id: "core/remove-rows",
          click: function() {
            Refine.postCoreProcess("remove-rows", {}, null, { rowMetadataChanged: true });
          }
        }
      ]
    },
    {
      label: $.i18n('core-views/edit-col'),
      id: "core/edit-columns",
      width: "200px",
      submenu: [
        {
          label: $.i18n('core-views/reorder-remove')+"...",
          id: "core/reorder-columns",
          click: function() {
            new ColumnReorderingDialog();
          }
        },
        {},
        {
          label: $.i18n('core-views/fill-down'),
          id: "core/fill-down",
          click: doAllFillDown
        },
        {
          label: $.i18n('core-views/blank-down'),
          id: "core/blank-down",
          click: doAllBlankDown
        }
      ]
    },
    {},
    {
      label: $.i18n('core-views/view'),
      id: "core/view",
      width: "200px",
      submenu: [
        {
          label: $.i18n('core-views/collapse-all'),
          id: "core/collapse-all-columns",
          click: function() {
            for (var i = 0; i < theProject.columnModel.columns.length; i++) {
              self._collapsedColumnNames[theProject.columnModel.columns[i].name] = true;
            }
            self.render();
          }
        },
        {
          label: $.i18n('core-views/expand-all'),
          id: "core/expand-all-columns",
          click: function() {
            self._collapsedColumnNames = [];
            self.render();
          }
        },
        {
          label: $.i18n('core-views/display-null'),
          id: "core/display-null",
          click: function() {
            $(".data-table-null").toggle();
            self._shownulls = !(self._shownulls);
          }
        }
      ]
    }
  ];

  for (var i = 0; i < DataTableView._extenders.length; i++) {
    DataTableView._extenders[i].call(null, this, menu);
  }

  MenuSystem.createAndShowStandardMenu(menu, elmt, { width: "120px", horizontal: false });
};

DataTableView.prototype._createSortingMenu = function(elmt) {
  var self = this;
  var items = [
    {
      "label" : $.i18n('core-views/remove-sort'),
      "click" : function() {
        self._sorting.criteria = [];
        self.update();
      }
    },
    {
      "label" : $.i18n('core-views/reorder-perma'),
      "click" : function() {
        Refine.postCoreProcess(
          "reorder-rows",
          null,
          {
            "sorting" : JSON.stringify(self._sorting),
            "mode" : ui.browsingEngine.getMode()
          },
          { rowMetadataChanged: true },
          {
            onDone: function() {
              self._sorting.criteria = [];
            }
          }
        );
      }
    },
    {}
  ];

  var getColumnHeaderUI = function(columnName) {
    for (var i = 0; i < self._columnHeaderUIs.length; i++) {
      var columnHeaderUI = self._columnHeaderUIs[i];
      if (columnHeaderUI.getColumn().name == columnName) {
        return columnHeaderUI;
      }
    }
    return null;
  };
  var createSubmenu = function(criterion) {
    var columnHeaderUI = getColumnHeaderUI(criterion.column);
    if (columnHeaderUI !== null) {
      items.push({
        "label" : $.i18n('core-views/by')+" " + criterion.column,
        "submenu" : columnHeaderUI.createSortingMenu()
      });
    }
  };
  for (var i = 0; i < this._sorting.criteria.length; i++) {
    createSubmenu(this._sorting.criteria[i]);
  }

  MenuSystem.createAndShowStandardMenu(items, elmt, { horizontal: false });
};

var doAllFillDown = function() {
  doFillDown(theProject.columnModel.columns.length - 1);
};

var doFillDown = function(colIndex) {
  if (colIndex >= 0) {
    Refine.postCoreProcess(
        "fill-down",
        {
          columnName: theProject.columnModel.columns[colIndex].name
        },
        null,
        {modelsChanged: true},
        {
          onDone: function() {
            doFillDown(--colIndex);
          }
        }
    );
  }
};

var doAllBlankDown = function() {
  doBlankDown(0);
};

var doBlankDown = function(colIndex) {
  if (colIndex < theProject.columnModel.columns.length) {
    Refine.postCoreProcess(
        "blank-down",
        {
          columnName: theProject.columnModel.columns[colIndex].name
        },
        null,
        { modelsChanged: true },
        {
          onDone: function() {
            doBlankDown(++colIndex);
          }
        }
    );
  }
};


DataTableView.prototype._updateCell = function(rowIndex, cellIndex, cell) {
  var rows = theProject.rowModel.rows;
  for (var r = 0; r < rows.length; r++) {
    var row = rows[r];
    if (row.i === rowIndex) {
      while (cellIndex >= row.cells.length) {
        row.cells.push(null);
      }
      row.cells[cellIndex] = cell;
      break;
    }
  }
};

DataTableView.sampleVisibleRows = function(column) {
  var rowIndices = [];
  var values = [];

  var cellIndex = Refine.columnNameToColumnIndex(column.name);

  var rows = theProject.rowModel.rows;
  for (var r = 0; r < rows.length; r++) {
    var row = rows[r];

    rowIndices.push(row.i);

    var v = null;
    if (cellIndex < row.cells.length) {
      var cell = row.cells[cellIndex];
      if (cell !== null) {
        v = cell.v;
      }
    }
    values.push(v);
  }

  return {
    rowIndices: rowIndices,
    values: values
  };
};

DataTableView.promptExpressionOnVisibleRows = function(column, title, expression, onDone) {
  var o = DataTableView.sampleVisibleRows(column);

  var cellIndex = Refine.columnNameToColumnIndex(column.name);

  var self = this;
  new ExpressionPreviewDialog(
    title,
    cellIndex, 
    o.rowIndices, 
    o.values,
    expression,
    onDone
  );
};<|MERGE_RESOLUTION|>--- conflicted
+++ resolved
@@ -298,60 +298,6 @@
     }
   };
 
-<<<<<<< HEAD
-=======
-  var renderColumnGroups = function(groups, keys) {
-    var nextLayer = [];
-
-    if (groups.length > 0) {
-      var tr = tableHeader.insertRow(tableHeader.rows.length);
-      $(tr.appendChild(document.createElement("th"))).attr('colspan', '3'); // star, flag, row index
-
-      for (var c = 0; c < columns.length; c++) {
-        var foundGroup = false;
-        var columnGroup;
-
-        for (var g = 0; g < groups.length; g++) {
-          columnGroup = groups[g];
-          if (columnGroup.startColumnIndex == c) {
-            foundGroup = true;
-            break;
-          }
-        }
-
-        var th = tr.appendChild(document.createElement("th"));
-        if (foundGroup) {
-          th.setAttribute("colspan", columnGroup.columnSpan);
-          th.style.background = "#FF6A00";
-
-          if (columnGroup.keyColumnIndex >= 0) {
-            keys.push(columnGroup.keyColumnIndex);
-          }
-
-          c += (columnGroup.columnSpan - 1);
-
-          if ("subgroups" in columnGroup) {
-            nextLayer = nextLayer.concat(columnGroup.subgroups);
-          }
-        }
-      }
-    }
-
-    renderColumnKeys(keys);
-
-    if (nextLayer.length > 0) {
-      renderColumnGroups(nextLayer, []);
-    }
-  };
-
-  if (columnGroups.length > 0) {
-    renderColumnGroups(
-        columnGroups, 
-        [ theProject.columnModel.keyCellIndex ]
-    );
-  }    
-
->>>>>>> 8eabec1e
   /*------------------------------------------------------------
    *  Column Headers with Menus
    *------------------------------------------------------------
