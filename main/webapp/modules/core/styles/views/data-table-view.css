--- conflicted
+++ resolved
@@ -176,14 +176,8 @@
   position: absolute;
 }
 
-<<<<<<< HEAD
-a.column-header-menu {
+.column-header-menu {
   display: inline-block;
-=======
-.column-header-menu {
-  float: left;
-  display: block;
->>>>>>> 876efdb8
   margin: 0 4px 0 0;
   width: 17px;
   height: 19px;
