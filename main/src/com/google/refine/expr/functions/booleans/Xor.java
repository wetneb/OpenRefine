--- conflicted
+++ resolved
@@ -41,11 +41,7 @@
     public Object call(Properties bindings, Object[] args) {
         if (args.length == 2 && 
                 args[0] != null && args[0] instanceof Boolean && 
-<<<<<<< HEAD
-                args[1] != null && args[0] instanceof Boolean) {
-=======
                 args[1] != null && args[1] instanceof Boolean) {
->>>>>>> b09bb446
             boolean o1 = ((Boolean) args[0]).booleanValue();
             boolean o2 = ((Boolean) args[1]).booleanValue();
             return o1 != o2;
