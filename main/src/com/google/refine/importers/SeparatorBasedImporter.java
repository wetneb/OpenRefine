/*

Copyright 2010, Google Inc.
All rights reserved.

Redistribution and use in source and binary forms, with or without
modification, are permitted provided that the following conditions are
met:

    * Redistributions of source code must retain the above copyright
notice, this list of conditions and the following disclaimer.
    * Redistributions in binary form must reproduce the above
copyright notice, this list of conditions and the following disclaimer
in the documentation and/or other materials provided with the
distribution.
    * Neither the name of Google Inc. nor the names of its
contributors may be used to endorse or promote products derived from
this software without specific prior written permission.

THIS SOFTWARE IS PROVIDED BY THE COPYRIGHT HOLDERS AND CONTRIBUTORS
"AS IS" AND ANY EXPRESS OR IMPLIED WARRANTIES, INCLUDING, BUT NOT
LIMITED TO, THE IMPLIED WARRANTIES OF MERCHANTABILITY AND FITNESS FOR
A PARTICULAR PURPOSE ARE DISCLAIMED. IN NO EVENT SHALL THE COPYRIGHT
OWNER OR CONTRIBUTORS BE LIABLE FOR ANY DIRECT, INDIRECT, INCIDENTAL,
SPECIAL, EXEMPLARY, OR CONSEQUENTIAL DAMAGES (INCLUDING, BUT NOT
LIMITED TO, PROCUREMENT OF SUBSTITUTE GOODS OR SERVICES; LOSS OF USE,           
DATA, OR PROFITS; OR BUSINESS INTERRUPTION) HOWEVER CAUSED AND ON ANY           
THEORY OF LIABILITY, WHETHER IN CONTRACT, STRICT LIABILITY, OR TORT
(INCLUDING NEGLIGENCE OR OTHERWISE) ARISING IN ANY WAY OUT OF THE USE
OF THIS SOFTWARE, EVEN IF ADVISED OF THE POSSIBILITY OF SUCH DAMAGE.

*/

package com.google.refine.importers;

import java.io.File;
import java.io.FileInputStream;
import java.io.IOException;
import java.io.InputStream;
import java.io.InputStreamReader;
import java.io.LineNumberReader;
import java.io.Reader;
import java.io.UnsupportedEncodingException;
import java.util.ArrayList;
import java.util.Arrays;
import java.util.Collections;
import java.util.Comparator;
import java.util.HashMap;
import java.util.List;
import java.util.Map;

import org.apache.commons.lang.StringEscapeUtils;
import org.json.JSONObject;

import au.com.bytecode.opencsv.CSVParser;

import com.google.refine.ProjectMetadata;
import com.google.refine.importing.ImportingJob;
import com.google.refine.importing.ImportingUtilities;
import com.google.refine.model.Project;
import com.google.refine.util.JSONUtilities;

public class SeparatorBasedImporter extends TabularImportingParserBase {
    public SeparatorBasedImporter() {
        super(false);
    }
    
    @Override
    public JSONObject createParserUIInitializationData(ImportingJob job,
            List<JSONObject> fileRecords, String format) {
        JSONObject options = super.createParserUIInitializationData(job, fileRecords, format);
        
        String separator = guessSeparator(job, fileRecords);
        JSONUtilities.safePut(options, "separator", separator != null ? separator : "\\t");
        
        JSONUtilities.safePut(options, "guessCellValueTypes", true);
        JSONUtilities.safePut(options, "processQuotes", true);

        return options;
    }
    
    @Override
    public void parseOneFile(
        Project project,
        ProjectMetadata metadata,
        ImportingJob job,
        String fileSource,
        Reader reader,
        int limit,
        JSONObject options,
        List<Exception> exceptions
    ) {
        String sep = JSONUtilities.getString(options, "separator", "\\t");
        if (sep == null || "".equals(sep)) {
            sep = "\\t";
        }
        sep = StringEscapeUtils.unescapeJava(sep);
        boolean processQuotes = JSONUtilities.getBoolean(options, "processQuotes", true);
<<<<<<< HEAD
                
=======
        boolean strictQuotes = JSONUtilities.getBoolean(options, "strictQuotes", false);
        
>>>>>>> bfa7c34d
        final CSVParser parser = new CSVParser(
            sep.charAt(0), //String caused error!
            CSVParser.DEFAULT_QUOTE_CHARACTER,
            (char) 127, // we don't want escape processing try DEL as a rare character until we can turn it off
            strictQuotes,
            CSVParser.DEFAULT_IGNORE_LEADING_WHITESPACE,
            !processQuotes);
        
        final LineNumberReader lnReader = new LineNumberReader(reader);
        
        TableDataReader dataReader = new TableDataReader() {
            @Override
            public List<Object> getNextRowOfCells() throws IOException {
                String line = lnReader.readLine();
                if (line == null) {
                    return null;
                } else {
                    return getCells(line, parser, lnReader);
                }
            }
        };
        
        TabularImportingParserBase.readTable(project, metadata, job, dataReader, fileSource, limit, options, exceptions);
    }
    
    static protected ArrayList<Object> getCells(String line, CSVParser parser, LineNumberReader lnReader)
        throws IOException{
        
        ArrayList<Object> cells = new ArrayList<Object>();
        String[] tokens = parser.parseLineMulti(line);
        cells.addAll(Arrays.asList(tokens));
        while (parser.isPending()) {
            tokens = parser.parseLineMulti(lnReader.readLine());
            cells.addAll(Arrays.asList(tokens));
        }
        return cells;
    }
    
    static public String guessSeparator(ImportingJob job, List<JSONObject> fileRecords) {
        for (int i = 0; i < 5 && i < fileRecords.size(); i++) {
            JSONObject fileRecord = fileRecords.get(i);
            String encoding = ImportingUtilities.getEncoding(fileRecord);
            String location = JSONUtilities.getString(fileRecord, "location", null);
            
            if (location != null) {
                File file = new File(job.getRawDataDir(), location);
                // Quotes are turned on by default, so use that for guessing
                Separator separator = guessSeparator(file, encoding, true);
                if (separator != null) {
                    return StringEscapeUtils.escapeJava(Character.toString(separator.separator));
                }
            }
        }
        return null;
    }
    
    static public class Separator {
        char separator;
        int totalCount = 0;
        int totalOfSquaredCount = 0;
        int currentLineCount = 0;
        
        double averagePerLine;
        double stddev;
    }

    static public Separator guessSeparator(File file, String encoding) {
        return guessSeparator(file, encoding, false); // quotes off for backward compatibility
    }

    static public Separator guessSeparator(File file, String encoding, boolean handleQuotes) {
        try {
            InputStream is = new FileInputStream(file);
            Reader reader = encoding != null ? new InputStreamReader(is, encoding) : new InputStreamReader(is);
            LineNumberReader lineNumberReader = new LineNumberReader(reader);

            try {
                List<Separator> separators = new ArrayList<SeparatorBasedImporter.Separator>();
                Map<Character, Separator> separatorMap = new HashMap<Character, SeparatorBasedImporter.Separator>();
                
                int totalChars = 0;
                int lineCount = 0;
                boolean inQuote = false;
                String s;
                while (totalChars < 64 * 1024 &&
                       lineCount < 100 &&
                       (s = lineNumberReader.readLine()) != null) {
                    
                    totalChars += s.length() + 1; // count the new line character
                    if (s.length() == 0) {
                        continue;
                    }
                    lineCount++;
                    
                    for (int i = 0; i < s.length(); i++) {
                        char c = s.charAt(i);
                        if ('"' == c) {
                            inQuote = !inQuote;
                        }
                        if (!Character.isLetterOrDigit(c) 
                                && !"\"' .-".contains(s.subSequence(i, i + 1)) 
                                && (!handleQuotes || !inQuote)) {
                            Separator separator = separatorMap.get(c);
                            if (separator == null) {
                                separator = new Separator();
                                separator.separator = c;
                                
                                separatorMap.put(c, separator);
                                separators.add(separator);
                            }
                            separator.currentLineCount++;
                        }
                    }
                    
                    for (Separator separator : separators) {
                        separator.totalCount += separator.currentLineCount;
                        separator.totalOfSquaredCount += separator.currentLineCount * separator.currentLineCount;
                        separator.currentLineCount = 0;
                    }
                }
                
                if (separators.size() > 0) {
                    for (Separator separator : separators) {
                        separator.averagePerLine = separator.totalCount / (double) lineCount;
                         separator.stddev = Math.sqrt(
                                 (((double)lineCount * separator.totalOfSquaredCount) - (separator.totalCount * separator.totalCount))
                                        / ((double)lineCount*(lineCount-1))
                            );
                    }
                    
                    Collections.sort(separators, new Comparator<Separator>() {
                        @Override
                        public int compare(Separator sep0, Separator sep1) {
                            return Double.compare(sep0.stddev, sep1.stddev);
                        }
                    });
                    for (Separator separator : separators) {
                        if (separator.stddev / separator.averagePerLine < 0.1) {
                            return separator;
                        }
                    }
                }
            } finally {
                lineNumberReader.close();
                reader.close();
                is.close();
            }
        } catch (UnsupportedEncodingException e) {
            e.printStackTrace();
        } catch (IOException e) {
            e.printStackTrace();
        }
        return null;
    }
}<|MERGE_RESOLUTION|>--- conflicted
+++ resolved
@@ -96,12 +96,8 @@
         }
         sep = StringEscapeUtils.unescapeJava(sep);
         boolean processQuotes = JSONUtilities.getBoolean(options, "processQuotes", true);
-<<<<<<< HEAD
-                
-=======
         boolean strictQuotes = JSONUtilities.getBoolean(options, "strictQuotes", false);
         
->>>>>>> bfa7c34d
         final CSVParser parser = new CSVParser(
             sep.charAt(0), //String caused error!
             CSVParser.DEFAULT_QUOTE_CHARACTER,
