name: Snapshot release

on:
  push:
    branches:
      - 'master'
      - '4.0'
    paths-ignore:
      - 'docs/**'
  release:
    types: [created]

jobs:
  prepare_e2e_test_matrix:
    runs-on: ubuntu-latest
    outputs:
      matrix: ${{ steps.set-matrix.outputs.matrix }}
    steps:
      - uses: actions/checkout@v3
        with:
          ref: ${{ github.event.pull_request.head.ref }}
          repository: ${{ github.event.pull_request.head.repo.full_name }}
      - name: Setup Node
        uses: actions/setup-node@v3.6.0
        with:
          node-version: '14'
      - id: set-matrix
        run: npm install --save glob@8.1.0 && node main/tests/cypress/build-test-matrix.js >> $GITHUB_OUTPUT
        env:
          browsers: chrome
  e2e_test:
    name: e2e_test ${{ matrix.specs.group }}
    needs: prepare_e2e_test_matrix
    runs-on: ubuntu-latest
    strategy:
      matrix: ${{fromJSON(needs.prepare_e2e_test_matrix.outputs.matrix)}}
    steps:
      - uses: actions/checkout@v3
        with:
          ref: ${{ github.event.pull_request.head.ref }}
          repository: ${{ github.event.pull_request.head.repo.full_name }}

      - name: Set up secrets
        run: |
          echo "CYPRESS_RECORD_KEY=$(echo YzE3ZDU4OGItZTBkOC00ZjJmLTg4NjYtNzJmNmFmYmRhNGQxCg== | base64 -d)" >> $GITHUB_ENV
          echo "CYPRESS_PROJECT_ID=s5du3k" >> $GITHUB_ENV

      - name: Set up Java 11
        uses: actions/setup-java@v3
        with:
          distribution: 'temurin'
          java-version: 11
          cache: 'maven'

      - name: Build OpenRefine
        run: ./refine build

      - name: Setup Node
        uses: actions/setup-node@v3.6.0
        with:
          node-version: '14'

      - name: Restore Tests dependency cache
        uses: actions/cache@v3
        with:
          path: |
            ~/cache
            ~/.cache
            **/node_modules
            !~/cache/exclude
          key: ${{ runner.os }}-modules-${{ hashFiles('**/yarn.lock') }}
          restore-keys: |
            ${{ runner.os }}-yarn

      - name: Install test dependencies
        run: |
          cd ./main/tests/cypress
          npm i -g yarn
          yarn install

      - name: Test with Cypress on ${{ matrix.browser }}
        run: | 
          echo REFINE_MIN_MEMORY=1400M >> ./refine.ini
          echo REFINE_MEMORY=4096M >> ./refine.ini
          ./refine e2e_tests
        env:
          CYPRESS_BROWSER: ${{ matrix.browser }}
          CYPRESS_RECORD_KEY: ${{ env.CYPRESS_RECORD_KEY }}
          CYPRESS_PROJECT_ID: ${{ env.CYPRESS_PROJECT_ID }}
          CYPRESS_CI_BUILD_ID: '${{ github.run_id }}'
          CYPRESS_SPECS: ${{ matrix.specs.paths }}
          CYPRESS_GROUP: ${{ matrix.specs.group }}


  build:

    services:
      postgres:
        image: postgres
        ports:
          - 5432
        env:
          POSTGRES_USER: postgres
          POSTGRES_PASSWORD: 'postgres'
          POSTGRES_DB: test_db
        options: >-
          --health-cmd pg_isready
          --health-interval 10s
          --health-timeout 5s
          --health-retries 5
      mysql:
        image: mysql:8
        ports:
          - 3306
        env:
          MYSQL_ROOT_PASSWORD: root
        options: >-
          --health-cmd "mysqladmin ping"
          --health-interval 5s
          --health-timeout 2s
          --health-retries 3

    runs-on: ubuntu-latest

    steps:
    - uses: actions/checkout@v3
      with:
        fetch-depth: 0 # This is wasteful, but needed for git describe

    - name: Set up secrets
      run: |
        echo "COVERALLS_TOKEN=$(echo eUVUVGRHOFJhQm9GMFJBYTNibjVhcWFEblpac1lmMlE3Cg== | base64 -d)" >> $GITHUB_ENV

    - name: Set up Java 11
      uses: actions/setup-java@v3
      with:
        distribution: 'temurin'
        java-version: 11
        cache: 'maven'
        server-id: ossrh
        server-username: OSSRH_USER
        server-password: OSSRH_PASS
        

    - name: Install genisoimage and jq
      run: sudo apt-get install genisoimage jq

    - name: Configure connections to databases
      id: configure_db_connections
      run: cat extensions/database/tests/conf/github_actions_tests.xml | sed -e "s/MYSQL_PORT/${{ job.services.mysql.ports[3306] }}/g" | sed -e "s/POSTGRES_PORT/${{ job.services.postgres.ports[5432] }}/g" > extensions/database/tests/conf/tests.xml

    - name: Populate databases with test data
      id: populate_databases_with_test_data
      run: |
        mysql -u root -h 127.0.0.1 -P ${{ job.services.mysql.ports[3306] }} -proot -e 'CREATE DATABASE test_db;'
        mysql -u root -h 127.0.0.1 -P ${{ job.services.mysql.ports[3306] }} -proot < extensions/database/tests/conf/test-mysql.sql
        psql -U postgres test_db -h 127.0.0.1 -p ${{ job.services.postgres.ports[5432] }} < extensions/database/tests/conf/test-pgsql.sql
      env:
        PGPASSWORD: postgres

    - name: Install webapp dependencies
      run: cd main/webapp && npm install
      
    - name: Build and test with Maven
      run: mvn -B jacoco:prepare-agent test

    - name: Install webapp dependencies
      run: cd main/webapp && npm install

    - name: Generate dist files
<<<<<<< HEAD
      run: mvn -B -pl=-benchmark package -DskipTests=true
=======
      run: mvn -B package -DskipTests=true
>>>>>>> e27dd4cc

  mac_test_and_deploy:
    runs-on: macos-12

    steps:
    - uses: actions/checkout@v3

    - name: Set up Java 17
      uses: actions/setup-java@v3
      with:
        distribution: 'temurin'
        java-version: 17
        cache: 'maven'
        server-id: ossrh
        server-username: OSSRH_USER
        server-password: OSSRH_PASS
        gpg-private-key: ${{ secrets.GPG_PRIVATE_KEY }}
        gpg-passphrase: GPG_PASSPHRASE

    - name: Set up Python
      uses: actions/setup-python@v4
      with:
        python-version: '3' 

    - name: Install dmgbuild
      run: pip install dmgbuild

    - name: Decrypt Apple certificates
      run: |
        gpg --pinentry-mode loopback --passphrase "${{ secrets.GPG_PASSPHRASE }}" --output .github/workflows/release/apple_cert.cer --decrypt packaging/apple_certs/apple_cert.cer.enc
        gpg --pinentry-mode loopback --passphrase "${{ secrets.GPG_PASSPHRASE }}" --output .github/workflows/release/apple_cert.p12 --decrypt packaging/apple_certs/apple_cert.p12.enc
        .github/workflows/release/add_apple_keys.sh
      env:
        P12_PASSPHRASE: ${{ secrets.APPLE_P12_PASSPHRASE }}

    - name: Apply patch to insert Google API credentials
      run: |
        gpg --pinentry-mode loopback --passphrase "${{ secrets.GPG_PASSPHRASE }}" --output .github/workflows/release/gdata.patch --decrypt .github/workflows/release/gdata.patch.asc
        git am .github/workflows/release/gdata.patch
        git reset HEAD^

    - name: Install webapp dependencies
      run: cd main/webapp && npm install
      
    - name: Build and test
      run: mvn -B test
      env:
        GPG_PASSPHRASE: ${{ secrets.GPG_PASSPHRASE }}

    - name: Package and upload to OSSRH
      run: |
<<<<<<< HEAD
        mvn -B -pl=-benchmark package deploy -DskipTests=true -DrepositoryId=ossrh -Dapple.notarization.username=$APPLE_USERNAME -Dapple.notarization.password=$APPLE_PASSWORD -Dapple.notarization.team.id=$APPLE_TEAM_ID
=======
        mvn -B package deploy -DskipTests=true -DrepositoryId=ossrh -Dapple.notarization.username=$APPLE_USERNAME -Dapple.notarization.password=$APPLE_PASSWORD -Dapple.notarization.team.id=$APPLE_TEAM_ID
>>>>>>> e27dd4cc
      env:
        OSSRH_USER: ${{ secrets.OSSRH_USER }}
        OSSRH_PASS: ${{ secrets.OSSRH_PASS }}
        GPG_PASSPHRASE: ${{ secrets.GPG_PASSPHRASE }}
        APPLE_TEAM_ID: ${{ secrets.APPLE_TEAM_ID }}
        APPLE_USERNAME: ${{ secrets.APPLE_USERNAME }}
        APPLE_PASSWORD: ${{ secrets.APPLE_PASSWORD }}

    - name: Get release upload URL
      id: get_release_upload_url
      if: github.event_name == 'release'
      uses: bruceadams/get-release@v1.3.2
      env:
        GITHUB_TOKEN: ${{ github.token }}

    - name: Upload release asset for Windows (without Java)
      id: upload-release-asset-win
      if: github.event_name == 'release'
      uses: shogo82148/actions-upload-release-asset@v1.6.4
      with:
        upload_url: ${{ steps.get_release_upload_url.outputs.upload_url }}
        asset_path: ./packaging/target/openrefine-win-${{ steps.get_release_upload_url.outputs.tag_name }}.zip
        asset_name: openrefine-win-${{ steps.get_release_upload_url.outputs.tag_name }}.zip
        asset_content_type: application/zip

    - name: Upload release asset for Windows (with Java)
      id: upload-release-asset-win-with-java
      if: github.event_name == 'release'
      uses: shogo82148/actions-upload-release-asset@v1.6.4
      with:
        upload_url: ${{ steps.get_release_upload_url.outputs.upload_url }}
        asset_path: ./packaging/target/openrefine-win-with-java-${{ steps.get_release_upload_url.outputs.tag_name }}.zip
        asset_name: openrefine-win-with-java-${{ steps.get_release_upload_url.outputs.tag_name }}.zip
        asset_content_type: application/zip

    - name: Upload Release Asset Linux
      id: upload-release-asset-linux
      if: github.event_name == 'release'
      uses: shogo82148/actions-upload-release-asset@v1.6.4
      with:
        upload_url: ${{ steps.get_release_upload_url.outputs.upload_url }}
        asset_path: ./packaging/target/openrefine-linux-${{ steps.get_release_upload_url.outputs.tag_name }}.tar.gz
        asset_name: openrefine-linux-${{ steps.get_release_upload_url.outputs.tag_name }}.tar.gz
        asset_content_type: application/tar+gzip

    - name: Upload Release Asset Mac
      id: upload-release-asset-mac
      if: github.event_name == 'release'
      uses: shogo82148/actions-upload-release-asset@v1.6.4
      with:
        upload_url: ${{ steps.get_release_upload_url.outputs.upload_url }}
        asset_path: ./packaging/target/openrefine-mac-${{ steps.get_release_upload_url.outputs.tag_name }}.dmg
        asset_name: openrefine-mac-${{ steps.get_release_upload_url.outputs.tag_name }}.dmg
        asset_content_type: application/x-apple-diskimage
<|MERGE_RESOLUTION|>--- conflicted
+++ resolved
@@ -168,11 +168,7 @@
       run: cd main/webapp && npm install
 
     - name: Generate dist files
-<<<<<<< HEAD
       run: mvn -B -pl=-benchmark package -DskipTests=true
-=======
-      run: mvn -B package -DskipTests=true
->>>>>>> e27dd4cc
 
   mac_test_and_deploy:
     runs-on: macos-12
@@ -224,11 +220,7 @@
 
     - name: Package and upload to OSSRH
       run: |
-<<<<<<< HEAD
         mvn -B -pl=-benchmark package deploy -DskipTests=true -DrepositoryId=ossrh -Dapple.notarization.username=$APPLE_USERNAME -Dapple.notarization.password=$APPLE_PASSWORD -Dapple.notarization.team.id=$APPLE_TEAM_ID
-=======
-        mvn -B package deploy -DskipTests=true -DrepositoryId=ossrh -Dapple.notarization.username=$APPLE_USERNAME -Dapple.notarization.password=$APPLE_PASSWORD -Dapple.notarization.team.id=$APPLE_TEAM_ID
->>>>>>> e27dd4cc
       env:
         OSSRH_USER: ${{ secrets.OSSRH_USER }}
         OSSRH_PASS: ${{ secrets.OSSRH_PASS }}
