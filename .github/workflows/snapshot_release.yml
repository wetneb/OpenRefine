name: Snapshot release

on:
  push:
    branches:
      - 'master'
      - '4.0'
    paths-ignore:
      - 'docs/**'
  release:
    types: [created]

jobs:
  prepare_e2e_test_matrix:
    runs-on: ubuntu-latest
    outputs:
      matrix: ${{ steps.set-matrix.outputs.matrix }}
    steps:
      - uses: actions/checkout@v3
        with:
          ref: ${{ github.event.pull_request.head.ref }}
          repository: ${{ github.event.pull_request.head.repo.full_name }}
      - name: Setup Node
        uses: actions/setup-node@v3.6.0
        with:
          node-version: '14'
      - id: set-matrix
        run: npm install --save glob@8.1.0 && node main/tests/cypress/build-test-matrix.js >> $GITHUB_OUTPUT
        env:
          browsers: chrome
  e2e_test:
    name: e2e_test ${{ matrix.specs.group }}
    needs: prepare_e2e_test_matrix
    runs-on: ubuntu-latest
    strategy:
      matrix: ${{fromJSON(needs.prepare_e2e_test_matrix.outputs.matrix)}}
    steps:
      - uses: actions/checkout@v3
        with:
          ref: ${{ github.event.pull_request.head.ref }}
          repository: ${{ github.event.pull_request.head.repo.full_name }}

      - name: Set up secrets
        run: |
          echo "CYPRESS_RECORD_KEY=$(echo YzE3ZDU4OGItZTBkOC00ZjJmLTg4NjYtNzJmNmFmYmRhNGQxCg== | base64 -d)" >> $GITHUB_ENV
          echo "CYPRESS_PROJECT_ID=s5du3k" >> $GITHUB_ENV

      - name: Set up Java 11
        uses: actions/setup-java@v3
        with:
          distribution: 'temurin'
          java-version: 11
          cache: 'maven'

      - name: Build OpenRefine
        run: ./refine build

      - name: Setup Node
        uses: actions/setup-node@v3.6.0
        with:
          node-version: '14'

      - name: Restore Tests dependency cache
        uses: actions/cache@v3
        with:
          path: |
            ~/cache
            ~/.cache
            **/node_modules
            !~/cache/exclude
          key: ${{ runner.os }}-modules-${{ hashFiles('**/yarn.lock') }}
          restore-keys: |
            ${{ runner.os }}-yarn

      - name: Install test dependencies
        run: |
          cd ./main/tests/cypress
          npm i -g yarn
          yarn install

      - name: Test with Cypress on ${{ matrix.browser }}
        run: | 
          echo REFINE_MIN_MEMORY=1400M >> ./refine.ini
          echo REFINE_MEMORY=4096M >> ./refine.ini
          ./refine e2e_tests
        env:
          CYPRESS_BROWSER: ${{ matrix.browser }}
          CYPRESS_RECORD_KEY: ${{ env.CYPRESS_RECORD_KEY }}
          CYPRESS_PROJECT_ID: ${{ env.CYPRESS_PROJECT_ID }}
          CYPRESS_CI_BUILD_ID: '${{ github.run_id }}'
          CYPRESS_SPECS: ${{ matrix.specs.paths }}
          CYPRESS_GROUP: ${{ matrix.specs.group }}


  build:

    services:
      postgres:
        image: postgres
        ports:
          - 5432
        env:
          POSTGRES_USER: postgres
          POSTGRES_PASSWORD: 'postgres'
          POSTGRES_DB: test_db
        options: >-
          --health-cmd pg_isready
          --health-interval 10s
          --health-timeout 5s
          --health-retries 5
      mysql:
        image: mysql:8
        ports:
          - 3306
        env:
          MYSQL_ROOT_PASSWORD: root
        options: >-
          --health-cmd "mysqladmin ping"
          --health-interval 5s
          --health-timeout 2s
          --health-retries 3

    runs-on: ubuntu-latest

    steps:
    - uses: actions/checkout@v3
      with:
        fetch-depth: 0 # This is wasteful, but needed for git describe

    - name: Set up secrets
      run: |
        echo "COVERALLS_TOKEN=$(echo eUVUVGRHOFJhQm9GMFJBYTNibjVhcWFEblpac1lmMlE3Cg== | base64 -d)" >> $GITHUB_ENV

    - name: Set up Java 11
      uses: actions/setup-java@v3
      with:
        distribution: 'temurin'
        java-version: 11
        cache: 'maven'
        server-id: ossrh
        server-username: OSSRH_USER
        server-password: OSSRH_PASS
        

    - name: Install genisoimage and jq
      run: sudo apt-get install genisoimage jq

    - name: Configure connections to databases
      id: configure_db_connections
      run: cat extensions/database/tests/conf/github_actions_tests.xml | sed -e "s/MYSQL_PORT/${{ job.services.mysql.ports[3306] }}/g" | sed -e "s/POSTGRES_PORT/${{ job.services.postgres.ports[5432] }}/g" > extensions/database/tests/conf/tests.xml

    - name: Populate databases with test data
      id: populate_databases_with_test_data
      run: |
        mysql -u root -h 127.0.0.1 -P ${{ job.services.mysql.ports[3306] }} -proot -e 'CREATE DATABASE test_db;'
        mysql -u root -h 127.0.0.1 -P ${{ job.services.mysql.ports[3306] }} -proot < extensions/database/tests/conf/test-mysql.sql
        psql -U postgres test_db -h 127.0.0.1 -p ${{ job.services.postgres.ports[5432] }} < extensions/database/tests/conf/test-pgsql.sql
      env:
        PGPASSWORD: postgres

    - name: Install webapp dependencies
      run: cd main/webapp && npm install
      
    - name: Build and test with Maven
      run: mvn -B jacoco:prepare-agent test
<<<<<<< HEAD
=======

    - name: Submit test coverage to Coveralls
      run: |
        mvn jacoco:report coveralls:report -DrepoToken=${{ env.COVERALLS_TOKEN }} -DpullRequest=${{ github.event.number }} -DserviceName="GitHub Actions" -DserviceBuildNumber=${{ env.GITHUB_RUN_ID }} -Dbranch=${GITHUB_REF#refs/heads/} -DfailOnServiceError=false
>>>>>>> 876efdb8

    - name: Install webapp dependencies
      run: cd main/webapp && npm install

    - name: Generate dist files
<<<<<<< HEAD
      run: mvn -B -pl=-benchmark package -DskipTests=true
=======
      run: mvn -B package -DskipTests=true
>>>>>>> 876efdb8

  mac_test_and_deploy:
    runs-on: macos-12

    steps:
    - uses: actions/checkout@v3

    - name: Set up Java 17
      uses: actions/setup-java@v3
      with:
        distribution: 'temurin'
        java-version: 17
        cache: 'maven'
        server-id: ossrh
        server-username: OSSRH_USER
        server-password: OSSRH_PASS
        gpg-private-key: ${{ secrets.GPG_PRIVATE_KEY }}
        gpg-passphrase: GPG_PASSPHRASE

    - name: Set up Python
      uses: actions/setup-python@v4
      with:
        python-version: '3' 

    - name: Install dmgbuild
      run: pip install dmgbuild

    - name: Decrypt Apple certificates
      run: |
        gpg --pinentry-mode loopback --passphrase "${{ secrets.GPG_PASSPHRASE }}" --output .github/workflows/release/apple_cert.cer --decrypt packaging/apple_certs/apple_cert.cer.enc
        gpg --pinentry-mode loopback --passphrase "${{ secrets.GPG_PASSPHRASE }}" --output .github/workflows/release/apple_cert.p12 --decrypt packaging/apple_certs/apple_cert.p12.enc
        .github/workflows/release/add_apple_keys.sh
      env:
        P12_PASSPHRASE: ${{ secrets.APPLE_P12_PASSPHRASE }}

    - name: Apply patch to insert Google API credentials
      run: |
        gpg --pinentry-mode loopback --passphrase "${{ secrets.GPG_PASSPHRASE }}" --output .github/workflows/release/gdata.patch --decrypt .github/workflows/release/gdata.patch.asc
        git am .github/workflows/release/gdata.patch
        git reset HEAD^

    - name: Install webapp dependencies
      run: cd main/webapp && npm install
      
    - name: Build and test
      run: mvn -B test
      env:
        GPG_PASSPHRASE: ${{ secrets.GPG_PASSPHRASE }}

    - name: Package and upload to OSSRH
      run: |
<<<<<<< HEAD
        mvn -B -pl=-benchmark package deploy -DskipTests=true -DrepositoryId=ossrh -Dapple.notarization.username=$APPLE_USERNAME -Dapple.notarization.password=$APPLE_PASSWORD -Dapple.notarization.team.id=$APPLE_TEAM_ID
=======
        mvn -B package deploy -DskipTests=true -DrepositoryId=ossrh -Dapple.notarization.username=$APPLE_USERNAME -Dapple.notarization.password=$APPLE_PASSWORD -Dapple.notarization.team.id=$APPLE_TEAM_ID
>>>>>>> 876efdb8
      env:
        OSSRH_USER: ${{ secrets.OSSRH_USER }}
        OSSRH_PASS: ${{ secrets.OSSRH_PASS }}
        GPG_PASSPHRASE: ${{ secrets.GPG_PASSPHRASE }}
        APPLE_TEAM_ID: ${{ secrets.APPLE_TEAM_ID }}
        APPLE_USERNAME: ${{ secrets.APPLE_USERNAME }}
        APPLE_PASSWORD: ${{ secrets.APPLE_PASSWORD }}

    - name: Get release upload URL
      id: get_release_upload_url
      if: github.event_name == 'release'
      uses: bruceadams/get-release@v1.3.2
      env:
        GITHUB_TOKEN: ${{ github.token }}

    - name: Upload release asset for Windows (without Java)
      id: upload-release-asset-win
      if: github.event_name == 'release'
      uses: shogo82148/actions-upload-release-asset@v1.6.4
      with:
        upload_url: ${{ steps.get_release_upload_url.outputs.upload_url }}
        asset_path: ./packaging/target/openrefine-win-${{ steps.get_release_upload_url.outputs.tag_name }}.zip
        asset_name: openrefine-win-${{ steps.get_release_upload_url.outputs.tag_name }}.zip
        asset_content_type: application/zip

    - name: Upload release asset for Windows (with Java)
      id: upload-release-asset-win-with-java
      if: github.event_name == 'release'
      uses: shogo82148/actions-upload-release-asset@v1.6.4
      with:
        upload_url: ${{ steps.get_release_upload_url.outputs.upload_url }}
        asset_path: ./packaging/target/openrefine-win-with-java-${{ steps.get_release_upload_url.outputs.tag_name }}.zip
        asset_name: openrefine-win-with-java-${{ steps.get_release_upload_url.outputs.tag_name }}.zip
        asset_content_type: application/zip

    - name: Upload Release Asset Linux
      id: upload-release-asset-linux
      if: github.event_name == 'release'
      uses: shogo82148/actions-upload-release-asset@v1.6.4
      with:
        upload_url: ${{ steps.get_release_upload_url.outputs.upload_url }}
        asset_path: ./packaging/target/openrefine-linux-${{ steps.get_release_upload_url.outputs.tag_name }}.tar.gz
        asset_name: openrefine-linux-${{ steps.get_release_upload_url.outputs.tag_name }}.tar.gz
        asset_content_type: application/tar+gzip

    - name: Upload Release Asset Mac
      id: upload-release-asset-mac
      if: github.event_name == 'release'
      uses: shogo82148/actions-upload-release-asset@v1.6.4
      with:
        upload_url: ${{ steps.get_release_upload_url.outputs.upload_url }}
        asset_path: ./packaging/target/openrefine-mac-${{ steps.get_release_upload_url.outputs.tag_name }}.dmg
        asset_name: openrefine-mac-${{ steps.get_release_upload_url.outputs.tag_name }}.dmg
        asset_content_type: application/x-apple-diskimage
<|MERGE_RESOLUTION|>--- conflicted
+++ resolved
@@ -163,23 +163,16 @@
       
     - name: Build and test with Maven
       run: mvn -B jacoco:prepare-agent test
-<<<<<<< HEAD
-=======
 
     - name: Submit test coverage to Coveralls
       run: |
         mvn jacoco:report coveralls:report -DrepoToken=${{ env.COVERALLS_TOKEN }} -DpullRequest=${{ github.event.number }} -DserviceName="GitHub Actions" -DserviceBuildNumber=${{ env.GITHUB_RUN_ID }} -Dbranch=${GITHUB_REF#refs/heads/} -DfailOnServiceError=false
->>>>>>> 876efdb8
 
     - name: Install webapp dependencies
       run: cd main/webapp && npm install
 
     - name: Generate dist files
-<<<<<<< HEAD
       run: mvn -B -pl=-benchmark package -DskipTests=true
-=======
-      run: mvn -B package -DskipTests=true
->>>>>>> 876efdb8
 
   mac_test_and_deploy:
     runs-on: macos-12
@@ -231,11 +224,7 @@
 
     - name: Package and upload to OSSRH
       run: |
-<<<<<<< HEAD
         mvn -B -pl=-benchmark package deploy -DskipTests=true -DrepositoryId=ossrh -Dapple.notarization.username=$APPLE_USERNAME -Dapple.notarization.password=$APPLE_PASSWORD -Dapple.notarization.team.id=$APPLE_TEAM_ID
-=======
-        mvn -B package deploy -DskipTests=true -DrepositoryId=ossrh -Dapple.notarization.username=$APPLE_USERNAME -Dapple.notarization.password=$APPLE_PASSWORD -Dapple.notarization.team.id=$APPLE_TEAM_ID
->>>>>>> 876efdb8
       env:
         OSSRH_USER: ${{ secrets.OSSRH_USER }}
         OSSRH_PASS: ${{ secrets.OSSRH_PASS }}
