name: CI

on:
  pull_request:
    paths-ignore:
      - 'docs/**'
      - 'main/webapp/modules/core/langs/**'
      - 'extensions/database/module/langs/**'
      - 'extensions/gdata/module/langs/**'
      - 'extensions/pc-axis/module/langs/**'
      - 'extensions/phonetic/module/langs/**'
      - 'extensions/wikidata/module/langs/**'
    branches:
      - master
      - '4.0'

permissions: read-all

jobs:
  linux_server_tests:
    strategy:
      matrix:
        java: [ 11, 17 ]

    runs-on: ubuntu-latest

    services:
      postgres:
        image: postgres
        ports:
          - 5432
        env:
          POSTGRES_USER: postgres
          POSTGRES_PASSWORD: 'postgres'
          POSTGRES_DB: test_db
        options: >-
          --health-cmd pg_isready
          --health-interval 10s
          --health-timeout 5s
          --health-retries 5
      mysql:
        image: mysql:8
        ports:
          - 3306
        env:
          MYSQL_ROOT_PASSWORD: root
        options: >-
          --health-cmd "mysqladmin ping"
          --health-interval 5s
          --health-timeout 2s
          --health-retries 3

    steps:
    - name: Set up secrets
      run: |
        echo "COVERALLS_TOKEN=$(echo eUVUVGRHOFJhQm9GMFJBYTNibjVhcWFEblpac1lmMlE3Cg== | base64 -d)" >> $GITHUB_ENV

    - uses: actions/checkout@v3
      with:
        ref: ${{ github.event.pull_request.head.ref }}
        repository: ${{ github.event.pull_request.head.repo.full_name }}

    - name: Set up Java ${{ matrix.java }}
      uses: actions/setup-java@v3
      with:
        distribution: 'temurin'
        java-version: ${{ matrix.java }}
        cache: 'maven'

    - name: Check Java linting
      id: java_linting
      run: |
        mvn -B compile formatter:validate javadoc:javadoc -Ddoclint=all

    - name: Configure connections to databases
      id: configure_db_connections
      run: cat extensions/database/tests/conf/github_actions_tests.xml | sed -e "s/MYSQL_PORT/${{ job.services.mysql.ports[3306] }}/g" | sed -e "s/POSTGRES_PORT/${{ job.services.postgres.ports[5432] }}/g" > extensions/database/tests/conf/tests.xml

    - name: Populate databases with test data
      id: populate_databases_with_test_data
      run: |
        mysql -u root -h 127.0.0.1 -P ${{ job.services.mysql.ports[3306] }} -proot -e 'CREATE DATABASE test_db;'
        mysql -u root -h 127.0.0.1 -P ${{ job.services.mysql.ports[3306] }} -proot < extensions/database/tests/conf/test-mysql.sql
        psql -U postgres test_db -h 127.0.0.1 -p ${{ job.services.postgres.ports[5432] }} < extensions/database/tests/conf/test-pgsql.sql
      env:
        PGPASSWORD: postgres

    - name: Build and test with Maven
      run: mvn -B jacoco:prepare-agent test
<<<<<<< HEAD
=======

    - name: Submit test coverage to Coveralls
      run: |
        mvn jacoco:report coveralls:report -DrepoToken=${{ env.COVERALLS_TOKEN }} -DpullRequest=${{ github.event.number }} -DfailOnServiceError=false
>>>>>>> 876efdb8

  windows_server_tests:
    runs-on: windows-latest

    steps:
    - uses: actions/checkout@v3
      with:
        ref: ${{ github.event.pull_request.head.ref }}
        repository: ${{ github.event.pull_request.head.repo.full_name }}

    - name: Set up Java 17
      uses: actions/setup-java@v3
      with:
        distribution: 'temurin'
        java-version: 17
        cache: 'maven'

    - name: Check Java linting
      id: java_linting
      run: |
        mvn -B formatter:validate
<<<<<<< HEAD

    - name: Adapt PATH for Hadoop binaries
      id: path_hadoop_binaries
      run: |
        "${{ github.workspace }}\modules\refine-spark-runner\hadoop\bin" >> $GITHUB_PATH

    - name: Build and test with Maven
      run: mvn -B jacoco:prepare-agent test
      env:
        HADOOP_HOME: ${{ github.workspace }}\modules\refine-spark-runner\hadoop
        HADOOP_HOME_BIN: ${{ github.workspace }}\modules\refine-spark-runner\hadoop\bin
=======

    - name: Build and test with Maven
      run: mvn -B jacoco:prepare-agent test
>>>>>>> 876efdb8

  prepare_e2e_test_matrix:
    runs-on: ubuntu-latest
    outputs:
      matrix: ${{ steps.set-matrix.outputs.matrix }}
    steps:
      - uses: actions/checkout@v3
        with:
          ref: ${{ github.event.pull_request.head.ref }}
          repository: ${{ github.event.pull_request.head.repo.full_name }}
      - name: Setup Node
        uses: actions/setup-node@v3.6.0
        with:
          node-version: '14'
      - id: set-matrix
        run: npm install --save glob@8.1.0 && node main/tests/cypress/build-test-matrix.js >> $GITHUB_OUTPUT
        env:
          browsers: chrome
  e2e_test:
    name: e2e_test ${{ matrix.specs.group }}
    needs: prepare_e2e_test_matrix
    runs-on: ubuntu-latest
    strategy:
      matrix: ${{fromJSON(needs.prepare_e2e_test_matrix.outputs.matrix)}}
    steps:
      - uses: actions/checkout@v3
        with:
          ref: ${{ github.event.pull_request.head.ref }}
          repository: ${{ github.event.pull_request.head.repo.full_name }}

      - name: Set up secrets
        run: |
          echo "CYPRESS_RECORD_KEY=$(echo YzE3ZDU4OGItZTBkOC00ZjJmLTg4NjYtNzJmNmFmYmRhNGQxCg== | base64 -d)" >> $GITHUB_ENV
          echo "CYPRESS_PROJECT_ID=s5du3k" >> $GITHUB_ENV

      - name: Set up Java 11
        uses: actions/setup-java@v3
        with:
          distribution: 'temurin'
          java-version: 11
          cache: 'maven'

      - name: Build OpenRefine
        run: ./refine build

      - name: Setup Node
        uses: actions/setup-node@v3.6.0
        with:
          node-version: '14'

      - name: Restore Tests dependency cache
        uses: actions/cache@v3
        with:
          path: |
            ~/cache
            ~/.cache
            **/node_modules
            !~/cache/exclude
          key: ${{ runner.os }}-modules-${{ hashFiles('**/yarn.lock') }}
          restore-keys: |
            ${{ runner.os }}-yarn

      - name: Install test dependencies
        run: |
          cd ./main/tests/cypress
          npm i -g yarn
          yarn install

      - name: Test with Cypress on ${{ matrix.browser }}
        run: | 
          echo REFINE_MIN_MEMORY=1400M >> ./refine.ini
          echo REFINE_MEMORY=4096M >> ./refine.ini
          ./refine e2e_tests
        env:
          CYPRESS_BROWSER: ${{ matrix.browser }}
          CYPRESS_RECORD_KEY: ${{ env.CYPRESS_RECORD_KEY }}
          CYPRESS_PROJECT_ID: ${{ env.CYPRESS_PROJECT_ID }}
          CYPRESS_CI_BUILD_ID: '${{ github.run_id }}'
          CYPRESS_SPECS: ${{ matrix.specs.paths }}
          CYPRESS_GROUP: ${{ matrix.specs.group }}<|MERGE_RESOLUTION|>--- conflicted
+++ resolved
@@ -87,13 +87,10 @@
 
     - name: Build and test with Maven
       run: mvn -B jacoco:prepare-agent test
-<<<<<<< HEAD
-=======
 
     - name: Submit test coverage to Coveralls
       run: |
         mvn jacoco:report coveralls:report -DrepoToken=${{ env.COVERALLS_TOKEN }} -DpullRequest=${{ github.event.number }} -DfailOnServiceError=false
->>>>>>> 876efdb8
 
   windows_server_tests:
     runs-on: windows-latest
@@ -115,23 +112,9 @@
       id: java_linting
       run: |
         mvn -B formatter:validate
-<<<<<<< HEAD
-
-    - name: Adapt PATH for Hadoop binaries
-      id: path_hadoop_binaries
-      run: |
-        "${{ github.workspace }}\modules\refine-spark-runner\hadoop\bin" >> $GITHUB_PATH
 
     - name: Build and test with Maven
       run: mvn -B jacoco:prepare-agent test
-      env:
-        HADOOP_HOME: ${{ github.workspace }}\modules\refine-spark-runner\hadoop
-        HADOOP_HOME_BIN: ${{ github.workspace }}\modules\refine-spark-runner\hadoop\bin
-=======
-
-    - name: Build and test with Maven
-      run: mvn -B jacoco:prepare-agent test
->>>>>>> 876efdb8
 
   prepare_e2e_test_matrix:
     runs-on: ubuntu-latest
