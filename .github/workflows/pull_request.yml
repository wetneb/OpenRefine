--- conflicted
+++ resolved
@@ -108,7 +108,6 @@
       id: java_linting
       run: |
         mvn -B formatter:validate
-<<<<<<< HEAD
 
     - name: Adapt PATH for Hadoop binaries
       id: path_hadoop_binaries
@@ -120,11 +119,6 @@
       env:
         HADOOP_HOME: ${{ github.workspace }}\modules\refine-spark-runner\hadoop
         HADOOP_HOME_BIN: ${{ github.workspace }}\modules\refine-spark-runner\hadoop\bin
-=======
-
-    - name: Build and test with Maven
-      run: mvn -B jacoco:prepare-agent test
->>>>>>> e27dd4cc
 
   prepare_e2e_test_matrix:
     runs-on: ubuntu-latest
