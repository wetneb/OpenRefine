module.exports = {
  docs: {
    'User Manual': [
      'index',
      'manual/installing',
      'manual/running',
      'manual/starting',
	        {
      type: 'category',
      label: 'Exploring data',
      items: ['manual/exploring', 'manual/facets', 'manual/sortview'],
    },
	    {
      type: 'category',
      label: 'Transforming data',
      items: ['manual/transforming', 'manual/cellediting','manual/columnediting','manual/transposing'],
    },
      'manual/reconciling',
      {
        type: 'category',
        label: 'Wikibase',
        items: ['manual/wikibase/overview', 'manual/wikibase/configuration', 'manual/wikibase/reconciling', 'manual/wikibase/schema-alignment',
                'manual/wikibase/new-entities', 'manual/wikibase/quality-assurance', 'manual/wikibase/uploading'],
      },
	    {
      type: 'category',
      label: 'Expressions',
      items: ['manual/expressions', 'manual/grel', 'manual/grelfunctions', 'manual/jythonclojure'],
    },
      'manual/exporting',
      'manual/troubleshooting'
    ],
   'GREL Reference': [
	   'manual/grelfunctions'],
    'Technical Reference': [
      'technical-reference/technical-reference-index',
      'technical-reference/architecture',
      'technical-reference/openrefine-api',
      'technical-reference/reconciliation-api',
      'technical-reference/contributing',
      'technical-reference/build-test-run',
      'technical-reference/development-roadmap',
      'technical-reference/version-release-process',
      'technical-reference/homebrew-cask-process',
      'technical-reference/writing-extensions',
      'technical-reference/migrating-older-extensions',
      'technical-reference/translating',
      'technical-reference/functional-tests',
<<<<<<< HEAD
      {
        type: 'category',
        label: 'Workflow execution',
        items: [
          'technical-reference/workflow-execution/overview',
          'technical-reference/workflow-execution/runner-interface',
          'technical-reference/workflow-execution/local-runner',
          'technical-reference/workflow-execution/spark-runner'
        ]
     }
=======
      'technical-reference/maintainer-guidelines'
>>>>>>> 5c891e6a
  ]
  },
};<|MERGE_RESOLUTION|>--- conflicted
+++ resolved
@@ -46,7 +46,6 @@
       'technical-reference/migrating-older-extensions',
       'technical-reference/translating',
       'technical-reference/functional-tests',
-<<<<<<< HEAD
       {
         type: 'category',
         label: 'Workflow execution',
@@ -56,10 +55,8 @@
           'technical-reference/workflow-execution/local-runner',
           'technical-reference/workflow-execution/spark-runner'
         ]
-     }
-=======
-      'technical-reference/maintainer-guidelines'
->>>>>>> 5c891e6a
+     },
+     'technical-reference/maintainer-guidelines'
   ]
   },
 };