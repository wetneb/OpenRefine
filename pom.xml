--- conflicted
+++ resolved
@@ -72,14 +72,9 @@
     <jackson.version>2.12.3</jackson.version> <!-- to match Spark's dependencies -->
     <guava.version>30.1.1-jre</guava.version>
     <servlet-api.version>4.0.1</servlet-api.version>
-<<<<<<< HEAD
-    <butterfly.version>1.2.2</butterfly.version>
+    <butterfly.version>1.2.3</butterfly.version>
     <servlet-api.version>4.0.1</servlet-api.version>
-    <slf4j.version>1.7.32</slf4j.version>
-=======
-    <butterfly.version>1.2.3</butterfly.version>
     <slf4j.version>1.7.33</slf4j.version>
->>>>>>> 71c5f884
     <log4j.version>2.17.1</log4j.version>
     <jetty.version>9.4.41.v20210516</jetty.version>
     <okhttp.version>4.9.3</okhttp.version>
