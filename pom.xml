--- conflicted
+++ resolved
@@ -73,12 +73,8 @@
     <guava.version>30.1.1-jre</guava.version>
     <servlet-api.version>4.0.1</servlet-api.version>
     <butterfly.version>1.2.3</butterfly.version>
-<<<<<<< HEAD
     <servlet-api.version>4.0.1</servlet-api.version>
-    <slf4j.version>1.7.33</slf4j.version>
-=======
     <slf4j.version>1.7.35</slf4j.version>
->>>>>>> 032dc991
     <log4j.version>2.17.1</log4j.version>
     <jetty.version>9.4.41.v20210516</jetty.version>
     <okhttp.version>4.9.3</okhttp.version>
@@ -111,12 +107,8 @@
     <httpmime.version>4.5.13</httpmime.version>
     <owasp-encoder.version>1.2.3</owasp-encoder.version>
     <jasypt.version>1.9.3</jasypt.version>
-<<<<<<< HEAD
-    <mockito.version>3.7.7</mockito.version>
-=======
     <mockito.version>4.3.1</mockito.version>
 
->>>>>>> 032dc991
     <!-- plugin versions -->
     <build-helper-maven-plugin.version>3.3.0</build-helper-maven-plugin.version>
     <maven-compiler-plugin.version>3.9.0</maven-compiler-plugin.version>
