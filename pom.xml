<?xml version="1.0" encoding="UTF-8" standalone="no"?>
<project xmlns="http://maven.apache.org/POM/4.0.0" xmlns:xsi="http://www.w3.org/2001/XMLSchema-instance" xsi:schemaLocation="http://maven.apache.org/POM/4.0.0 http://maven.apache.org/maven-v4_0_0.xsd">
  <modelVersion>4.0.0</modelVersion>

  <groupId>org.openrefine</groupId>
  <artifactId>openrefine</artifactId>
  <packaging>pom</packaging>
  <version>4.0-SNAPSHOT</version>

  <name>OpenRefine</name>
  <description>OpenRefine is a free, open source power tool for working with messy data and improving it</description>
  <url>http://openrefine.org/</url>
  <organization>
    <name>Code for Science &amp; Society Inc.</name>
    <url>https://codeforscience.org/</url>
  </organization>
  <licenses>
    <license>
      <name>BSD 3-Clause "New" or "Revised" License</name>
      <url>https://github.com/OpenRefine/OpenRefine/blob/master/LICENSE.txt</url>
      <distribution>repo</distribution>
    </license>
  </licenses>
  <mailingLists>
    <mailingList>
      <name>Dev</name>
        <post>openrefine-dev@googlegroups.com</post>
        <archive>https://groups.google.com/group/openrefine-dev/</archive>
     </mailingList>
     <mailingList>
       <name>Users</name>
       <post>openrefine@googlegroups.com</post>
       <archive>https://groups.google.com/group/openrefine/</archive>
     </mailingList>
  </mailingLists>
  <scm>
      <connection>scm:git:git://github.com//OpenRefine/OpenRefine.git</connection>
      <developerConnection>scm:git:https://github.com/OpenRefine/OpenRefine</developerConnection>
      <url>https://github.com/OpenRefine/OpenRefine.git</url>
      <tag>HEAD</tag>
  </scm>
  <issueManagement>
    <system>GitHub Issues</system>
    <url>https://github.com/openrefine/openrefine/issues</url>
  </issueManagement>

  <modules>
        <module>or-model</module>
        <module>or-grel</module>
        <module>or-util</module>
        <module>or-testing</module>
        <module>or-spark</module>
        <module>or-localrunner</module>
        <module>main</module>
        <module>server</module>
        <module>extensions</module>
        <module>packaging</module>
        <module>benchmark</module>
  </modules>


  <properties>
    <java.minversion>11</java.minversion>
    <java.maxversion>15</java.maxversion>
    <jee.path>/</jee.path>
    <jee.port>3333</jee.port>
    <refine.data>/tmp/refine</refine.data>
    <surefireArgs/>
    <project.build.sourceEncoding>UTF-8</project.build.sourceEncoding>
<<<<<<< HEAD
    <jackson.version>2.6.7</jackson.version>
    <powermock.version>2.0.9</powermock.version>
    <guava.version>30.1.1-jre</guava.version>
    <servlet-api.version>3.1.0</servlet-api.version>
=======

    <!-- dependency versions -->
    <jackson.version>2.13.0</jackson.version>
    <servlet-api.version>4.0.1</servlet-api.version>
>>>>>>> d535a8ec
    <butterfly.version>1.2.0</butterfly.version>
    <servlet-api.version>4.0.1</servlet-api.version>
    <slf4j.version>1.7.32</slf4j.version>
    <hadoop.version>3.2.0</hadoop.version>
    <jetty.version>9.4.41.v20210516</jetty.version>
<<<<<<< HEAD
    <testng.version>7.4.0</testng.version>
    <mockito.version>3.7.7</mockito.version>
    <commons-io.version>2.9.0</commons-io.version>
    <commons-codec.version>1.13</commons-codec.version>
=======
    <okhttp.version>4.9.3</okhttp.version>
    <jena.version>4.2.0</jena.version>
    <poi.version>5.1.0</poi.version>
    <powermock.version>2.0.9</powermock.version>
    <commons-lang3.version>3.12.0</commons-lang3.version>
    <commons-fileupload.version>1.4</commons-fileupload.version>
    <commons-collections.version>3.2.2</commons-collections.version>
    <commons-text.version>1.9</commons-text.version>
    <commons-validator.version>1.7</commons-validator.version>
    <!-- v1.15 of commons-codec is needed for Jena 3.14+ - copied from org.apache.jena:jena:pom -->
    <commons-codec.version>1.15</commons-codec.version>
    <commons-compress.version>1.21</commons-compress.version>
    <velocity.version>1.5</velocity.version>
    <marc4j.version>2.9.2</marc4j.version>
    <jsoup.version>1.14.2</jsoup.version>
    <odfdom-java.version>0.10.0</odfdom-java.version>
    <vicino.version>1.2</vicino.version>
    <signpost.version>2.1.1</signpost.version>
    <clojure.version>1.10.3</clojure.version>
    <httpclient.version>4.5.13</httpclient.version>
    <httpclient5.version>5.1.2</httpclient5.version>
    <httpcore.version>4.4.14</httpcore.version>
    <opencsv-multichar.version>2.4</opencsv-multichar.version>
    <swc-parser-lazy.version>3.1.9</swc-parser-lazy.version>
    <commons-io.version>2.11.0</commons-io.version>
    <guava.version>31.0.1-jre</guava.version>
    <jaxb-api.version>2.3.1</jaxb-api.version>
    <juniversalchardet.version>2.4.0</juniversalchardet.version>
    <testng.version>7.4.0</testng.version>
    <httpmime.version>4.5.13</httpmime.version>
    <owasp-encoder.version>1.2.3</owasp-encoder.version>
    <jasypt.version>1.9.3</jasypt.version>
    <mockito.version>4.1.0</mockito.version>

    <!-- plugin versions -->
    <build-helper-maven-plugin.version>3.2.0</build-helper-maven-plugin.version>
    <maven-compiler-plugin.version>3.8.1</maven-compiler-plugin.version>
    <maven-resources-plugin.version>3.2.0</maven-resources-plugin.version>
    <exec-maven-plugin.version>3.0.0</exec-maven-plugin.version>
    <maven-dependency-plugin.version>3.2.0</maven-dependency-plugin.version>
    <jacoco-maven-plugin.version>0.8.7</jacoco-maven-plugin.version>
    <coveralls-maven-plugin.version>4.3.0</coveralls-maven-plugin.version>
    <surefire.version>2.22.2</surefire.version>
    <maven-jar-plugin.version>3.2.0</maven-jar-plugin.version>
    <maven-clean-plugin.version>3.1.0</maven-clean-plugin.version>
    <git-commit-id-plugin.version>4.9.10</git-commit-id-plugin.version>
    <maven-deploy-plugin.version>3.0.0-M1</maven-deploy-plugin.version>
>>>>>>> d535a8ec
  </properties>


  <build>
    <!-- It is nice for "mvn" with no arguments to do a reasonable default. -->
    <defaultGoal>install</defaultGoal>
    <plugins>
      <plugin>
        <groupId>org.apache.maven.plugins</groupId>
        <artifactId>maven-compiler-plugin</artifactId>
	<version>${maven-compiler-plugin.version}</version>
        <configuration>
          <source>${java.minversion}</source>
          <target>${java.minversion}</target>
          <encoding>UTF-8</encoding>
          <showDeprecation>false</showDeprecation>
        </configuration>
      </plugin>
      <plugin>
        <groupId>org.apache.maven.plugins</groupId>
        <artifactId>maven-resources-plugin</artifactId>
	<version>${maven-resources-plugin.version}</version>
        <configuration>
          <encoding>UTF-8</encoding>
        </configuration>
      </plugin>
      <plugin>
        <groupId>org.codehaus.mojo</groupId>
        <artifactId>exec-maven-plugin</artifactId>
	<version>${exec-maven-plugin.version}</version>
        <configuration>
          <skip>true</skip>
          <mainClass>none</mainClass>
        </configuration>
      </plugin>
      <plugin>
        <groupId>org.apache.maven.plugins</groupId>
        <artifactId>maven-dependency-plugin</artifactId>
	<version>${maven-dependency-plugin.version}</version>
      </plugin>
      <!-- <plugin>
        <groupId>org.apache.maven.plugins</groupId>
        <artifactId>maven-surefire-plugin</artifactId>
        <version>${surefire.version}</version>
        <configuration>
          <argLine>@{surefireArgs} -Dfile.encoding=cp1252</argLine>
          <suiteXmlFiles>
            <suiteXmlFile>main/tests/server/conf/tests.xml</suiteXmlFile>
          </suiteXmlFiles>
        </configuration>
      </plugin> -->
      <plugin>
        <groupId>org.jacoco</groupId>
        <artifactId>jacoco-maven-plugin</artifactId>
	<version>${jacoco-maven-plugin.version}</version>
        <executions>
            <execution>
                <id>prepare-agent</id>
                <goals>
                    <goal>prepare-agent</goal>
                </goals>
                <phase>process-test-resources</phase>
                <configuration>
                    <destFile>${project.build.directory}/report/${project.name}.exec</destFile>
                    <propertyName>surefireArgs</propertyName>
                </configuration>
            </execution>
            <execution>
                <phase>test</phase>
                <goals>
                    <goal>report</goal>
                </goals>
                <configuration>
                    <dataFile>${project.build.directory}/report/${project.name}.exec</dataFile>
                    <outputDirectory>${project.reporting.outputDirectory}/jacoco</outputDirectory>
                </configuration>
            </execution>
            <execution>
                <id>merge</id>
                <goals>
                     <goal>merge</goal>
                </goals>
                <phase>prepare-package</phase>
               <configuration>
                     <destFile>${project.build.directory}/report/jacoco-merged.exec</destFile>
                     <fileSets>
                        <fileSet>
                            <directory>main/target/report</directory>
                            <includes>
                                <include>*.exec</include>
                            </includes>
                        </fileSet>
                        <fileSet>
                            <directory>extensions/target/report</directory>
                            <includes>
                                <include>*.exec</include>
                            </includes>
                        </fileSet>
                     </fileSets> 
                </configuration>
             </execution>
        </executions>
      </plugin>
      <plugin>
        <groupId>org.eluder.coveralls</groupId>
        <artifactId>coveralls-maven-plugin</artifactId>
	<version>${coveralls-maven-plugin.version}</version>
        <dependencies>
          <dependency>
            <groupId>javax.xml.bind</groupId>
            <artifactId>jaxb-api</artifactId>
            <version>2.3.1</version>
          </dependency>
        </dependencies>
        <configuration>
          <sourceDirectories>
             <sourceDirectory>main/src</sourceDirectory>
             <sourceDirectory>extensions/jython/src</sourceDirectory>
             <sourceDirectory>extensions/wikidata/src</sourceDirectory>
             <sourceDirectory>extensions/database/src</sourceDirectory>
             <sourceDirectory>extensions/phonetic/src</sourceDirectory>
             <sourceDirectory>extensions/gdata/src</sourceDirectory>
          </sourceDirectories>
        </configuration>
       </plugin>
       <plugin>
	  <groupId>org.codehaus.mojo</groupId>
	  <artifactId>build-helper-maven-plugin</artifactId>
	  <version>${build-helper-maven-plugin.version}</version>
	  <inherited>false</inherited>
	  <executions>
	    <!-- Attach tar.gz artifact for linux -->
	    <execution>
		<id>attach-linux</id>
		<phase>package</phase>
		<goals>
		    <goal>attach-artifact</goal>
		</goals>
		<configuration>
		    <artifacts>
			<artifact>
			    <file>packaging/target/${project.build.finalName}-linux-${project.version}.tar.gz</file>
			    <type>tar.gz</type>
			    <classifier>linux</classifier>
			</artifact>
		    </artifacts>
		</configuration>
	    </execution>
	    
	    <!-- Attach the zip file for windows -->
	    <execution>
		<id>attach-win</id>
		<phase>package</phase>
		<goals>
		    <goal>attach-artifact</goal>
		</goals>
		<configuration>
		    <skipAttach>${skipCreateExe}</skipAttach>
		    <artifacts>
			<artifact>
			    <file>packaging/target/${project.build.finalName}-win-${project.version}.zip</file>
			    <type>zip</type>
			    <classifier>win</classifier>
			</artifact>
		    </artifacts>
		</configuration>
	    </execution>
	    
	    <!-- Attach the final DMG for MacOS -->
	    <execution>
		<id>attach-dmg</id>
		<phase>package</phase>
		<goals>
		    <goal>attach-artifact</goal>
		</goals>
		<configuration>
		    <artifacts>
			<artifact>
		            <file>packaging/target/${project.build.finalName}-mac-${project.version}.dmg</file>
			    <type>dmg</type>
			    <classifier>mac</classifier>
			</artifact>
		    </artifacts>
		</configuration>
	      </execution>
	    </executions>
          </plugin>

       <plugin>
	 <groupId>org.apache.maven.plugins</groupId>
	 <artifactId>maven-deploy-plugin</artifactId>
	 <version>${maven-deploy-plugin.version}</version>
	 <configuration>
            <deployAtEnd>true</deployAtEnd>
	 </configuration>
       </plugin>
    </plugins>
  </build>

  <dependencies>
    <!-- dependencies are stored in the relevant submodules:
          see main/pom.xml, server/pom.xml and each extension.
    -->
  </dependencies>

  <!-- enabled to access our snapshots of Wikidata-Toolkit -->
  <repositories>
    <repository>
      <id>snapshots</id>
      <url>https://oss.sonatype.org/content/repositories/snapshots/</url>
      <releases>
        <enabled>false</enabled>
      </releases>
      <snapshots>
        <enabled>true</enabled>
      </snapshots>
    </repository>
  </repositories>

  <!-- Locations of the artifacts published -->
  <distributionManagement>
     <snapshotRepository>
       <id>ossrh</id>
       <url>https://oss.sonatype.org/content/repositories/snapshots</url>
     </snapshotRepository>
  </distributionManagement>
 
</project><|MERGE_RESOLUTION|>--- conflicted
+++ resolved
@@ -67,28 +67,15 @@
     <refine.data>/tmp/refine</refine.data>
     <surefireArgs/>
     <project.build.sourceEncoding>UTF-8</project.build.sourceEncoding>
-<<<<<<< HEAD
+    <!-- dependency versions -->
     <jackson.version>2.6.7</jackson.version>
-    <powermock.version>2.0.9</powermock.version>
     <guava.version>30.1.1-jre</guava.version>
-    <servlet-api.version>3.1.0</servlet-api.version>
-=======
-
-    <!-- dependency versions -->
-    <jackson.version>2.13.0</jackson.version>
     <servlet-api.version>4.0.1</servlet-api.version>
->>>>>>> d535a8ec
     <butterfly.version>1.2.0</butterfly.version>
     <servlet-api.version>4.0.1</servlet-api.version>
     <slf4j.version>1.7.32</slf4j.version>
     <hadoop.version>3.2.0</hadoop.version>
     <jetty.version>9.4.41.v20210516</jetty.version>
-<<<<<<< HEAD
-    <testng.version>7.4.0</testng.version>
-    <mockito.version>3.7.7</mockito.version>
-    <commons-io.version>2.9.0</commons-io.version>
-    <commons-codec.version>1.13</commons-codec.version>
-=======
     <okhttp.version>4.9.3</okhttp.version>
     <jena.version>4.2.0</jena.version>
     <poi.version>5.1.0</poi.version>
@@ -121,7 +108,7 @@
     <httpmime.version>4.5.13</httpmime.version>
     <owasp-encoder.version>1.2.3</owasp-encoder.version>
     <jasypt.version>1.9.3</jasypt.version>
-    <mockito.version>4.1.0</mockito.version>
+    <mockito.version>3.7.7</mockito.version>
 
     <!-- plugin versions -->
     <build-helper-maven-plugin.version>3.2.0</build-helper-maven-plugin.version>
@@ -136,7 +123,6 @@
     <maven-clean-plugin.version>3.1.0</maven-clean-plugin.version>
     <git-commit-id-plugin.version>4.9.10</git-commit-id-plugin.version>
     <maven-deploy-plugin.version>3.0.0-M1</maven-deploy-plugin.version>
->>>>>>> d535a8ec
   </properties>
 
 
