#!/usr/bin/env bash

########################################################## 
#               OpenRefine Control System             #
##########################################################

# -------------- utility functions ----------------------

fail () {
   cat <<EOF
ERROR: $1
Type '$0 -h' for usage information.
EOF
exit 1
}

error() {
    echo "Error: $1"
    exit 1
}

warn() {
    echo "Warning: $1"
    exit 0
}

usage() {
    cat <<EOF
Usage: $0 [options] <action>
where [options] include:

  -h print this message and exit
  
  -p <port> the port that OpenRefine will listen to
     default: 3333

  -i <interface> the host interface OpenRefine should bind to
     default: 127.0.0.1

  -w <path> path to the webapp
     default: main/webapp

  -d <path> path to the data directory
     default: OS dependent

  -m <memory> max memory heap size to use
     default: 1024M
     Values less than 256M not allowed

  -v <level> verbosity level [from low to high: error,warn,info,debug,trace]
     default: info

  -x <name=value> additional configuration parameters to pass to OpenRefine
     default: [none]
  
  --debug enable JVM debugging (on port 8000)
       
  --jmx enable JMX monitoring (for jconsole and jvisualvm)
  
and <action> is one of

   build ............................... Build OpenRefine      
   run ................................. Run OpenRefine [default]

   test ................................ Run all OpenRefine tests
   server_test ......................... Run only the server tests
   ui_test <browser> <id> <key> ........ Run only the UI tests (If passing a project Id and a Record Key, tests will be recorded in Cypress.io Dashboard)
   extensions_test ..................... Run only the extensions tests

   broker .............................. Run OpenRefine Broker
   
   broker_appengine_run <id> <ver> ..... Run OpenRefine Broker for Google App Engine in local server
   broker_appengine_upload <id> <ver> .. Upload OpenRefine to Google App Engine
   
   findbugs ............................ Run Findbugs against OpenRefine
   pmd ................................. Run PMD against OpenRefine
   cpd ................................. Run Copy/Paste Detection against OpenRefine
   jslint .............................. Run JSlint against OpenRefine

   whitespace <extension> .............. Normalize whitespace in files with the given extension

   mac_dist <version> .................. Make MacOSX binary distribution
   windows_dist <version> .............. Make Windows binary distribution
   linux_dist <version> ................ Make Linux binary distribution
   dist <version> ...................... Make all distributions

   clean ............................... Clean compiled classes
   distclean ........................... Remove all generated files
                
EOF
    exit 1
}
                
add_option() {
    if [ ! -z "$*" ] ; then
        OPTS+=("$@")
    fi
}
                
load_configs() {
   TEMP_CONFIG=$(mktemp -t refine.XXXXXXX)
   if [ "${TEMP_CONFIG}" = "" ] ; then
       error "Could not create temporary file to load configurations"
   fi
   cat $1 | egrep "^[A-Z]" | sed 's/^\([^=]*\)=\(.*\)$/export \1=(\2)/' > ${TEMP_CONFIG}
   . ${TEMP_CONFIG}
   rm ${TEMP_CONFIG}
}
                    
check_macosx() {
    if [ "$OS" != "macosx" ] ; then
        error "This action can only run on MacOSX"
    fi
}

check_downloaders() {
    CURL="`which curl 2> /dev/null`"
    WGET="`which wget 2> /dev/null`"
    
    if [ -z "$CURL" ] && [ -z "$WGET" ] ; then
        error "We need either 'curl' or 'wget' present in PATH to download external dependencies."
    fi
}

check_unzip() {
    UNZIP="`which unzip 2> /dev/null`"
    
    if [ -z "$UNZIP" ] ; then
        error "We need 'unzip' present in PATH to expand external dependencies."
    fi
}
    
check_python() {
    PYTHON="`which python 2> /dev/null`"
    if [ -z "$PYTHON" ] ; then
        error "This action requires you to have 'python' installed and present in your PATH. You can download it for free at http://www.python.org/"
    fi
    PYTHON_VERSION="`$PYTHON --version 2>&1 | cut -f 2 -d ' ' | cut -f 1,2 -d .`"
    if [ "$PYTHON_VERSION" != "2.6" ] && [ "$PYTHON_VERSION" != "2.7" ]; then
        error "This action requires Python version 2.6.x. or 2.7.x. You can download it for free at http://www.python.org/"
    fi
}

check_pywin32() {
    PYWIN32="`$PYTHON -c 'import win32api' 2>&1`"

    if [ ! -z "$PYWIN32" ] ; then
        error "This action requires you to have 'pywin32' windows extensions for Python installed on your machine. You can download it for free at http://sourceforge.net/projects/pywin32/"
    fi
}

check_running() {
    check_downloaders
    URL="http://${REFINE_HOST}:${REFINE_PORT}/"
    CHECK_STR="<title>OpenRefine</title>"

    if [ "$CURL" ] ; then
        curl -s -S -f $URL > /dev/null 2>&1
        CURL_RETURN=$?
        if [ $CURL_RETURN -eq "7" ] || [ $CURL_RETURN -eq "22" ]  ; then
            NOT_RUNNING="1"
        fi
    elif [ "$WGET" ] ; then
        wget -O - $URL > /dev/null 2>&1
        if [ "$?" = "4" ] ; then
            NOT_RUNNING="1"
        fi
    fi    

    if [ -z "${NOT_RUNNING}" ] ; then
        if [ "$CURL" ] ; then
            RUNNING=`curl -s $URL | grep "$CHECK_STR"`
        elif [ "$WGET" ] ; then
            RUNNING=`wget -q -O - $URL | grep "$CHECK_STR"`
        fi    
        
        if [ -z "${RUNNING}" ] ; then
            error "Something is already running on $URL but doesn't seem to be OpenRefine. Maybe a proxy issue?"
        fi
    else
        RUNNING=""
    fi
}

get_version() {
    VERSION="$1"
    
    if [ -z "$VERSION" ] ; then
        fail "Must specify a version number"
    fi

    NUM_VERSION=`echo $VERSION | sed -E 's/-.*//g'`
    
    if [ "${NUM_VERSION}" = "" ] ; then
        fail "${VERSION} is not a valid version number"
    fi
    
    if [ "`echo "${NUM_VERSION}" | egrep '^[0-9]+\.[0-9]+\.[0-9]+\.[0-9]+$'`" = "${NUM_VERSION}" ] ; then
        FULL_VERSION="${NUM_VERSION}"
    elif [ "`echo "${NUM_VERSION}" | egrep '^[0-9]+\.[0-9]+\.[0-9]+$'`" = "${NUM_VERSION}" ] ; then
        FULL_VERSION="${NUM_VERSION}.0"
    elif [ "`echo "${NUM_VERSION}" | egrep ''^[0-9]+\.[0-9]+$''`" = "${NUM_VERSION}" ] ; then
        FULL_VERSION="${NUM_VERSION}.0.0"
    elif [ "`echo "${NUM_VERSION}" | egrep '^[0-9]+$'`" = "${NUM_VERSION}" ] ; then
        FULL_VERSION="${NUM_VERSION}.0.0.0"
    else 
        fail "${VERSION} is not a valid version number"
    fi
}

get_revision() {
    if [ -d ".svn" ] ; then
        INFO=`svn info`
        REVISION=`echo $INFO | sed s/^$VERSION-//`
    elif [ -d ".git" ] ; then
        INFO=`git describe`
        REVISION=`echo $INFO`
	REVISION=${REVISION:4}
    else
        error "cannot obtain revision, exiting!"
    fi
}
    
download() {
    URL=$1
    DEST=$2
    
    check_downloaders
    
    if [ "$CURL" ] ; then
        curl -L -o $DEST $URL || exit "Error while downloading $URL"
    elif [ "$WGET" ] ; then
        wget -O $DEST $URL || error "Error while downloading $URL"
    fi
}

tool_download() {
    URL=$1
    FILE=$2
    DIR=$3
    
    cd $REFINE_TOOLS_DIR
        if [ ! -f "$FILE" ] ; then
            download $URL $FILE
        fi
        if [ ! -d "$DIR" ] ; then
            if [ -z "`echo $FILE | sed 's@.*.tar.gz$@@' | sed 's@.*.tgz$@@'`" ] ; then
                tar xzf $FILE || error "Error while expanding $FILE"
            fi
            if [ -z "`echo $FILE | sed 's@.*.zip$@@'`" ] ; then
                check_unzip
                $UNZIP -q $FILE || error "Error while expanding $FILE"
            fi
        fi
    cd ..
}

load_data() {
    FILE=$1
    NAME=$2
    URL="http://${REFINE_HOST}:${REFINE_PORT}/command/core/create-project-from-upload"
    CURL="`which curl 2> /dev/null`"
    
    if [ -z "$CURL" ] ; then
        error "We need 'curl' present in PATH to upload data to OpenRefine."
    else
        curl -s -F "project-file=@$FILE" -F "project-name=$NAME" $URL > /dev/null || error "Error while uploading $FILE to OpenRefine"
        echo "Loaded $FILE as $NAME"
    fi
}

display() {
    FILE=$1
    if [ "$OS" = "macosx" ] ; then
	open $FILE
    elif [ "$OS" = "linux" ] ; then
	gnome-open $FILE
    else
	notepad $FILE
    fi  

}
# ----------------------------------------------------------------------------------------------

build_prepare() {
    if [ ! -d $REFINE_BUILD_DIR ] ; then 
        mkdir $REFINE_BUILD_DIR || error "Error while making directory $REFINE_BUILD_DIR"
    fi
}

dist_prepare() {
    if [ ! -d $REFINE_DIST_DIR ] ; then 
        mkdir $REFINE_DIST_DIR || error "Error while making directory $REFINE_DIST_DIR"
    fi
}

tools_prepare() {
    if [ ! -d $REFINE_TOOLS_DIR ] ; then 
        mkdir $REFINE_TOOLS_DIR || error "Error while making directory $REFINE_TOOLS_DIR"
    fi
}

mvn_prepare() {
    tools_prepare

    MVN_VERSION="3.6.3"
    MVN_URL="https://www-us.apache.org/dist/maven/maven-3/${MVN_VERSION}/binaries/apache-maven-${MVN_VERSION}-bin.tar.gz"
    MVN_FILE=`echo $MVN_URL | sed 's|.*/||'`
    MVN_DIR="apache-maven-${MVN_VERSION}"

    MVN="`which mvn 2> /dev/null`"
   
    if [ -z "$MVN" ] ; then
        if [ -z "$MVN_HOME" ] ; then
            cd $REFINE_TOOLS_DIR
                if [ ! -f "$MVN_FILE" ] ; then
                    echo "\nCould not find Maven locally, starting download for Maven ..."
                    download $MVN_URL $MVN_FILE
                fi
                if [ ! -d "$MVN_DIR" ] ; then
                    tar xzf $MVN_FILE -C . || error "Error while expanding $MVN_FILE"
                fi
                export MVN_HOME="`pwd`/$MVN_DIR"
                if [ "$OS" = "windows" ] ; then
                    export MVN_HOME=`cygpath --unix "$MVN_HOME"`
                fi
            cd ..
        fi
        MVN="$MVN_HOME/bin/mvn"
    fi
}

appengine_prepare() {
    if [ -z "$APPENGINE_HOME" ] ; then
        error "You have to have the APPENGINE_HOME environment variable set and pointing to the local installation of the Google AppEngine SDK."
    elif [ ! -f "$APPENGINE_HOME/bin/appcfg.sh" ] ; then
        error "Environment variable APPENGINE_HOME is set to '$APPENGINE_HOME' which doesn't point to a valid Google App Engine SDK."
    fi
    APPENGINE="$APPENGINE_HOME/bin/appcfg.sh"
    APPENGINE_LOCAL="$APPENGINE_HOME/bin/dev_appserver.sh"
    
    ANT_PARAMS="$ANT_PARAMS -Dappengine.sdk.dir=$APPENGINE_HOME"
}
   
virtualenv_prepare() {
    check_python

    VIRTUALENV_DIR="virtualenv-1.9.1"
    VIRTUALENV_FILE="${VIRTUALENV_DIR}.tar.gz"
    VIRTUALENV_URL="http://pypi.python.org/packages/source/v/virtualenv/${VIRTUALENV_FILE}"

    tool_download $VIRTUALENV_URL $VIRTUALENV_FILE $VIRTUALENV_DIR
    
    PYTHON_LOCAL="$REFINE_TOOLS_DIR/python"
    if [ "$OS" = "windows" ] ; then
        PYTHON_LOCAL="${PYTHON_LOCAL}_win"
    fi
    
    if [ ! -d "$PYTHON_LOCAL" ] ; then
        $PYTHON $REFINE_TOOLS_DIR/$VIRTUALENV_DIR/virtualenv.py $PYTHON_LOCAL
    fi
    
    PYTHON_HOME="`pwd`/$PYTHON_LOCAL"

    if [ "$OS" = "windows" ] ; then
        PYTHON="$PYTHON_HOME/Scripts/python.exe"
        PYTHON_INSTALL="$PYTHON_HOME/Scripts/easy_install.exe"
    else 
        PYTHON="$PYTHON_HOME/bin/python"
        PYTHON_INSTALL="$PYTHON_HOME/bin/easy_install"
    fi
}
    
# ----------------------------------------------------------------------------------------------

mvn() {
    mvn_prepare   
    
    "$MVN" $MVN_PARAMS -Dversion="$VERSION" -Dfull_version="$FULL_VERSION"  $1 || error "Error while running maven task '$1'"
}

# ----------------------------------------------------------------------------------------------

dist() {
    get_version $1
    mvn_prepare
    "$MVN" versions:set -DnewVersion="$VERSION"
    "$MVN" package
}

windows_dist() {
    get_version $1
    mvn_prepare
    "$MVN" versions:set -DnewVersion="$VERSION"
    "$MVN" package -P windows
}

linux_dist() {
    get_version $1
    mvn_prepare
    "$MVN" versions:set -DnewVersion="$VERSION"
    "$MVN" package -P linux
}
 
# Kept just in case someone wants to follow this workflow on a mac,
# but no longer needed as "mvn package" does it directly on both mac and linux.
mac_dist() {
    check_macosx
    dist_prepare
    get_version $1
    get_revision

    appbundler_prepare
    
    ANT_PARAMS="-Dappbundler.dir=${REFINE_TOOLS_DIR}/${APPBUNDLER_DIR}"
    ant mac

    mkdir -p "$REFINE_BUILD_DIR/mac/.background"
    cp graphics/dmg_background/dmg_background.png "$REFINE_BUILD_DIR/mac/.background/dmg_background.png"
    
    SIZE=350
    
    if [ -f "$REFINE_BUILD_DIR/temp_refine.dmg" ] ; then
        rm "$REFINE_BUILD_DIR/temp_refine.dmg"
    fi

# Sign the bundle with a self-signed cert so OS X doesn't frustrate users by making app invisible
    codesign --deep -s "OpenRefine Code Signing" "$REFINE_BUILD_DIR/mac/OpenRefine.app"
    spctl --assess --type execute --verbose=4 "$REFINE_BUILD_DIR/mac/OpenRefine.app"

    TITLE="OpenRefine $VERSION"
    echo "Building MacOSX DMG for $TITLE"
    hdiutil create -srcfolder "$REFINE_BUILD_DIR/mac" -volname "$TITLE" -fs HFS+ -fsargs "-c c=64,a=16,e=16" -format UDRW -size ${SIZE}m "$REFINE_BUILD_DIR/temp_refine.dmg" || error "can't create empty DMG"
    DEVICE=`hdiutil attach -readwrite -noverify -noautoopen "$REFINE_BUILD_DIR/temp_refine.dmg" | egrep '^/dev/' | sed -e "s/^\/dev\///g" -e 1q  | awk '{print $1}'`
    echo $DEVICE
    hdiutil attach "$REFINE_BUILD_DIR/temp_refine.dmg" || error "Can't attach temp DMG"
    
    echo '
       tell application "Finder"
         tell disk "'$TITLE'"
            open
            set current view of container window to icon view
            set toolbar visible of container window to false
            set statusbar visible of container window to false
            set the bounds of container window to {200, 100, 760, 460}
            set theViewOptions to the icon view options of container window
            set arrangement of theViewOptions to not arranged
            set icon size of theViewOptions to 100
            set background picture of theViewOptions to file ".background:dmg_background.png"
            make new alias file at container window to POSIX file "/Applications" with properties {name:"Applications"}
            set position of item "OpenRefine" of container window to {170, 175}
            set position of item "Applications" of container window to {380, 175}
            close
            open               
            update without registering applications
            delay 5            
            eject
         end tell
       end tell
    ' | osascript || error "Error running applescript"
    
    sync
    sync
    sleep 3
    hdiutil detach $DEVICE
    
    if [ -f "$REFINE_DIST_DIR/openrefine-mac-$VERSION.dmg" ] ; then
        rm "$REFINE_DIST_DIR/openrefine-mac-$VERSION.dmg"
    fi
    
    hdiutil convert "$REFINE_BUILD_DIR/temp_refine.dmg" -format UDZO -imagekey zlib-level=9 -o "$REFINE_DIST_DIR/openrefine-mac-$VERSION.dmg" || error "Error compressing DMG"
    hdiutil internet-enable -yes "$REFINE_DIST_DIR/openrefine-mac-$VERSION.dmg" || error "Error internet-enabling DMG"
    
    rm -f "$REFINE_BUILD_DIR/temp_refine.dmg"
}

test() {
    mvn_prepare
    $MVN test
}

ui_test() {
    get_revision

    BROWSER="$1"
    CYPRESS_PROJECT_ID="$2"
    CYPRESS_RECORD_KEY="$3"
    CYPRESS_RECORD=0

    if [ -z "$BROWSER" ] ; then
        BROWSER="electron"
    fi
    
    if [ ! -z "$CYPRESS_PROJECT_ID" ] && [ ! -z "$CYPRESS_RECORD_KEY" ] ; then
        CYPRESS_RECORD=1
        echo "Tests will be recorded in Cypress Dashboard"
    elif [ ! -z "$CYPRESS_PROJECT_ID" ] && [ -z "$CYPRESS_RECORD_KEY" ] ; then
        fail "Found a Cypress project id but no record key"
    fi

    REFINE_DATA_DIR="${TMPDIR:=/tmp}/openrefine-tests"
    
    add_option "-Drefine.headless=true"
    add_option "-Drefine.autoreload=false"
    add_option "-Dbutterfly.autoreload=false"
 
    run fork > /dev/null
    
    echo "Waiting for OpenRefine to load..."
    sleep 5
    check_running
    if [ -z "$RUNNING" ] ; then
        sleep 10
    fi
    echo "... proceed with the tests."
    echo ""

    echo "Starting Cypress..."
    CYPRESS_RUN_CMD="yarn --cwd ./main/tests/cypress run cypress run --browser $BROWSER --headless --quiet --reporter list --env OPENREFINE_URL=http://$REFINE_HOST:$REFINE_PORT"
    if [ "$CYPRESS_RECORD" = "1" ] ; then
        # if tests are recorded, project id is added to env vars, and --record flag is added to the cmd-line
        export CYPRESS_PROJECT_ID=$CYPRESS_PROJECT_ID
        CYPRESS_RUN_CMD="$CYPRESS_RUN_CMD --record --key $CYPRESS_RECORD_KEY --tag $BROWSER,$REVISION"
    fi
    export MOZ_FORCE_DISABLE_E10S=1
    echo $CYPRESS_RUN_CMD
    $CYPRESS_RUN_CMD

    if [ "$?" = "0" ] ; then
        UI_TEST_SUCCESS="1"
    else
        UI_TEST_SUCCESS="0"
    fi

    if [ "$CYPRESS_RECORD" = "1" ] ; then
        echo "You can review tests on Cypress.io: https://dashboard.cypress.io/projects/$CYPRESS_PROJECT_ID/runs"
    fi
    
    echo ""
    echo "Killing OpenRefine"
    /bin/kill -9 $REFINE_PID
    echo "Cleaning up"
    rm -rf "$REFINE_DATA_DIR"

    if [ "$UI_TEST_SUCCESS" = "0" ] ; then
        error "The UI test suite failed."
    fi
}

server_test() {
    mvn_prepare
    $MVN test -f main
}

extensions_test() {
    mvn_prepare
    $MVN test -f extensions
}

run() {
    FORK=$1
    
    check_running
    
    if [ "$RUNNING" ] ; then
        warn "OpenRefine is already running."
    fi
    
    if [ ! -d $REFINE_CLASSES_DIR ] ; then
        IS_JAR=`ls $REFINE_LIB_DIR | grep openrefine`
        if [ -z "$IS_JAR" ] ; then
            mvn_prepare
            $MVN process-resources
            $MVN compile
            echo ""
        fi
    fi

    if [ -d $REFINE_CLASSES_DIR ] ; then
        add_option "-Drefine.autoreload=true" "-Dbutterfly.autoreload=true"
    fi

    if [ "$OS" = "macosx" ] ; then
        add_option '-Xdock:icon=graphics/icon/openrefine.icns'
    fi
    
    if [ "$REFINE_DATA_DIR" ] ; then
        add_option "-Drefine.data_dir=$REFINE_DATA_DIR"
    fi

    if [ "$REFINE_WEBAPP" ] ; then
        add_option "-Drefine.webapp=$REFINE_WEBAPP"
    fi
                    
    if [ "$REFINE_PORT" ] ; then
        add_option "-Drefine.port=$REFINE_PORT"
    fi
    
    if [ "$REFINE_HOST" ] ; then
        add_option "-Drefine.host=$REFINE_HOST"
    fi

    if [ "$REFINE_AUTOSAVE_PERIOD" ] ; then
        add_option "-Drefine.autosave=$REFINE_AUTOSAVE_PERIOD"
    fi

    CLASSPATH="$REFINE_CLASSES_DIR${SEP}$REFINE_LIB_DIR/*"

<<<<<<< HEAD
    RUN_CMD=("$JAVA" -cp "$CLASSPATH" "${OPTS[@]}" "org.openrefine.Refine")
=======
    RUN_CMD=("$JAVA" -cp "$CLASSPATH" "${OPTS[@]}" "com.google.refine.Refine")
    echo "${RUN_CMD[@]}"
>>>>>>> 8eabec1e

    echo "Starting OpenRefine at 'http://${REFINE_HOST}:${REFINE_PORT}/'"
    echo ""

    if [ -z "$FORK" ] ; then
        exec "${RUN_CMD[@]}"
    else
        "${RUN_CMD[@]}" &
        REFINE_PID="$!"
    fi
}
    
broker_build() {
    build_prepare
    get_revision    
    # TODO migrate to Maven
    $MVN prepare_broker
}

broker_run() {
    FORK=$1

    if [ ! -d "broker/core/WEB-INF/lib" ] ; then
        broker_build
        echo ""
    fi

    if [ -d $REFINE_CLASSES_DIR ] ; then
        add_option "-Drefine.autoreload=true" "-Dbutterfly.autoreload=true"
        add_option "-Drefine.development=true"
    fi

    add_option "-Drefine.webapp=broker/core"
    add_option "-Drefine.headless=true"

    add_option "-Drefine.port=$REFINE_PORT"
    add_option "-Drefine.host=0.0.0.0"
                    
    LIB_PATHS=`cat server/classpath.txt`
    CLASSPATH="$REFINE_CLASSES_DIR${SEP}$LIB_PATHS"

    RUN_CMD="$JAVA -cp $CLASSPATH $OPTS org.openrefine.Refine"

    #echo "$RUN_CMD"
    #echo ""
  
    echo "Starting OpenRefine Broker at 'http://${REFINE_HOST}:${REFINE_PORT}/'"
    echo ""

    if [ -z "$FORK" ] ; then
        exec $RUN_CMD
    else
        $RUN_CMD &
        REFINE_PID="$!"
    fi
    
}

broker_appengine_build() {
    appengine_prepare
    get_revision
    
    MVN_PARAMS="-Dappengine.sdk.dir=${APPENGINE_HOME}"

    if [ "$1" ] ; then
        MVN_PARAMS="$MVN_PARAMS -Dappengine.app_id=$1"
    fi
    
    if [ "$2" ] ; then
        MVN_PARAMS="$MVN_PARAMS -Dappengine.version=$2"
    fi
        
    # TODO migrate this to Maven
    $MVN prepare_broker_appengine
}
       
broker_appengine_upload() {
    broker_appengine_build $1 $2
    "$APPENGINE" update "$REFINE_BUILD_DIR/broker/appengine"
}

broker_appengine_run() {
    broker_appengine_build $1 $2
    "$APPENGINE_LOCAL" "$REFINE_BUILD_DIR/broker/appengine"
}
    
findbugs() {
    findbugs_prepare
    
    MVN_PARAMS="-Dfindbugs.dir=${REFINE_TOOLS_DIR}/${FINDBUGS_DIR}"
    ant findbugs
    
    display "$REFINE_BUILD_DIR/reports/findbugs.html"
}    

pmd() {
    pmd_prepare
    
    ANT_PARAMS="-Dpmd.dir=${REFINE_TOOLS_DIR}/${PMD_DIR}"
    ant pmd
    
    display "$REFINE_BUILD_DIR/reports/pmd.html"
}    

cpd() {
    pmd_prepare
    
    ANT_PARAMS="-Dpmd.dir=${REFINE_TOOLS_DIR}/${PMD_DIR}"
    ant cpd

    display "$REFINE_BUILD_DIR/reports/cpd.txt"
}    

jslint() {
    jslint_prepare

    ANT_PARAMS="-Djslint.dir=${REFINE_TOOLS_DIR}/${JSLINT_DIR}"
    ant jslint

    display "$REFINE_BUILD_DIR/reports/jslint.txt"
}

whitespace() {
    [ $# -gt 0 ] || usage
    
    for i in `find . -name *.$1`; do
        # expand tabs to spaces
        expand -t 4 < $i > $i.1
        
        # convert DOS to UNIX newlines
        tr -d '\r' < $i.1 > $i.2
            
        rm $i $i.1
        mv $i.2 $i
    done
}   
    
checkJavaMajorVersion() {
  java_ver=$("$JAVA" -version 2>&1 | grep version | cut -d ' ' -f 3 | tr -d \")
  # Java 6, 7, 8 starts with 1.x
  if [ ${java_ver:0:2} == "1." ] ; then
    major=`echo ${java_ver} | sed -E 's/1\.([0-9])[0-9_.]{2,6}/\1/g'`
  else
    # Java 9+ starts with x using semver versioning
    major=`echo ${java_ver} | sed -E 's/([0-9]+)(-ea|(\.[0-9]+)*)/\1/g'`
  fi
  if (( ${major} < 8 )); then
    error "OpenRefine requires Java version 8 or later. If you have multiple versions of Java installed, please set the environment variable JAVA_HOME to the correct version."
  fi
  if (( ${major} > 12 )); then
    echo "WARNING: OpenRefine is not tested and not recommended for use with Java versions greater than 12."
  fi
}

# -------------------------- script -----------------------------
    
# ----- Normalize the current directory -------------------------

cd `dirname $0`

# ----- Default values ------------------------------------------

OPTS=()

# ---- OS-specific support --------------------------------------

SYSTEM=`uname`

case "$SYSTEM" in
  CYGWIN*) OS="windows" ;;
  Darwin*) OS="macosx"  ;;
  Linux*)  OS="linux"   ;;
  *) OS="other" ;;
esac

SEP=":" 
if [ "$OS" = "windows" ] ; then
    SEP=";" 
fi

# ----- Load configurations -------------------------------------

if [ -f "refine-dev.ini" ]; then
  echo "Using refine-dev.ini for configuration"
  load_configs refine-dev.ini
else
  echo "Using refine.ini for configuration"
  load_configs refine.ini
fi

# ----- Make sure there is an appropriate java environment is available -------------

if [ "$OS" = "macosx" ] ; then
    if [ -z "$JAVA_HOME" ] ; then
	# We need want recent Java because we're bundling JRE - may want to warn and force developer to set JAVA_HOME
	# The /usr/libexec/java_home utility may be tied to the Java prefs app, so could go away when Apple removes it
        export JAVA_HOME=$(/usr/libexec/java_home)
    fi
fi

if [ "$JAVA_HOME" ] ; then
    JAVA="$JAVA_HOME/bin/java"
else 
    JAVA="`which java 2> /dev/null`"
fi

if [ ! -x "$JAVA" ] ; then
    error "Could not find the 'java' executable at '$JAVA', are you sure your JAVA_HOME environment variable is pointing to a proper java installation?"
fi

checkJavaMajorVersion

# ----- Parse the command line args ------------------------------------------

while [ $# -ne 0 ] ; do
  case "$1" in
    -h) usage;;
    -p) shift; REFINE_PORT="$1"; shift; continue;;
    -i) shift; REFINE_HOST="$1"; shift; continue;;
    -w) shift; REFINE_WEBAPP="$1"; shift; continue;;
    -d) shift; REFINE_DATA_DIR="$1"; shift; continue;;
    -m) 
      shift;
      if [ $1 -le 256 ]
      then
        fail "Value of -m less than 256 not allowed";
      else
        REFINE_MEMORY="$1";
        shift;
        continue;
      fi;;
    -v) shift; REFINE_VERBOSITY="$1"; shift; continue;;
    -x) shift; REFINE_EXTRA_OPTS="$1"; shift; continue;;
    --debug) shift; add_option '-Xdebug' '-Xrunjdwp:transport=dt_socket,address=8000,server=y,suspend=n'; continue;;
    --jmx) shift; add_option '-Dcom.sun.management.jmxremote'; continue;;
    -*) fail "Invalid option: $1";;
    *) break;;
  esac
done

if [ $# -ne 0 ] ; then
    ACTION=$1; shift
fi

if [ -z "$ACTION" ] ; then
    ACTION="run"
fi

# ----- Verify and Set Required Environment Variables -------------------------

if [ -z "$JAVA_OPTIONS" ] ; then
  JAVA_OPTIONS=""
fi
add_option "${JAVA_OPTIONS[@]}"

if [ -z "$REFINE_MEMORY" ] ; then
    REFINE_MEMORY="1024M"
fi
if [ -z "$REFINE_MIN_MEMORY" ] ; then
    REFINE_MIN_MEMORY="256M"
fi
add_option "-Xms$REFINE_MIN_MEMORY" "-Xmx$REFINE_MEMORY" "-Drefine.memory=$REFINE_MEMORY"

freeRam=UNKNOWN
if [ "$OS" = "macosx" ] ; then
	freeRam=$(top -l 1 | grep PhysMem | awk '{print $6}' | tr -d M)
elif [ "$OS" = "linux" ] ; then
	freeRam=$(free -m | grep -oP '\d+' | head -n 1)
fi

echo You have "$freeRam"M of free memory. 
echo Your current configuration is set to use $REFINE_MEMORY of memory.
echo OpenRefine can run better when given more memory. Read our FAQ on how to allocate more memory here:
echo https://github.com/OpenRefine/OpenRefine/wiki/FAQ-Allocate-More-Memory

if [ -z "$REFINE_MAX_FORM_CONTENT_SIZE" ] ; then
    REFINE_MAX_FORM_CONTENT_SIZE="1048576"
fi
add_option "-Drefine.max_form_content_size=$REFINE_MAX_FORM_CONTENT_SIZE"

if [ -z "$REFINE_PORT" ] ; then
    REFINE_PORT="3333"
fi

if [ -z "$REFINE_HOST" ] ; then
    REFINE_HOST="127.0.0.1"
fi

if [ -z "$REFINE_WEBAPP" ] ; then
    REFINE_WEBAPP="main/webapp"
fi

if [ -z "$REFINE_TEST_DIR" ] ; then
    REFINE_TEST_DIR="main/tests"
fi

if [ -z "$REFINE_CLASSES_DIR" ] ; then
    REFINE_CLASSES_DIR="server/classes"
fi

if [ -z "$REFINE_LIB_DIR" ] ; then
    REFINE_LIB_DIR="server/target/lib"
fi

if [ -z "$REFINE_BUILD_DIR" ] ; then
    REFINE_BUILD_DIR="build"
fi

if [ -z "$REFINE_TOOLS_DIR" ] ; then
    REFINE_TOOLS_DIR="tools"
fi

if [ -z "$REFINE_DIST_DIR" ] ; then
    REFINE_DIST_DIR="dist"
fi

if [ -z "$REFINE_VERBOSITY" ] ; then
    REFINE_VERBOSITY="info"
fi
add_option "-Drefine.verbosity=$REFINE_VERBOSITY"

if [ ! -z "$REFINE_EXTRA_OPTS" ] ; then
    add_option "-D$REFINE_EXTRA_OPTS"
fi

if [ -z "$JYTHONPATH" ] ; then
    JYTHONPATH="$REFINE_WEBAPP/WEB-INF/lib/jython"
else
    JYTHONPATH="$REFINE_WEBAPP/WEB-INF/lib/jython${SEP}$JYTHONPATH"
fi

add_option "-Dpython.path=$JYTHONPATH"
add_option "-Dpython.cachedir=$HOME/.local/share/google/refine/cachedir"

if [ ! -z "$GDATA_CLIENT_ID" ] ; then
    if [ ! -z "$GDATA_CLIENT_SECRET" ] ; then
        add_option "-Dext.gdata.clientid=$GDATA_CLIENT_ID" "-Dext.gdata.clientsecret=$GDATA_CLIENT_SECRET"
    fi
fi

# ----- Respond to the action given --------------------------------------------
case "$ACTION" in
  build) build_prepare; mvn process-resources; mvn compile;;
  clean) mvn clean;;
  whitespace) whitespace $1;;
  distclean) mvn distclean;;
  test) test $1;;  
  tests) test $1;;  
  ui_test) ui_test $1 $2 $3;;  
  ui_tests) ui_test $1 $2 $3;;  
  server_test) server_test $1;;  
  server_tests) server_test $1;;  
  extensions_test) extensions_test $1;;
  extensions_tests) extensions_test $1;;
  findbugs) findbugs;;  
  pmd) pmd;;  
  cpd) cpd;;  
  jslint) jslint;;  
  run) run;;  
  broker) broker_run;;
  broker_appengine_run) broker_appengine_run $1 $2;;
  broker_appengine_upload) broker_appengine_upload $1 $2;;
  mac_dist) mac_dist $1;;
  windows_dist) windows_dist $1;;
  linux_dist) linux_dist $1;;
  dist) dist $1;;
  *) usage; ;;
esac

# ----------- end of file --------------------<|MERGE_RESOLUTION|>--- conflicted
+++ resolved
@@ -606,12 +606,8 @@
 
     CLASSPATH="$REFINE_CLASSES_DIR${SEP}$REFINE_LIB_DIR/*"
 
-<<<<<<< HEAD
     RUN_CMD=("$JAVA" -cp "$CLASSPATH" "${OPTS[@]}" "org.openrefine.Refine")
-=======
-    RUN_CMD=("$JAVA" -cp "$CLASSPATH" "${OPTS[@]}" "com.google.refine.Refine")
     echo "${RUN_CMD[@]}"
->>>>>>> 8eabec1e
 
     echo "Starting OpenRefine at 'http://${REFINE_HOST}:${REFINE_PORT}/'"
     echo ""
