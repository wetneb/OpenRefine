--- conflicted
+++ resolved
@@ -629,14 +629,7 @@
 
     CLASSPATH="$REFINE_CLASSES_DIR${SEP}$REFINE_LIB_DIR/*"
 
-<<<<<<< HEAD
     RUN_CMD=("$JAVA" -cp "$CLASSPATH" "${OPTS[@]}" "org.openrefine.Refine")
-    echo "${RUN_CMD[@]}"
-=======
-    RUN_CMD=("$JAVA" -cp "$CLASSPATH" "${OPTS[@]}" "com.google.refine.Refine")
->>>>>>> 9dc1ec2f
-
-    echo ""
 
     if [ -z "$FORK" ] ; then
         exec "${RUN_CMD[@]}"
